# Changelog

All notable changes to this project will be documented in this file.

The format is based on [Keep a Changelog](https://keepachangelog.com/en/1.0.0/).

## [Unreleased] - YYYY-MM-DD

### Added

- Added NVTX tracing hooks for profiling with Nsight Systems. ([#2723](https://github.com/horovod/horovod/pull/2723))

### Changed

<<<<<<< HEAD
- Changed `alltoall` to return the received splits as a second return value if non-uniform splits are sent ([#2631](https://github.com/horovod/horovod/pull/2631))
- Changed ``RayExector`` to use [Ray Placement Groups](https://docs.ray.io/en/master/placement-group.html) for worker colocation. ([#2824](https://github.com/horovod/horovod/pull/2824))
=======
- Changed `alltoall` to return the received splits as a second return value if non-uniform splits are sent. ([#2631](https://github.com/horovod/horovod/pull/2631))
>>>>>>> 386be429

### Deprecated

### Removed

### Fixed

## [v0.21.3] - 2021-02-15

### Added

- Add `groups` parameter in `DistributedOptimizer` for custom allreduce groups. ([#2523](https://github.com/horovod/horovod/pull/2523))

### Removed

- Removed `num_groups` parameter in `DistributedOptimizer`, replaced with `groups`. ([#2523](https://github.com/horovod/horovod/pull/2523))

### Fixed

- Fixed worker desynchronization deadlock issue in TensorFlow 2.4. ([#2647](https://github.com/horovod/horovod/pull/2647))

- Deduped Keras `LearningRateWarmupCallback` log after gradual learning rate warmup. ([#2661](https://github.com/horovod/horovod/pull/2661))

## [v0.21.2] - 2021-02-08

### Added

- Added support for Intel(R) MPI in horovodrun. ([#2374](https://github.com/horovod/horovod/pull/2374))

- Add support for callbacks in Ray Elastic Executor. ([#2639](https://github.com/horovod/horovod/pull/2639))

- Added forwarding of stdout/stderr captured to driver over Gloo. ([#2646](https://github.com/horovod/horovod/pull/2646))

### Fixed

- Fixed broadcast_optimizer_state to handle NoneType params for PyTorch 1.8. ([#2624](https://github.com/horovod/horovod/pull/2624))

- Fixed `local_rank` support for Ray. ([#2596](https://github.com/horovod/horovod/pull/2596))

- Fixed DL estimators to obtain the output df schema without sampling the input. ([#2611](https://github.com/horovod/horovod/pull/2611))

- Fixed wrong default for horovod.tensorflow.keras.allreduce average ([#2627](https://github.com/horovod/horovod/pull/2627))

## [v0.21.1] - 2021-01-06

### Added

- Added in-memory dataset caching param to `TorchEstimator`. ([#2434](https://github.com/horovod/horovod/pull/2434))

- Added `val_batch_size` param to the Estimator API. ([#2505](https://github.com/horovod/horovod/pull/2505))

- Added support for TorchScript modules when using `TorchEstimator`. ([#2494](https://github.com/horovod/horovod/pull/2494))

### Changed

- Migrated to oneCCL aligned with oneAPI specification v1.0. ([#2513](https://github.com/horovod/horovod/pull/2513))

- Added knob to set cache hint for oneCCL allreduce. ([#2560](https://github.com/horovod/horovod/pull/2560))

- Renamed `horovodrun` arg `--ccl-bgt-affinity` to `--thread-affinity`. ([#2562](https://github.com/horovod/horovod/pull/2562))

- Changed default build parallelism from `-j8` to `-j1` to address potential race condition. ([#2572](https://github.com/horovod/horovod/pull/2572))

### Fixed

- Fixed building Horovod for ROCm PyTorch with newer hipify script. ([#2360](https://github.com/horovod/horovod/pull/2360))

- Fixed "Executable class" support for Ray. ([#2510](https://github.com/horovod/horovod/pull/2510))

- Fixed TorchEstimator returning model without switching to eval mode. ([#2517](https://github.com/horovod/horovod/pull/2517))

- Remove ssh reliance for Ray elastic training. ([#2528](https://github.com/horovod/horovod/pull/2528))

- Fixed error handling for changing framework without reinstalling horovod. ([#2529](https://github.com/horovod/horovod/pull/2529))

- Fixed "Intermediate path does not exist" error with DBFSLocalStore. ([#2526](https://github.com/horovod/horovod/pull/2526))

- Avoid synchronization if workers are only shrinked in elastic mode. ([#2514](https://github.com/horovod/horovod/pull/2514))

- Fixed Ray resource test. ([#2575](https://github.com/horovod/horovod/pull/2575))

- Fixed usage of env variable `HOROVOD_GLOO_TIMEOUT_SECONDS` with `horovodrun`. ([#2571](https://github.com/horovod/horovod/pull/2571))

## [v0.21.0] - 2020-11-23

### Added

- Added support for backward_passes_per_step > 1 for TF Keras graph mode. ([#2346](https://github.com/horovod/horovod/pull/2346))

- Added support for backward_passes_per_step > 1 for TF Keras eager execution. ([#2371](https://github.com/horovod/horovod/pull/2371))

- Added support for backward_passes_per_step > 1 for TF LegacyOptimizer in graph mode. ([#2401](https://github.com/horovod/horovod/pull/2401))

- Added grouped allreduce to enable more efficient tensor fusion and deterministic training. ([#2453](https://github.com/horovod/horovod/pull/2453))

- Add support for specifying `op` and `compression` in `horovod.tensorflow.keras.allreduce()`. ([#2423](https://github.com/horovod/horovod/pull/2423))

- Adding support for batched D2D memcopy kernel on GPU. ([#2435](https://github.com/horovod/horovod/pull/2435))

- Added schema inference in Spark Estimator without sampling. ([#2373](https://github.com/horovod/horovod/pull/2373))

- Added `Store.create("dbfs:/")` mapping to `DBFSLocalStore("/dbfs/...")`. ([#2376](https://github.com/horovod/horovod/pull/2376))

### Changed

- Changed Keras callbacks to require parameter `initial_lr` of `LearningRateScheduleCallback` and `LearningRateWarmupCallback`. ([#2459](https://github.com/horovod/horovod/pull/2459))

- Changed default cycle time from 5ms to 1ms and fusion threshold from 64MB to 128MB. ([#2468](https://github.com/horovod/horovod/pull/2468))

### Fixed

- Fixed support for TensorFlow v2.4.0. ([#2381](https://github.com/horovod/horovod/pull/2381))

- Fixed averaging using CUDA half2 implementation one element half buffers. ([#2375](https://github.com/horovod/horovod/pull/2375))

- Fixed `HOROVOD_THREAD_AFFINITY` when using oneCCL. ([#2350](https://github.com/horovod/horovod/pull/2350))

- Added timeout to SSH check in horovodrun to prevent hanging. ([#2448](https://github.com/horovod/horovod/pull/2448))

- Added `HOROVOD_GLOO_TIMEOUT_SECONDS` value to error messages. ([#2436](https://github.com/horovod/horovod/pull/2436))

- Fixed race condition in dynamic timeline API. ([#2341](https://github.com/horovod/horovod/pull/2341))

- Fixed --log-hide-timestamp to apply to driver logs with Gloo. ([#2388](https://github.com/horovod/horovod/pull/2388))

- Fixed the search order of Eigen and Flatbuffers paths. ([#2473](https://github.com/horovod/horovod/pull/2473))

- Fixed type checks in `TorchEstimator` to correctly use `isinstance()`. ([#2480](https://github.com/horovod/horovod/pull/2480))

## [0.20.3] - 2020-10-01

### Added

- Added Elastic Ray integration. ([#2291](https://github.com/horovod/horovod/pull/2291))

### Changed

- Removed dependency on SSH access for Ray. ([#2275](https://github.com/horovod/horovod/pull/2275))

## [0.20.2] - 2020-09-25

### Fixed

- Fixed building Horovod without HOROVOD_WITHOUT_MXNET when MXNet is not installed. ([#2334](https://github.com/horovod/horovod/pull/2334))

## [0.20.1] - 2020-09-25

### Added

- Added Databricks storage `DBFSLocalStore` and support for GPU-aware scheduling to horovod.spark Estimator. ([#2234](https://github.com/horovod/horovod/pull/2234))

- Added ElasticSampler and PyTorch Elastic ImageNet example. ([#2297](https://github.com/horovod/horovod/pull/2297))

- Added ability to dynamically start and stop timeline programmatically. ([#2215](https://github.com/horovod/horovod/pull/2215))

- Added support for Gloo on macOS. ([#2254](https://github.com/horovod/horovod/pull/2254))

- Exposed name argument to TensorFlow allreduce operation. ([#2325](https://github.com/horovod/horovod/pull/2325))

- Added option to strip outer name scope from Horovod ops in TensorFlow. ([#2328](https://github.com/horovod/horovod/pull/2328))

### Fixed

- Fixed usage of VERBOSE=1 when setting custom MAKEFLAGS. ([#2239](https://github.com/horovod/horovod/pull/2239))

- Fixed bugs in Keras Elastic Callback classes. ([#2289](https://github.com/horovod/horovod/pull/2289))

- Fixed RelWithDebInfo build and made it the default with -03 optimizations. ([#2305](https://github.com/horovod/horovod/pull/2305))

- Fixed usage of tf.cond in TensorFlow alltoall gradient. ([#2327](https://github.com/horovod/horovod/pull/2327))

- Fixed allreduce averaging for TF IndexedSlices in ROCm path. ([#2279](https://github.com/horovod/horovod/pull/2279))

- Include stdexcept to handle certain compiler / frameworks that don't include it already. ([#2238](https://github.com/horovod/horovod/pull/2238))

- Fixed Debug builds by setting compiler options based on CMake build type. ([#2263](https://github.com/horovod/horovod/pull/2263))

- Skipped launching zero-sized send/recvs for NCCLAlltoall. ([#2273](https://github.com/horovod/horovod/pull/2273))

- Fixed missing run in tf keras elastic mode. ([#2272](https://github.com/horovod/horovod/pull/2272))

- Fixed loss function in TensorFlow2 elastic synthetic benchmark. ([#2265](https://github.com/horovod/horovod/pull/2265))

- Fixed usage of HOROVOD_MIXED_INSTALL env var in alltoall tests. ([#2266](https://github.com/horovod/horovod/pull/2266))

- Removed keras requirement from Ray example. ([#2262](https://github.com/horovod/horovod/pull/2262))

## [0.20.0] - 2020-09-02

### Added

- Added bare-metal elastic mode implementation to enable auto-scaling and fault tolerance. ([#1849](https://github.com/horovod/horovod/pull/1849))

- Added Elastic Horovod support for Spark auto-scaling. ([#1956](https://github.com/horovod/horovod/pull/1956))

- Added All-to-All operation for TensorFlow, PyTorch, and MXNet. ([#2143](https://github.com/horovod/horovod/pull/2143))

- Added support for `gradient_predivide_factor` and averaging in Horovod backend. ([#1949](https://github.com/horovod/horovod/pull/1949))

- Added NCCL implementation of the allgather operation. ([#1952](https://github.com/horovod/horovod/pull/1952))

- Added `HOROVOD_GPU_OPERATIONS` installation variable to simplify enabling NCCL support for all GPU operations. ([#1960](https://github.com/horovod/horovod/pull/1960))

- Added TensorFlow implementation of `SyncBatchNormalization` layer. ([#2075](https://github.com/horovod/horovod/pull/2075))

- Added `hvd.is_initialized()` method. ([#2020](https://github.com/horovod/horovod/pull/2020))

- Added `hvd.allgather_object` function for TensorFlow, PyTorch, and MXNet. ([#2166](https://github.com/horovod/horovod/pull/2166))

- Added `hvd.broadcast_object` function for MXNet. ([#2122](https://github.com/horovod/horovod/pull/2122))

- Added `label_shapes` parameter to KerasEstimator and TorchEstimator. ([#2140](https://github.com/horovod/horovod/pull/2140))

- Added optional `modelCheckPoint` callback to KerasEstimator params. ([#2124](https://github.com/horovod/horovod/pull/2124))

- Added `ssh_identity_file` argument to `horovodrun`. ([#2201](https://github.com/horovod/horovod/pull/2201))

- Added support for `horovodrun` on `kubeflow/mpi-job`. ([#2199](https://github.com/horovod/horovod/pull/2199))

- Added Ray integration. ([#2218](https://github.com/horovod/horovod/pull/2218))

### Changed

- Moved `horovod.run.runner.run` to `horovod.run`. ([#2099](https://github.com/horovod/horovod/pull/2099))

- HOROVOD_THREAD_AFFINITY accepts multiple values, one for every Horovod rank ([#2131](https://github.com/horovod/horovod/pull/2131))

- Migrated build system for native libraries to CMake ([#2009](https://github.com/horovod/horovod/pull/2009))

### Deprecated

- HOROVOD_CCL_BGT_AFFINITY is deprected. Use HOROVOD_THREAD_AFFINITY instead ([#2131](https://github.com/horovod/horovod/pull/2131))

### Removed

- Dropped support for Python 2. ([#1954](https://github.com/horovod/horovod/pull/1954))

- Dropped support for TensorFlow < 1.15. ([#2169](https://github.com/horovod/horovod/pull/2169))

- Dropped support for PyTorch < 1.2. ([#2086](https://github.com/horovod/horovod/pull/2086))

### Fixed

- Fixed MXNet allgather implementation to correctly handle resizing the output buffer. ([#2092](https://github.com/horovod/horovod/pull/2092))

- Fixed Keras Spark Estimator incompatibility with TensorFlow 1.15 due to `tf.autograph`. ([#2069](https://github.com/horovod/horovod/pull/2069))

- Fixed API compatibility with PyTorch 1.6. ([#2051](https://github.com/horovod/horovod/pull/2051))

- Fixed Keras API compatibility with TensorFlow 2.4.0. ([#2178](https://github.com/horovod/horovod/pull/2178))

- Fixed allgather gradient for TensorFlow 2 in cases where the tensor shape is not known during graph construction. ([#2121](https://github.com/horovod/horovod/pull/2121))

- Fixed running using Gloo with an imbalanced number of workers per host. ([#2212](https://github.com/horovod/horovod/pull/2212))<|MERGE_RESOLUTION|>--- conflicted
+++ resolved
@@ -12,12 +12,8 @@
 
 ### Changed
 
-<<<<<<< HEAD
-- Changed `alltoall` to return the received splits as a second return value if non-uniform splits are sent ([#2631](https://github.com/horovod/horovod/pull/2631))
+- Changed `alltoall` to return the received splits as a second return value if non-uniform splits are sent. ([#2631](https://github.com/horovod/horovod/pull/2631))
 - Changed ``RayExector`` to use [Ray Placement Groups](https://docs.ray.io/en/master/placement-group.html) for worker colocation. ([#2824](https://github.com/horovod/horovod/pull/2824))
-=======
-- Changed `alltoall` to return the received splits as a second return value if non-uniform splits are sent. ([#2631](https://github.com/horovod/horovod/pull/2631))
->>>>>>> 386be429
 
 ### Deprecated
 
