# Changelog

All notable changes to this project will be documented in this file.

The format is based on [Keep a Changelog](https://keepachangelog.com/en/1.0.0/).

## [Unreleased] - YYYY-MM-DD

### Added

### Changed

- Migrated to oneCCL aligned with oneAPI specification v1.0 ([#2513](https://github.com/horovod/horovod/pull/2513))

### Deprecated

### Removed

### Fixed

- Fixed building Horovod for ROCm PyTorch with newer hipify script. ([#2360](https://github.com/horovod/horovod/pull/2360))

- Fixed "Executable class" support for Ray ([#2510](https://github.com/horovod/horovod/pull/2510))

- Fixed TorchEstimator returning model without switching to eval mode. ([#2517](https://github.com/horovod/horovod/pull/2517))

- Remove ssh reliance for Ray elastic training ([#2528](https://github.com/horovod/horovod/pull/2528))

<<<<<<< HEAD
- Fixed error handling for changing framework without reinstalling horovod ([#2529](https://github.com/horovod/horovod/pull/2529))
=======
- Fixed "Intermediate path does not exist" error with DBFSLocalStore. ([#2526](https://github.com/horovod/horovod/pull/2526))
>>>>>>> a1fe93fd

## [v0.21.0] - 2020-11-23

### Added

- Added support for backward_passes_per_step > 1 for TF Keras graph mode. ([#2346](https://github.com/horovod/horovod/pull/2346))

- Added support for backward_passes_per_step > 1 for TF Keras eager execution. ([#2371](https://github.com/horovod/horovod/pull/2371))

- Added support for backward_passes_per_step > 1 for TF LegacyOptimizer in graph mode. ([#2401](https://github.com/horovod/horovod/pull/2401))

- Added grouped allreduce to enable more efficient tensor fusion and deterministic training. ([#2453](https://github.com/horovod/horovod/pull/2453))

- Add support for specifying `op` and `compression` in `horovod.tensorflow.keras.allreduce()`. ([#2423](https://github.com/horovod/horovod/pull/2423))

- Adding support for batched D2D memcopy kernel on GPU. ([#2435](https://github.com/horovod/horovod/pull/2435))

- Added schema inference in Spark Estimator without sampling. ([#2373](https://github.com/horovod/horovod/pull/2373))

- Added `Store.create("dbfs:/")` mapping to `DBFSLocalStore("/dbfs/...")`. ([#2376](https://github.com/horovod/horovod/pull/2376))

### Changed

- Changed Keras callbacks to require parameter `initial_lr` of `LearningRateScheduleCallback` and `LearningRateWarmupCallback`. ([#2459](https://github.com/horovod/horovod/pull/2459))

- Changed default cycle time from 5ms to 1ms and fusion threshold from 64MB to 128MB. ([#2468](https://github.com/horovod/horovod/pull/2468))

### Fixed

- Fixed support for TensorFlow v2.4.0. ([#2381](https://github.com/horovod/horovod/pull/2381))

- Fixed averaging using CUDA half2 implementation one element half buffers. ([#2375](https://github.com/horovod/horovod/pull/2375))

- Fixed `HOROVOD_THREAD_AFFINITY` when using oneCCL. ([#2350](https://github.com/horovod/horovod/pull/2350))

- Added timeout to SSH check in horovodrun to prevent hanging. ([#2448](https://github.com/horovod/horovod/pull/2448))

- Added `HOROVOD_GLOO_TIMEOUT_SECONDS` value to error messages. ([#2436](https://github.com/horovod/horovod/pull/2436))

- Fixed race condition in dynamic timeline API. ([#2341](https://github.com/horovod/horovod/pull/2341))

- Fixed --log-hide-timestamp to apply to driver logs with Gloo. ([#2388](https://github.com/horovod/horovod/pull/2388))

- Fixed the search order of Eigen and Flatbuffers paths. ([#2473](https://github.com/horovod/horovod/pull/2473))

## [0.20.3] - 2020-10-01

### Added

- Added Elastic Ray integration. ([#2291](https://github.com/horovod/horovod/pull/2291))

### Changed

- Removed dependency on SSH access for Ray. ([#2275](https://github.com/horovod/horovod/pull/2275))

## [0.20.2] - 2020-09-25

### Fixed

- Fixed building Horovod without HOROVOD_WITHOUT_MXNET when MXNet is not installed. ([#2334](https://github.com/horovod/horovod/pull/2334))

## [0.20.1] - 2020-09-25

### Added

- Added Databricks storage `DBFSLocalStore` and support for GPU-aware scheduling to horovod.spark Estimator. ([#2234](https://github.com/horovod/horovod/pull/2234))

- Added ElasticSampler and PyTorch Elastic ImageNet example. ([#2297](https://github.com/horovod/horovod/pull/2297))

- Added ability to dynamically start and stop timeline programmatically. ([#2215](https://github.com/horovod/horovod/pull/2215))

- Added support for Gloo on macOS. ([#2254](https://github.com/horovod/horovod/pull/2254))

- Exposed name argument to TensorFlow allreduce operation. ([#2325](https://github.com/horovod/horovod/pull/2325))

- Added option to strip outer name scope from Horovod ops in TensorFlow. ([#2328](https://github.com/horovod/horovod/pull/2328))

### Fixed

- Fixed usage of VERBOSE=1 when setting custom MAKEFLAGS. ([#2239](https://github.com/horovod/horovod/pull/2239))

- Fixed bugs in Keras Elastic Callback classes. ([#2289](https://github.com/horovod/horovod/pull/2289))

- Fixed RelWithDebInfo build and made it the default with -03 optimizations. ([#2305](https://github.com/horovod/horovod/pull/2305))

- Fixed usage of tf.cond in TensorFlow alltoall gradient. ([#2327](https://github.com/horovod/horovod/pull/2327))

- Fixed allreduce averaging for TF IndexedSlices in ROCm path. ([#2279](https://github.com/horovod/horovod/pull/2279))

- Include stdexcept to handle certain compiler / frameworks that don't include it already. ([#2238](https://github.com/horovod/horovod/pull/2238))

- Fixed Debug builds by setting compiler options based on CMake build type. ([#2263](https://github.com/horovod/horovod/pull/2263))

- Skipped launching zero-sized send/recvs for NCCLAlltoall. ([#2273](https://github.com/horovod/horovod/pull/2273))

- Fixed missing run in tf keras elastic mode. ([#2272](https://github.com/horovod/horovod/pull/2272))

- Fixed loss function in TensorFlow2 elastic synthetic benchmark. ([#2265](https://github.com/horovod/horovod/pull/2265))

- Fixed usage of HOROVOD_MIXED_INSTALL env var in alltoall tests. ([#2266](https://github.com/horovod/horovod/pull/2266))

- Removed keras requirement from Ray example. ([#2262](https://github.com/horovod/horovod/pull/2262))

## [0.20.0] - 2020-09-02

### Added

- Added bare-metal elastic mode implementation to enable auto-scaling and fault tolerance. ([#1849](https://github.com/horovod/horovod/pull/1849))

- Added Elastic Horovod support for Spark auto-scaling. ([#1956](https://github.com/horovod/horovod/pull/1956))

- Added All-to-All operation for TensorFlow, PyTorch, and MXNet. ([#2143](https://github.com/horovod/horovod/pull/2143))

- Added support for `gradient_predivide_factor` and averaging in Horovod backend. ([#1949](https://github.com/horovod/horovod/pull/1949))

- Added NCCL implementation of the allgather operation. ([#1952](https://github.com/horovod/horovod/pull/1952))

- Added `HOROVOD_GPU_OPERATIONS` installation variable to simplify enabling NCCL support for all GPU operations. ([#1960](https://github.com/horovod/horovod/pull/1960))

- Added TensorFlow implementation of `SyncBatchNormalization` layer. ([#2075](https://github.com/horovod/horovod/pull/2075))

- Added `hvd.is_initialized()` method. ([#2020](https://github.com/horovod/horovod/pull/2020))

- Added `hvd.allgather_object` function for TensorFlow, PyTorch, and MXNet. ([#2166](https://github.com/horovod/horovod/pull/2166))

- Added `hvd.broadcast_object` function for MXNet. ([#2122](https://github.com/horovod/horovod/pull/2122))

- Added `label_shapes` parameter to KerasEstimator and TorchEstimator. ([#2140](https://github.com/horovod/horovod/pull/2140))

- Added optional `modelCheckPoint` callback to KerasEstimator params. ([#2124](https://github.com/horovod/horovod/pull/2124))

- Added `ssh_identity_file` argument to `horovodrun`. ([#2201](https://github.com/horovod/horovod/pull/2201))

- Added support for `horovodrun` on `kubeflow/mpi-job`. ([#2199](https://github.com/horovod/horovod/pull/2199))

- Added Ray integration. ([#2218](https://github.com/horovod/horovod/pull/2218))

### Changed

- Moved `horovod.run.runner.run` to `horovod.run`. ([#2099](https://github.com/horovod/horovod/pull/2099))

- HOROVOD_THREAD_AFFINITY accepts multiple values, one for every Horovod rank ([#2131](https://github.com/horovod/horovod/pull/2131))

- Migrated build system for native libraries to CMake ([#2009](https://github.com/horovod/horovod/pull/2009))

### Deprecated

- HOROVOD_CCL_BGT_AFFINITY is deprected. Use HOROVOD_THREAD_AFFINITY instead ([#2131](https://github.com/horovod/horovod/pull/2131))

### Removed

- Dropped support for Python 2. ([#1954](https://github.com/horovod/horovod/pull/1954))

- Dropped support for TensorFlow < 1.15. ([#2169](https://github.com/horovod/horovod/pull/2169))

- Dropped support for PyTorch < 1.2. ([#2086](https://github.com/horovod/horovod/pull/2086))

### Fixed

- Fixed MXNet allgather implementation to correctly handle resizing the output buffer. ([#2092](https://github.com/horovod/horovod/pull/2092))

- Fixed Keras Spark Estimator incompatibility with TensorFlow 1.15 due to `tf.autograph`. ([#2069](https://github.com/horovod/horovod/pull/2069))

- Fixed API compatibility with PyTorch 1.6. ([#2051](https://github.com/horovod/horovod/pull/2051))

- Fixed Keras API compatibility with TensorFlow 2.4.0. ([#2178](https://github.com/horovod/horovod/pull/2178))

- Fixed allgather gradient for TensorFlow 2 in cases where the tensor shape is not known during graph construction. ([#2121](https://github.com/horovod/horovod/pull/2121))

- Fixed running using Gloo with an imbalanced number of workers per host. ([#2212](https://github.com/horovod/horovod/pull/2212))<|MERGE_RESOLUTION|>--- conflicted
+++ resolved
@@ -26,11 +26,10 @@
 
 - Remove ssh reliance for Ray elastic training ([#2528](https://github.com/horovod/horovod/pull/2528))
 
-<<<<<<< HEAD
 - Fixed error handling for changing framework without reinstalling horovod ([#2529](https://github.com/horovod/horovod/pull/2529))
-=======
+
 - Fixed "Intermediate path does not exist" error with DBFSLocalStore. ([#2526](https://github.com/horovod/horovod/pull/2526))
->>>>>>> a1fe93fd
+
 
 ## [v0.21.0] - 2020-11-23
 
