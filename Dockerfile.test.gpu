--- conflicted
+++ resolved
@@ -71,25 +71,18 @@
 
 ENV CMAKE_POLICY_VERSION_MINIMUM=3.5
 
-<<<<<<< HEAD
 # Install LLVM version as defined in LLVM_VERSION
 RUN wget https://apt.llvm.org/llvm.sh && bash ./llvm.sh $LLVM_VERSION && rm -f ./llvm.sh
 ENV LLVM_ROOT=/usr/lib/llvm-$LLVM_VERSION
 ENV CPLUS_INCLUDE_PATH="$LLVM_ROOT/include"
 ENV C_INCLUDE_PATH="$CPLUS_INCLUDE_PATH"
 
-=======
->>>>>>> 092e5f50
 # setup ssh service
 RUN ssh-keygen -f /root/.ssh/id_rsa -q -N ''
 RUN cp -v /root/.ssh/id_rsa.pub /root/.ssh/authorized_keys
 
 # Install Python.
-<<<<<<< HEAD
-RUN apt-get update -qq && apt-get install -y python${PYTHON_VERSION} python${PYTHON_VERSION}-dev python${PYTHON_VERSION}-venv && \
-=======
 RUN apt-get update -qq && apt-get install -y python${PYTHON_VERSION} python${PYTHON_VERSION}-dev python${PYTHON_VERSION}-distutils python${PYTHON_VERSION}-venv && \
->>>>>>> 092e5f50
     rm -rf /var/lib/apt/lists/*
 RUN /usr/bin/python${PYTHON_VERSION} -m venv /venv
 ENV PATH="/venv/bin:$PATH"
