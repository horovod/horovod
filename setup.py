# Copyright 2019 Uber Technologies, Inc. All Rights Reserved.
#
# Licensed under the Apache License, Version 2.0 (the "License");
# you may not use this file except in compliance with the License.
# You may obtain a copy of the License at
#
#     http://www.apache.org/licenses/LICENSE-2.0
#
# Unless required by applicable law or agreed to in writing, software
# distributed under the License is distributed on an "AS IS" BASIS,
# WITHOUT WARRANTIES OR CONDITIONS OF ANY KIND, either express or implied.
# See the License for the specific language governing permissions and
# limitations under the License.
# ==============================================================================
from __future__ import print_function

import os
import re
import shlex
import stat
import subprocess
import sys
import textwrap
import traceback
from distutils.errors import CompileError, DistutilsError, \
    DistutilsPlatformError, LinkError
from distutils.version import LooseVersion

from setuptools import setup, Extension, find_packages
from setuptools.command.build_ext import build_ext

from horovod import __version__

class CMakeExtension(Extension):
    def __init__(self, name, cmake_lists_dir='.', sources=[], **kwa):
        Extension.__init__(self, name, sources=sources, **kwa)
        self.cmake_lists_dir = os.path.abspath(cmake_lists_dir)

class CMakeExtension(Extension):
    def __init__(self, name, cmake_lists_dir='.', sources=[], **kwa):
        Extension.__init__(self, name, sources=sources, **kwa)
        self.cmake_lists_dir = os.path.abspath(cmake_lists_dir)


tensorflow_mpi_lib = Extension('horovod.tensorflow.mpi_lib', [])
torch_mpi_lib = Extension('horovod.torch.mpi_lib', [])
torch_mpi_lib_impl = Extension('horovod.torch.mpi_lib_impl', [])
torch_mpi_lib_v2 = Extension('horovod.torch.mpi_lib_v2', [])
mxnet_mpi_lib = Extension('horovod.mxnet.mpi_lib', [])
gloo_lib = CMakeExtension('gloo', cmake_lists_dir='third_party/gloo',
                          sources=[])

mlsl_root = os.environ.get('MLSL_ROOT')
have_mlsl = mlsl_root is not None

# determining if the system has cmake installed
have_cmake = True
try:
    subprocess.check_output(['cmake', '--version'])
except:
    have_cmake = False
<<<<<<< HEAD
    print('DEBUG: CMake not installed.')
=======
>>>>>>> b58cb7cf

# TODO: remove system check if gloo support MacOX in the future
#  https://github.com/facebookincubator/gloo/issues/182
is_mac = os.uname()[0] == 'Darwin'

<<<<<<< HEAD

=======
>>>>>>> b58cb7cf
def is_build_action():
    if len(sys.argv) <= 1:
        return False

    if sys.argv[1].startswith('build'):
        return True

    if sys.argv[1].startswith('bdist'):
        return True

    if sys.argv[1].startswith('install'):
        return True


def check_tf_version():
    try:
        import tensorflow as tf
        if LooseVersion(tf.__version__) < LooseVersion('1.1.0'):
            raise DistutilsPlatformError(
                'Your TensorFlow version %s is outdated.  '
                'Horovod requires tensorflow>=1.1.0' % tf.__version__)
    except ImportError:
        raise DistutilsPlatformError(
            'import tensorflow failed, is it installed?\n\n%s' % traceback.format_exc())
    except AttributeError:
        # This means that tf.__version__ was not exposed, which makes it *REALLY* old.
        raise DistutilsPlatformError(
            'Your TensorFlow version is outdated.  Horovod requires tensorflow>=1.1.0')


def check_mx_version():
    try:
        import mxnet as mx
        if mx.__version__ < '1.4.0':
            raise DistutilsPlatformError(
                'Your MXNet version %s is outdated.  '
                'Horovod requires mxnet>=1.4.0' % mx.__version__)
    except ImportError:
        raise DistutilsPlatformError(
            'import mxnet failed, is it installed?\n\n%s' % traceback.format_exc())
    except AttributeError:
        raise DistutilsPlatformError(
            'Your MXNet version is outdated.  Horovod requires mxnet>1.3.0')


def check_avx_supported():
    try:
        flags_output = subprocess.check_output(
            'gcc -march=native -E -v - </dev/null 2>&1 | grep cc1',
            shell=True, universal_newlines=True).strip()
        flags = shlex.split(flags_output)
        return '+f16c' in flags and '+avx' in flags
    except subprocess.CalledProcessError:
        # Fallback to non-AVX if were not able to get flag information.
        return False


def get_cpp_flags(build_ext):
    last_err = None
    default_flags = ['-std=c++11', '-fPIC', '-O2', '-Wall']
    avx_flags = ['-mf16c', '-mavx'] if check_avx_supported() else []
    if sys.platform == 'darwin':
        # Darwin most likely will have Clang, which has libc++.
        flags_to_try = [default_flags + ['-stdlib=libc++'] + avx_flags,
                        default_flags + avx_flags,
                        default_flags + ['-stdlib=libc++'],
                        default_flags]
    else:
        flags_to_try = [default_flags + avx_flags,
                        default_flags + ['-stdlib=libc++'] + avx_flags,
                        default_flags,
                        default_flags + ['-stdlib=libc++']]
    for cpp_flags in flags_to_try:
        try:
            test_compile(build_ext, 'test_cpp_flags',
                         extra_compile_preargs=cpp_flags,
                         code=textwrap.dedent('''\
                    #include <unordered_map>
                    void test() {
                    }
                    '''))

            return cpp_flags
        except (CompileError, LinkError):
            last_err = 'Unable to determine C++ compilation flags (see error above).'
        except Exception:
            last_err = 'Unable to determine C++ compilation flags.  ' \
                       'Last error:\n\n%s' % traceback.format_exc()

    raise DistutilsPlatformError(last_err)


def get_link_flags(build_ext):
    last_err = None
    libtool_flags = ['-Wl,-exported_symbols_list,horovod.exp']
    ld_flags = ['-Wl,--version-script=horovod.lds']
    if sys.platform == 'darwin':
        flags_to_try = [libtool_flags, ld_flags]
    else:
        flags_to_try = [ld_flags, libtool_flags]
    for link_flags in flags_to_try:
        try:
            test_compile(build_ext, 'test_link_flags',
                         extra_link_preargs=link_flags,
                         code=textwrap.dedent('''\
                    void test() {
                    }
                    '''))

            return link_flags
        except (CompileError, LinkError):
            last_err = 'Unable to determine C++ link flags (see error above).'
        except Exception:
            last_err = 'Unable to determine C++ link flags.  ' \
                       'Last error:\n\n%s' % traceback.format_exc()

    raise DistutilsPlatformError(last_err)


def get_tf_include_dirs():
    import tensorflow as tf
    tf_inc = tf.sysconfig.get_include()
    return [tf_inc, '%s/external/nsync/public' % tf_inc]


def get_tf_lib_dirs():
    import tensorflow as tf
    tf_lib = tf.sysconfig.get_lib()
    return [tf_lib]


def get_tf_libs(build_ext, lib_dirs, cpp_flags):
    last_err = None
    for tf_libs in [['tensorflow_framework'], []]:
        try:
            lib_file = test_compile(build_ext, 'test_tensorflow_libs',
                                    library_dirs=lib_dirs, libraries=tf_libs,
                                    extra_compile_preargs=cpp_flags,
                                    code=textwrap.dedent('''\
                    void test() {
                    }
                    '''))

            from tensorflow.python.framework import load_library
            load_library.load_op_library(lib_file)

            return tf_libs
        except (CompileError, LinkError):
            last_err = 'Unable to determine -l link flags to use with TensorFlow (see error above).'
        except Exception:
            last_err = 'Unable to determine -l link flags to use with TensorFlow.  ' \
                       'Last error:\n\n%s' % traceback.format_exc()

    raise DistutilsPlatformError(last_err)


def get_tf_abi(build_ext, include_dirs, lib_dirs, libs, cpp_flags):
    last_err = None
    cxx11_abi_macro = '_GLIBCXX_USE_CXX11_ABI'
    for cxx11_abi in ['0', '1']:
        try:
            lib_file = test_compile(build_ext, 'test_tensorflow_abi',
                                    macros=[(cxx11_abi_macro, cxx11_abi)],
                                    include_dirs=include_dirs,
                                    library_dirs=lib_dirs,
                                    libraries=libs,
                                    extra_compile_preargs=cpp_flags,
                                    code=textwrap.dedent('''\
                #include <string>
                #include "tensorflow/core/framework/op.h"
                #include "tensorflow/core/framework/op_kernel.h"
                #include "tensorflow/core/framework/shape_inference.h"
                void test() {
                    auto ignore = tensorflow::strings::StrCat("a", "b");
                }
                '''))

            from tensorflow.python.framework import load_library
            load_library.load_op_library(lib_file)

            return cxx11_abi_macro, cxx11_abi
        except (CompileError, LinkError):
            last_err = 'Unable to determine CXX11 ABI to use with TensorFlow (see error above).'
        except Exception:
            last_err = 'Unable to determine CXX11 ABI to use with TensorFlow.  ' \
                       'Last error:\n\n%s' % traceback.format_exc()

    raise DistutilsPlatformError(last_err)


def get_tf_flags(build_ext, cpp_flags):
    import tensorflow as tf
    try:
        return tf.sysconfig.get_compile_flags(), tf.sysconfig.get_link_flags()
    except AttributeError:
        # fallback to the previous logic
        tf_include_dirs = get_tf_include_dirs()
        tf_lib_dirs = get_tf_lib_dirs()
        tf_libs = get_tf_libs(build_ext, tf_lib_dirs, cpp_flags)
        tf_abi = get_tf_abi(build_ext, tf_include_dirs,
                            tf_lib_dirs, tf_libs, cpp_flags)

        compile_flags = []
        for include_dir in tf_include_dirs:
            compile_flags.append('-I%s' % include_dir)
        if tf_abi:
            compile_flags.append('-D%s=%s' % tf_abi)

        link_flags = []
        for lib_dir in tf_lib_dirs:
            link_flags.append('-L%s' % lib_dir)
        for lib in tf_libs:
            link_flags.append('-l%s' % lib)

        return compile_flags, link_flags


def get_mx_include_dirs():
    import mxnet as mx
    return [mx.libinfo.find_include_path()]


def get_mx_lib_dirs():
    import mxnet as mx
    mx_libs = mx.libinfo.find_lib_path()
    mx_lib_dirs = [os.path.dirname(mx_lib) for mx_lib in mx_libs]
    return mx_lib_dirs


def get_mx_libs(build_ext, lib_dirs, cpp_flags):
    last_err = None
    for mx_libs in [['mxnet'], []]:
        try:
            lib_file = test_compile(build_ext, 'test_mx_libs',
                                    library_dirs=lib_dirs, libraries=mx_libs,
                                    extra_compile_preargs=cpp_flags,
                                    code=textwrap.dedent('''\
                    void test() {
                    }
                    '''))

            return mx_libs
        except (CompileError, LinkError):
            last_err = 'Unable to determine -l link flags to use with MXNet (see error above).'
        except Exception:
            last_err = 'Unable to determine -l link flags to use with MXNet.  ' \
                       'Last error:\n\n%s' % traceback.format_exc()

    raise DistutilsPlatformError(last_err)


def get_mx_flags(build_ext, cpp_flags):
    mx_include_dirs = get_mx_include_dirs()
    mx_lib_dirs = get_mx_lib_dirs()
    mx_libs = get_mx_libs(build_ext, mx_lib_dirs, cpp_flags)

    compile_flags = []
    has_mkldnn = is_mx_mkldnn()
    for include_dir in mx_include_dirs:
        compile_flags.append('-I%s' % include_dir)
        if has_mkldnn:
            mkldnn_include = os.path.join(include_dir, 'mkldnn')
            compile_flags.append('-I%s' % mkldnn_include)

    link_flags = []
    for lib_dir in mx_lib_dirs:
        link_flags.append('-Wl,-rpath,%s' % lib_dir)
        link_flags.append('-L%s' % lib_dir)

    for lib in mx_libs:
        link_flags.append('-l%s' % lib)

    return compile_flags, link_flags


def get_mpi_flags():
    show_command = os.environ.get('HOROVOD_MPICXX_SHOW', 'mpicxx -show')
    try:
        mpi_show_output = subprocess.check_output(
            shlex.split(show_command), universal_newlines=True).strip()
        mpi_show_args = shlex.split(mpi_show_output)
        if not mpi_show_args[0].startswith('-'):
            # Open MPI and MPICH print compiler name as a first word, skip it
            mpi_show_args = mpi_show_args[1:]
        # strip off compiler call portion and always escape each arg
        return ' '.join(['"' + arg.replace('"', '"\'"\'"') + '"'
                         for arg in mpi_show_args])
    except Exception:
        raise DistutilsPlatformError(
            '%s failed (see error below), is MPI in $PATH?\n'
            'Note: If your version of MPI has a custom command to show compilation flags, '
            'please specify it with the HOROVOD_MPICXX_SHOW environment variable.\n\n'
            '%s' % (show_command, traceback.format_exc()))


def test_compile(build_ext, name, code, libraries=None, include_dirs=None,
                 library_dirs=None,
                 macros=None, extra_compile_preargs=None,
                 extra_link_preargs=None):
    test_compile_dir = os.path.join(build_ext.build_temp, 'test_compile')
    if not os.path.exists(test_compile_dir):
        os.makedirs(test_compile_dir)

    source_file = os.path.join(test_compile_dir, '%s.cc' % name)
    with open(source_file, 'w') as f:
        f.write(code)

    compiler = build_ext.compiler
    [object_file] = compiler.object_filenames([source_file])
    shared_object_file = compiler.shared_object_filename(
        name, output_dir=test_compile_dir)

    compiler.compile([source_file], extra_preargs=extra_compile_preargs,
                     include_dirs=include_dirs, macros=macros)
    compiler.link_shared_object(
        [object_file], shared_object_file, libraries=libraries,
        library_dirs=library_dirs,
        extra_preargs=extra_link_preargs)

    return shared_object_file


def get_cuda_dirs(build_ext, cpp_flags):
    cuda_include_dirs = []
    cuda_lib_dirs = []

    cuda_home = os.environ.get('HOROVOD_CUDA_HOME')
    if cuda_home:
        cuda_include_dirs += ['%s/include' % cuda_home]
        cuda_lib_dirs += ['%s/lib' % cuda_home, '%s/lib64' % cuda_home]

    cuda_include = os.environ.get('HOROVOD_CUDA_INCLUDE')
    if cuda_include:
        cuda_include_dirs += [cuda_include]

    cuda_lib = os.environ.get('HOROVOD_CUDA_LIB')
    if cuda_lib:
        cuda_lib_dirs += [cuda_lib]

    if not cuda_include_dirs and not cuda_lib_dirs:
        # default to /usr/local/cuda
        cuda_include_dirs += ['/usr/local/cuda/include']
        cuda_lib_dirs += ['/usr/local/cuda/lib', '/usr/local/cuda/lib64']

    try:
        test_compile(build_ext, 'test_cuda', libraries=['cudart'],
                     include_dirs=cuda_include_dirs,
                     library_dirs=cuda_lib_dirs,
                     extra_compile_preargs=cpp_flags,
                     code=textwrap.dedent('''\
            #include <cuda_runtime.h>
            void test() {
                cudaSetDevice(0);
            }
            '''))
    except (CompileError, LinkError):
        raise DistutilsPlatformError(
            'CUDA library was not found (see error above).\n'
            'Please specify correct CUDA location with the HOROVOD_CUDA_HOME '
            'environment variable or combination of HOROVOD_CUDA_INCLUDE and '
            'HOROVOD_CUDA_LIB environment variables.\n\n'
            'HOROVOD_CUDA_HOME - path where CUDA include and lib directories can be found\n'
            'HOROVOD_CUDA_INCLUDE - path to CUDA include directory\n'
            'HOROVOD_CUDA_LIB - path to CUDA lib directory')

    return cuda_include_dirs, cuda_lib_dirs


def get_nccl_vals(build_ext, cuda_include_dirs, cuda_lib_dirs, cpp_flags):
    nccl_include_dirs = []
    nccl_lib_dirs = []
    nccl_libs = []

    nccl_home = os.environ.get('HOROVOD_NCCL_HOME')
    if nccl_home:
        nccl_include_dirs += ['%s/include' % nccl_home]
        nccl_lib_dirs += ['%s/lib' % nccl_home, '%s/lib64' % nccl_home]

    nccl_include_dir = os.environ.get('HOROVOD_NCCL_INCLUDE')
    if nccl_include_dir:
        nccl_include_dirs += [nccl_include_dir]

    nccl_lib_dir = os.environ.get('HOROVOD_NCCL_LIB')
    if nccl_lib_dir:
        nccl_lib_dirs += [nccl_lib_dir]

    nccl_link_mode = os.environ.get('HOROVOD_NCCL_LINK', 'STATIC')
    if nccl_link_mode.upper() == 'SHARED':
        nccl_libs += ['nccl']
    else:
        nccl_libs += ['nccl_static']

    try:
        test_compile(build_ext, 'test_nccl', libraries=nccl_libs,
                     include_dirs=nccl_include_dirs + cuda_include_dirs,
                     library_dirs=nccl_lib_dirs + cuda_lib_dirs,
                     extra_compile_preargs=cpp_flags,
                     code=textwrap.dedent('''\
            #include <nccl.h>
            #if NCCL_MAJOR < 2
            #error Horovod requires NCCL 2.0 or later version, please upgrade.
            #endif
            void test() {
                ncclUniqueId nccl_id;
                ncclGetUniqueId(&nccl_id);
            }
            '''))
    except (CompileError, LinkError):
        raise DistutilsPlatformError(
            'NCCL 2.0 library or its later version was not found (see error above).\n'
            'Please specify correct NCCL location with the HOROVOD_NCCL_HOME '
            'environment variable or combination of HOROVOD_NCCL_INCLUDE and '
            'HOROVOD_NCCL_LIB environment variables.\n\n'
            'HOROVOD_NCCL_HOME - path where NCCL include and lib directories can be found\n'
            'HOROVOD_NCCL_INCLUDE - path to NCCL include directory\n'
            'HOROVOD_NCCL_LIB - path to NCCL lib directory')

    return nccl_include_dirs, nccl_lib_dirs, nccl_libs


def get_ddl_dirs(build_ext, cuda_include_dirs, cuda_lib_dirs, cpp_flags):
    ddl_include_dirs = []
    ddl_lib_dirs = []

    ddl_home = os.environ.get('HOROVOD_DDL_HOME')
    if ddl_home:
        ddl_include_dirs += ['%s/include' % ddl_home]
        ddl_lib_dirs += ['%s/lib' % ddl_home, '%s/lib64' % ddl_home]

    ddl_include_dir = os.environ.get('HOROVOD_DDL_INCLUDE')
    if ddl_include_dir:
        ddl_include_dirs += [ddl_include_dir]

    ddl_lib_dir = os.environ.get('HOROVOD_DDL_LIB')
    if ddl_lib_dir:
        ddl_lib_dirs += [ddl_lib_dir]

    # Keep DDL legacy folders for backward compatibility
    if not ddl_include_dirs:
        ddl_include_dirs += ['/opt/DL/ddl/include']
    if not ddl_lib_dirs:
        ddl_lib_dirs += ['/opt/DL/ddl/lib']

    try:
        test_compile(build_ext, 'test_ddl', libraries=['ddl', 'ddl_pack'],
                     include_dirs=ddl_include_dirs + cuda_include_dirs,
                     library_dirs=ddl_lib_dirs + cuda_lib_dirs,
                     extra_compile_preargs=cpp_flags,
                     code=textwrap.dedent('''\
                     #include <ddl.hpp>
                     void test() {
                     }
                     '''))
    except (CompileError, LinkError):
        raise DistutilsPlatformError(
            'IBM PowerAI DDL library was not found (see error above).\n'
            'Please specify correct DDL location with the HOROVOD_DDL_HOME '
            'environment variable or combination of HOROVOD_DDL_INCLUDE and '
            'HOROVOD_DDL_LIB environment variables.\n\n'
            'HOROVOD_DDL_HOME - path where DDL include and lib directories can be found\n'
            'HOROVOD_DDL_INCLUDE - path to DDL include directory\n'
            'HOROVOD_DDL_LIB - path to DDL lib directory')

    return ddl_include_dirs, ddl_lib_dirs


def get_common_options(build_ext):
    cpp_flags = get_cpp_flags(build_ext)
    link_flags = get_link_flags(build_ext)
    mpi_flags = get_mpi_flags()

    gpu_allreduce = os.environ.get('HOROVOD_GPU_ALLREDUCE')
    if gpu_allreduce and gpu_allreduce != 'MPI' and gpu_allreduce != 'NCCL' and \
            gpu_allreduce != 'DDL':
        raise DistutilsError('HOROVOD_GPU_ALLREDUCE=%s is invalid, supported '
                             'values are "", "MPI", "NCCL", "DDL".' % gpu_allreduce)

    gpu_allgather = os.environ.get('HOROVOD_GPU_ALLGATHER')
    if gpu_allgather and gpu_allgather != 'MPI':
        raise DistutilsError('HOROVOD_GPU_ALLGATHER=%s is invalid, supported '
                             'values are "", "MPI".' % gpu_allgather)

    gpu_broadcast = os.environ.get('HOROVOD_GPU_BROADCAST')
    if gpu_broadcast and gpu_broadcast != 'MPI':
        raise DistutilsError('HOROVOD_GPU_BROADCAST=%s is invalid, supported '
                             'values are "", "MPI".' % gpu_broadcast)

    if gpu_allreduce or gpu_allgather or gpu_broadcast:
        have_cuda = True
        cuda_include_dirs, cuda_lib_dirs = get_cuda_dirs(build_ext, cpp_flags)
    else:
        have_cuda = False
        cuda_include_dirs = cuda_lib_dirs = []

    if gpu_allreduce == 'NCCL':
        have_nccl = True
        nccl_include_dirs, nccl_lib_dirs, nccl_libs = get_nccl_vals(
            build_ext, cuda_include_dirs, cuda_lib_dirs, cpp_flags)
    else:
        have_nccl = False
        nccl_include_dirs = nccl_lib_dirs = nccl_libs = []

    if gpu_allreduce == 'DDL':
        have_ddl = True
        ddl_include_dirs, ddl_lib_dirs = get_ddl_dirs(build_ext,
                                                      cuda_include_dirs,
                                                      cuda_lib_dirs, cpp_flags)
    else:
        have_ddl = False
        ddl_include_dirs = ddl_lib_dirs = []

    if (gpu_allreduce == 'NCCL' and (
            gpu_allgather == 'MPI' or gpu_broadcast == 'MPI')
            and not os.environ.get('HOROVOD_ALLOW_MIXED_GPU_IMPL')):
        raise DistutilsError(
            'You should not mix NCCL and MPI GPU due to a possible deadlock.\n'
            'If you\'re sure you want to mix them, set the '
            'HOROVOD_ALLOW_MIXED_GPU_IMPL environment variable to \'1\'.')

    MACROS = [('EIGEN_MPL2_ONLY', 1)]
    INCLUDES = ['third_party/boost/assert/include',
                'third_party/boost/config/include',
                'third_party/boost/core/include',
                'third_party/boost/detail/include',
                'third_party/boost/iterator/include',
                'third_party/boost/lockfree/include',
                'third_party/boost/mpl/include',
                'third_party/boost/parameter/include',
                'third_party/boost/predef/include',
                'third_party/boost/preprocessor/include',
                'third_party/boost/static_assert/include',
                'third_party/boost/type_traits/include',
                'third_party/boost/utility/include',
                'third_party/eigen',
                'third_party/flatbuffers/include',
                'third_party/lbfgs/include']
    SOURCES = ['horovod/common/common.cc',
               'horovod/common/fusion_buffer_manager.cc',
               'horovod/common/half.cc',
               'horovod/common/message.cc',
               'horovod/common/mpi_context.cc',
               'horovod/common/operations.cc',
               'horovod/common/parameter_manager.cc',
               'horovod/common/control_manager.cc',
               'horovod/common/response_cache.cc',
               'horovod/common/timeline.cc',
               'horovod/common/ops/collective_operations.cc',
               'horovod/common/ops/mpi_operations.cc',
               'horovod/common/ops/operation_manager.cc',
               'horovod/common/optim/bayesian_optimization.cc',
               'horovod/common/optim/gaussian_process.cc',
               'horovod/common/logging.cc']
    COMPILE_FLAGS = cpp_flags + shlex.split(mpi_flags)
    LINK_FLAGS = link_flags + shlex.split(mpi_flags)
    LIBRARY_DIRS = []
    LIBRARIES = []

    cpu_operation = os.environ.get('HOROVOD_CPU_OPERATIONS')
    if cpu_operation:
<<<<<<< HEAD
        print('INFO: Set default cpu operation to ' + cpu_operation)
=======
        print('INFO: Set default CPU operation to ' + cpu_operation)
>>>>>>> b58cb7cf
        if cpu_operation.upper() == 'MPI':
            MACROS += [('HOROVOD_CPU_OPERATIONS_DEFAULT', "'P'")]
        elif cpu_operation.upper() == 'MLSL':
            MACROS += [('HOROVOD_CPU_OPERATIONS_DEFAULT', "'M'")]
        elif cpu_operation.upper() == 'GLOO':
            if is_mac:
<<<<<<< HEAD
                raise RuntimeError('GLOO cannot compile on MacOS, please do '
                                   'not set it as default cpu operation.')
            elif not have_cmake:
                raise RuntimeError('GLOO cannot compile without cmake, '
                                   'please install cmake first.')
=======
                raise RuntimeError('Gloo cannot compile on MacOS, please do '
                                   'not set it as default CPU operation.')
            elif not have_cmake:
                raise RuntimeError('Gloo cannot compile without CMake, '
                                   'please install CMake first.')
>>>>>>> b58cb7cf
            else:
                MACROS += [('HOROVOD_CPU_OPERATIONS_DEFAULT', "'G'")]

    if not is_mac and have_cmake:
        MACROS += [('HAVE_GLOO', '1')]
        INCLUDES += ['third_party/gloo']
        SOURCES += ['horovod/common/gloo_context.cc',
                    'horovod/common/ops/gloo_operations.cc']

    if have_mlsl:
        MACROS += [('HAVE_MLSL', '1')]
        INCLUDES += [mlsl_root + '/intel64/include/']
        SOURCES += ['horovod/common/ops/mlsl_operations.cc']
        LIBRARY_DIRS += [mlsl_root + '/intel64/lib/']
        LINK_FLAGS += ['-lmlsl']

    if have_cuda:
        MACROS += [('HAVE_CUDA', '1')]
        INCLUDES += cuda_include_dirs
        SOURCES += ['horovod/common/ops/cuda_operations.cc',
                    'horovod/common/ops/mpi_cuda_operations.cc']
        LIBRARY_DIRS += cuda_lib_dirs
        LIBRARIES += ['cudart']

    if have_nccl:
        MACROS += [('HAVE_NCCL', '1')]
        INCLUDES += nccl_include_dirs
        SOURCES += ['horovod/common/ops/nccl_operations.cc']
        LIBRARY_DIRS += nccl_lib_dirs
        LIBRARIES += nccl_libs

    if have_ddl:
        MACROS += [('HAVE_DDL', '1')]
        INCLUDES += ddl_include_dirs
        SOURCES += ['horovod/common/ops/ddl_operations.cc']
        LIBRARY_DIRS += ddl_lib_dirs
        LIBRARIES += ['ddl', 'ddl_pack']

    if gpu_allreduce:
        MACROS += [('HOROVOD_GPU_ALLREDUCE', "'%s'" % gpu_allreduce[0])]

    if gpu_allgather:
        MACROS += [('HOROVOD_GPU_ALLGATHER', "'%s'" % gpu_allgather[0])]

    if gpu_broadcast:
        MACROS += [('HOROVOD_GPU_BROADCAST', "'%s'" % gpu_broadcast[0])]

    return dict(MACROS=MACROS,
                INCLUDES=INCLUDES,
                SOURCES=SOURCES,
                COMPILE_FLAGS=COMPILE_FLAGS,
                LINK_FLAGS=LINK_FLAGS,
                LIBRARY_DIRS=LIBRARY_DIRS,
                LIBRARIES=LIBRARIES)


def build_tf_extension(build_ext, options):
    check_tf_version()
    tf_compile_flags, tf_link_flags = get_tf_flags(
        build_ext, options['COMPILE_FLAGS'])

    tensorflow_mpi_lib.define_macros = options['MACROS']
    tensorflow_mpi_lib.include_dirs = options['INCLUDES']
    tensorflow_mpi_lib.sources = options['SOURCES'] + \
                                 ['horovod/tensorflow/mpi_ops.cc']
    tensorflow_mpi_lib.extra_compile_args = options['COMPILE_FLAGS'] + \
                                            tf_compile_flags
    tensorflow_mpi_lib.extra_link_args = options['LINK_FLAGS'] + tf_link_flags
    tensorflow_mpi_lib.library_dirs = options['LIBRARY_DIRS']
    tensorflow_mpi_lib.libraries = options['LIBRARIES']

    build_ext.build_extension(tensorflow_mpi_lib)


def parse_version(version_str):
    if "dev" in version_str:
        return 9999999999
    m = re.match('^(\d+)(?:\.(\d+))?(?:\.(\d+))?(?:\.(\d+))?', version_str)
    if m is None:
        return None

    # turn version string to long integer
    version = int(m.group(1)) * 10 ** 9
    if m.group(2) is not None:
        version += int(m.group(2)) * 10 ** 6
    if m.group(3) is not None:
        version += int(m.group(3)) * 10 ** 3
    if m.group(4) is not None:
        version += int(m.group(4))
    return version


def is_mx_mkldnn():
    try:
        from mxnet import runtime
        features = runtime.Features()
        return features.is_enabled('MKLDNN')
    except Exception:
        msg = 'INFO: Cannot detect if MKLDNN is enabled in MXNet. Please \
            set MXNET_USE_MKLDNN=1 if MKLDNN is enabled in your MXNet build.'
        if 'linux' not in sys.platform:
            # MKLDNN is only enabled by default in MXNet Linux build. Return
            # False by default for non-linux build but still allow users to
            # enable it by using MXNET_USE_MKLDNN env variable.
            print(msg)
            return os.environ.get('MXNET_USE_MKLDNN', '0') == '1'
        else:
            try:
                import mxnet as mx
                mx_libs = mx.libinfo.find_lib_path()
                for mx_lib in mx_libs:
                    output = subprocess.check_output(['readelf', '-d', mx_lib])
                    if 'mkldnn' in str(output):
                        return True
                return False
            except Exception:
                print(msg)
                return os.environ.get('MXNET_USE_MKLDNN', '0') == '1'


def is_mx_cuda():
    try:
        from mxnet import runtime
        features = runtime.Features()
        return features.is_enabled('CUDA')
    except Exception:
        if 'linux' in sys.platform:
            try:
                import mxnet as mx
                mx_libs = mx.libinfo.find_lib_path()
                for mx_lib in mx_libs:
                    output = subprocess.check_output(['readelf', '-d', mx_lib])
                    if 'cuda' in str(output):
                        return True
                return False
            except Exception:
                return False
    return False


def build_mx_extension(build_ext, options):
    check_mx_version()
    mx_compile_flags, mx_link_flags = get_mx_flags(
        build_ext, options['COMPILE_FLAGS'])

    mx_have_cuda = is_mx_cuda()
    macro_have_cuda = check_macro(options['MACROS'], 'HAVE_CUDA')
    if not mx_have_cuda and macro_have_cuda:
        raise DistutilsPlatformError(
            'Horovod build with GPU support was requested, but this MXNet '
            'installation does not support CUDA.')

    # Update HAVE_CUDA to mean that MXNet supports CUDA. Internally, we will be checking
    # HOROVOD_GPU_(ALLREDUCE|ALLGATHER|BROADCAST) to decide whether we should use GPU
    # version or transfer tensors to CPU memory for those operations.
    if mx_have_cuda and not macro_have_cuda:
        cuda_include_dirs, cuda_lib_dirs = get_cuda_dirs(build_ext, options[
            'COMPILE_FLAGS'])
        options['MACROS'] += [('HAVE_CUDA', '1')]
        options['INCLUDES'] += cuda_include_dirs
        options['SOURCES'] += ['horovod/common/ops/cuda_operations.cc',
                               'horovod/common/ops/mpi_cuda_operations.cc']
        options['LIBRARY_DIRS'] += cuda_lib_dirs
        options['LIBRARIES'] += ['cudart']

    mxnet_mpi_lib.define_macros = options['MACROS']
    if check_macro(options['MACROS'], 'HAVE_CUDA'):
        mxnet_mpi_lib.define_macros += [('MSHADOW_USE_CUDA', '1')]
    else:
        mxnet_mpi_lib.define_macros += [('MSHADOW_USE_CUDA', '0')]
    if is_mx_mkldnn():
        mxnet_mpi_lib.define_macros += [('MXNET_USE_MKLDNN', '1')]
    else:
        mxnet_mpi_lib.define_macros += [('MXNET_USE_MKLDNN', '0')]
    mxnet_mpi_lib.define_macros += [('MSHADOW_USE_MKL', '0')]
    mxnet_mpi_lib.define_macros += [('MSHADOW_USE_F16C', '0')]
    mxnet_mpi_lib.include_dirs = options['INCLUDES']
    mxnet_mpi_lib.sources = options['SOURCES'] + \
                            ['horovod/mxnet/mpi_ops.cc',
                             'horovod/mxnet/tensor_util.cc',
                             'horovod/mxnet/cuda_util.cc',
                             'horovod/mxnet/adapter.cc']
    mxnet_mpi_lib.extra_compile_args = options['COMPILE_FLAGS'] + \
                                       mx_compile_flags
    mxnet_mpi_lib.extra_link_args = options['LINK_FLAGS'] + mx_link_flags
    mxnet_mpi_lib.library_dirs = options['LIBRARY_DIRS']
    mxnet_mpi_lib.libraries = options['LIBRARIES']

    build_ext.build_extension(mxnet_mpi_lib)


def dummy_import_torch():
    try:
        import torch
    except:
        pass


def check_torch_version():
    try:
        import torch
        if LooseVersion(torch.__version__) < LooseVersion('0.4.0'):
            raise DistutilsPlatformError(
                'Your PyTorch version %s is outdated.  '
                'Horovod requires torch>=0.4.0' % torch.__version__)
    except ImportError:
        raise DistutilsPlatformError(
            'import torch failed, is it installed?\n\n%s' % traceback.format_exc())

    # parse version
    version = parse_version(torch.__version__)
    if version is None:
        raise DistutilsPlatformError(
            'Unable to determine PyTorch version from the version string \'%s\'' % torch.__version__)
    return version


def is_torch_cuda():
    try:
        from torch.utils.ffi import create_extension
        cuda_test_ext = create_extension(
            name='horovod.torch.test_cuda',
            headers=['horovod/torch/dummy.h'],
            sources=[],
            with_cuda=True,
            extra_compile_args=['-std=c11', '-fPIC', '-O2']
        )
        cuda_test_ext.build()
        return True
    except:
        print(
            'INFO: Above error indicates that this PyTorch installation does not support CUDA.')
        return False


def is_torch_cuda_v2(build_ext, include_dirs, extra_compile_args):
    try:
        from torch.utils.cpp_extension import include_paths
        test_compile(build_ext, 'test_torch_cuda',
                     include_dirs=include_dirs + include_paths(cuda=True),
                     extra_compile_preargs=extra_compile_args,
                     code=textwrap.dedent('''\
            #include <THC/THC.h>
            void test() {
            }
            '''))
        return True
    except (CompileError, LinkError, EnvironmentError):
        print(
            'INFO: Above error indicates that this PyTorch installation does not support CUDA.')
        return False


def check_macro(macros, key):
    return any(k == key and v for k, v in macros)


def set_macro(macros, key, new_value):
    if any(k == key for k, _ in macros):
        return [(k, new_value if k == key else v) for k, v in macros]
    else:
        return macros + [(key, new_value)]


class protect_files(object):
    def __init__(self, *files):
        self.files = files

    def __enter__(self):
        for file in self.files:
            os.rename(file, file + '.protected')

    def __exit__(self, type, value, traceback):
        for file in self.files:
            os.rename(file + '.protected', file)


def build_torch_extension(build_ext, options, torch_version):
    have_cuda = is_torch_cuda()
    if not have_cuda and check_macro(options['MACROS'], 'HAVE_CUDA'):
        raise DistutilsPlatformError(
            'Horovod build with GPU support was requested, but this PyTorch '
            'installation does not support CUDA.')

    # Update HAVE_CUDA to mean that PyTorch supports CUDA. Internally, we will be checking
    # HOROVOD_GPU_(ALLREDUCE|ALLGATHER|BROADCAST) to decide whether we should use GPU
    # version or transfer tensors to CPU memory for those operations.
    updated_macros = set_macro(
        options['MACROS'], 'HAVE_CUDA', str(int(have_cuda)))

    # Export TORCH_VERSION equal to our representation of torch.__version__. Internally it's
    # used for backwards compatibility checks.
    updated_macros = set_macro(
        updated_macros, 'TORCH_VERSION', str(torch_version))

    # Create_extension overwrites these files which are customized, we need to protect them.
    with protect_files('horovod/torch/mpi_lib/__init__.py',
                       'horovod/torch/mpi_lib_impl/__init__.py'):
        from torch.utils.ffi import create_extension
        ffi_iface = create_extension(
            name='horovod.torch.mpi_lib',
            headers=['horovod/torch/interface.h'] +
                    (['horovod/torch/interface_cuda.h'] if have_cuda else []),
            with_cuda=have_cuda,
            language='c',
            package=True,
            sources=[],
            extra_compile_args=['-std=c11', '-fPIC', '-O2']
        )
        ffi_impl = create_extension(
            name='horovod.torch.mpi_lib_impl',
            headers=[],
            with_cuda=have_cuda,
            language='c++',
            package=True,
            source_extension='.cc',
            define_macros=updated_macros,
            include_dirs=options['INCLUDES'],
            sources=options['SOURCES'] + ['horovod/torch/mpi_ops.cc',
                                          'horovod/torch/handle_manager.cc',
                                          'horovod/torch/ready_event.cc',
                                          'horovod/torch/tensor_util.cc',
                                          'horovod/torch/cuda_util.cc',
                                          'horovod/torch/adapter.cc'],
            extra_compile_args=options['COMPILE_FLAGS'],
            extra_link_args=options['LINK_FLAGS'],
            library_dirs=options['LIBRARY_DIRS'],
            libraries=options['LIBRARIES']
        )

    for ffi, setuptools_ext in [(ffi_iface, torch_mpi_lib),
                                (ffi_impl, torch_mpi_lib_impl)]:
        ffi_ext = ffi.distutils_extension()
        # ffi_ext is distutils Extension, not setuptools Extension
        for k, v in ffi_ext.__dict__.items():
            setuptools_ext.__dict__[k] = v
        build_ext.build_extension(setuptools_ext)


def build_torch_extension_v2(build_ext, options, torch_version):
    have_cuda = is_torch_cuda_v2(build_ext, include_dirs=options['INCLUDES'],
                                 extra_compile_args=options['COMPILE_FLAGS'])
    if not have_cuda and check_macro(options['MACROS'], 'HAVE_CUDA'):
        raise DistutilsPlatformError(
            'Horovod build with GPU support was requested, but this PyTorch '
            'installation does not support CUDA.')

    # Update HAVE_CUDA to mean that PyTorch supports CUDA. Internally, we will be checking
    # HOROVOD_GPU_(ALLREDUCE|ALLGATHER|BROADCAST) to decide whether we should use GPU
    # version or transfer tensors to CPU memory for those operations.
    updated_macros = set_macro(
        options['MACROS'], 'HAVE_CUDA', str(int(have_cuda)))

    # Export TORCH_VERSION equal to our representation of torch.__version__. Internally it's
    # used for backwards compatibility checks.
    updated_macros = set_macro(
        updated_macros, 'TORCH_VERSION', str(torch_version))

    # Always set _GLIBCXX_USE_CXX11_ABI, since PyTorch can only detect whether it was set to 1.
    import torch
    updated_macros = set_macro(updated_macros, '_GLIBCXX_USE_CXX11_ABI',
                               str(int(torch.compiled_with_cxx11_abi())))

    # PyTorch requires -DTORCH_API_INCLUDE_EXTENSION_H
    updated_macros = set_macro(
        updated_macros, 'TORCH_API_INCLUDE_EXTENSION_H', '1')

    if have_cuda:
        from torch.utils.cpp_extension import CUDAExtension as TorchExtension
    else:
        # CUDAExtension fails with `ld: library not found for -lcudart` if CUDA is not present
        from torch.utils.cpp_extension import CppExtension as TorchExtension
    ext = TorchExtension(torch_mpi_lib_v2.name,
                         define_macros=updated_macros,
                         include_dirs=options['INCLUDES'],
                         sources=options['SOURCES'] + [
                             'horovod/torch/mpi_ops_v2.cc',
                             'horovod/torch/handle_manager.cc',
                             'horovod/torch/ready_event.cc',
                             'horovod/torch/cuda_util.cc',
                             'horovod/torch/adapter_v2.cc'],
                         extra_compile_args=options['COMPILE_FLAGS'],
                         extra_link_args=options['LINK_FLAGS'],
                         library_dirs=options['LIBRARY_DIRS'],
                         libraries=options['LIBRARIES'])

    # Patch an existing torch_mpi_lib_v2 extension object.
    for k, v in ext.__dict__.items():
        torch_mpi_lib_v2.__dict__[k] = v
    build_ext.build_extension(torch_mpi_lib_v2)


def build_cmake(build_ext, ext, output_dir, options):
<<<<<<< HEAD
    # CMake should come with pip requirement 'cmake', but let's verify

    cmake_bin = 'cmake'
    if not have_cmake:
        # if the system doesn't have cmake before, we need to check the newly
        # installed cmake binary is executable.
        import cmake
        cmake_bin = os.path.join(cmake.CMAKE_BIN_DIR, 'cmake')
        if not os.access(cmake_bin, os.X_OK):
            # if not executable, +x to the binary
            user_mode = stat.S_IRUSR | stat.S_IWUSR | stat.S_IXUSR
            group_mode = stat.S_IRGRP | stat.S_IWGRP | stat.S_IXGRP
            other_mode = stat.S_IROTH | stat.S_IXOTH
            os.chmod(cmake_bin, user_mode | group_mode | other_mode)

    # check again if the cmake binary is usable
    try:
        subprocess.check_output([cmake_bin, '--version'])
    except OSError as e:
        raise RuntimeError('Check CMake executable failed: {}'.format(str(e)))
=======

    cmake_bin = 'cmake'
>>>>>>> b58cb7cf

    # Statically linked archive files go into the provided output directory
    extdir = os.path.abspath(
        os.path.dirname(build_ext.get_ext_fullpath(ext.name)))
    config = 'Debug' if build_ext.debug else 'Release'
    cmake_args = [
        '-DUSE_MPI=ON',
        '-DCMAKE_BUILD_TYPE=' + config,
        '-DCMAKE_LIBRARY_OUTPUT_DIRECTORY_{}={}'.format(config.upper(), extdir),
        '-DCMAKE_ARCHIVE_OUTPUT_DIRECTORY_{}={}'.format(config.upper(),
                                                        output_dir),
    ]
    cmake_build_args = [
        '--config', config,
        '--', '-j4',
    ]

    # Keep temp build files within a unique subdirectory
    build_temp = os.path.abspath(os.path.join(build_ext.build_temp, ext.name))
    if not os.path.exists(build_temp):
        os.makedirs(build_temp)

    # Config and build the extension
    try:
        subprocess.check_call([cmake_bin, ext.cmake_lists_dir] + cmake_args,
                              cwd=build_temp)
        subprocess.check_call([cmake_bin, '--build', '.'] + cmake_build_args,
                              cwd=build_temp)
    except OSError as e:
        raise RuntimeError('CMake failed: {}'.format(str(e)))
<<<<<<< HEAD
=======

>>>>>>> b58cb7cf
    # Add the library so other extensions will link against it during compilation
    options['LIBRARIES'] += [ext.name]


# run the customize_compiler
class custom_build_ext(build_ext):
    def build_extensions(self):
        options = get_common_options(self)
        built_plugins = []

        # All statically linked libraries will be placed here
        lib_output_dir = os.path.abspath(os.path.join(self.build_temp, 'lib'))
        if not os.path.exists(lib_output_dir):
            os.makedirs(lib_output_dir)
        options['LIBRARY_DIRS'] += [lib_output_dir]

<<<<<<< HEAD
        # Build CMake libraries first so they can be statically linked against extensions
        for ext in self.extensions:
            if isinstance(ext, CMakeExtension):
                # TODO: install cmake in local environment after entry point issue
                #  has some updates.
                #  https://github.com/scikit-build/cmake-python-distributions/issues/80
                if ext.name == 'gloo':
                    if is_mac:
                        print(
                            'INFO: Submodule Gloo cannot compile on MacOS, skip compiling '
                            'Gloo.')
                    elif not have_cmake:
                        print(
                            'INFO: Submodule Gloo cannot compile without cmake, '
                            'skip compiling Gloo.')
                    else:
                        build_cmake(self, ext, lib_output_dir, options)
=======
        if is_mac:
            print('INFO: Submodule Gloo cannot compile on MacOS, skip compiling'
                ' Gloo.')
        elif not have_cmake:
            # TODO: install cmake in local environment after entry point issue
            #  has some updates.
            #  https://github.com/scikit-build/cmake-python-distributions/issues/80
            print('INFO: Submodule Gloo cannot compile without CMake, '
                'skip compiling Gloo.')
        else:
            build_cmake(self, gloo_lib, lib_output_dir, options)
>>>>>>> b58cb7cf

        # If PyTorch is installed, it must be imported before TensorFlow, otherwise
        # we may get an error: dlopen: cannot load any more object with static TLS
        if not os.environ.get('HOROVOD_WITHOUT_PYTORCH'):
            dummy_import_torch()
        if not os.environ.get('HOROVOD_WITHOUT_TENSORFLOW'):
            try:
                build_tf_extension(self, options)
                built_plugins.append(True)
            except:
                if not os.environ.get('HOROVOD_WITH_TENSORFLOW'):
                    print(
                        'INFO: Unable to build TensorFlow plugin, will skip it.\n\n'
                        '%s' % traceback.format_exc(), file=sys.stderr)
                    built_plugins.append(False)
                else:
                    raise
        if not os.environ.get('HOROVOD_WITHOUT_PYTORCH'):
            try:
                torch_version = check_torch_version()
                if torch_version >= 1000000000:
                    build_torch_extension_v2(self, options, torch_version)
                else:
                    build_torch_extension(self, options, torch_version)
                built_plugins.append(True)
            except:
                if not os.environ.get('HOROVOD_WITH_PYTORCH'):
                    print(
                        'INFO: Unable to build PyTorch plugin, will skip it.\n\n'
                        '%s' % traceback.format_exc(), file=sys.stderr)
                    built_plugins.append(False)
                else:
                    raise
        if not os.environ.get('HOROVOD_WITHOUT_MXNET'):
            try:
                build_mx_extension(self, options)
                built_plugins.append(True)
            except:
                if not os.environ.get('HOROVOD_WITH_MXNET'):
                    print(
                        'INFO: Unable to build MXNet plugin, will skip it.\n\n'
                        '%s' % traceback.format_exc(), file=sys.stderr)
                    built_plugins.append(False)
                else:
                    raise
        if not built_plugins:
            raise DistutilsError(
                'TensorFlow, PyTorch, and MXNet plugins were excluded from build. Aborting.')
        if not any(built_plugins):
            raise DistutilsError(
                'None of TensorFlow, PyTorch, or MXNet plugins were built. See errors above.')


require_list = ['cloudpickle', 'psutil', 'six']
<<<<<<< HEAD
setup_require_list = require_list
=======

>>>>>>> b58cb7cf
# Skip cffi if pytorch extension explicitly disabled
if not os.environ.get('HOROVOD_WITHOUT_PYTORCH'):
    require_list.append('cffi>=1.4.0')

setup(name='horovod',
      version=__version__,
      packages=find_packages(),
      description='Distributed training framework for TensorFlow, Keras, PyTorch, and Apache MXNet.',
      author='The Horovod Authors',
      long_description=textwrap.dedent('''\
          Horovod is a distributed training framework for TensorFlow, Keras, PyTorch, and Apache MXNet.
          The goal of Horovod is to make distributed Deep Learning fast and easy to use.'''),
      url='https://github.com/uber/horovod',
      classifiers=[
          'License :: OSI Approved :: Apache Software License'
      ],
      ext_modules=[tensorflow_mpi_lib, torch_mpi_lib, torch_mpi_lib_impl,
                   torch_mpi_lib_v2, mxnet_mpi_lib, gloo_lib],
      cmdclass={'build_ext': custom_build_ext},
      # cffi is required for PyTorch
      # If cffi is specified in setup_requires, it will need libffi to be installed on the machine,
      # which is undesirable.  Luckily, `install` action will install cffi before executing build,
      # so it's only necessary for `build*` or `bdist*` actions.
      setup_requires=setup_require_list if is_build_action() else [],
      install_requires=require_list,
      zip_safe=False,
      scripts=['bin/horovodrun'])<|MERGE_RESOLUTION|>--- conflicted
+++ resolved
@@ -36,12 +36,6 @@
         Extension.__init__(self, name, sources=sources, **kwa)
         self.cmake_lists_dir = os.path.abspath(cmake_lists_dir)
 
-class CMakeExtension(Extension):
-    def __init__(self, name, cmake_lists_dir='.', sources=[], **kwa):
-        Extension.__init__(self, name, sources=sources, **kwa)
-        self.cmake_lists_dir = os.path.abspath(cmake_lists_dir)
-
-
 tensorflow_mpi_lib = Extension('horovod.tensorflow.mpi_lib', [])
 torch_mpi_lib = Extension('horovod.torch.mpi_lib', [])
 torch_mpi_lib_impl = Extension('horovod.torch.mpi_lib_impl', [])
@@ -59,19 +53,11 @@
     subprocess.check_output(['cmake', '--version'])
 except:
     have_cmake = False
-<<<<<<< HEAD
-    print('DEBUG: CMake not installed.')
-=======
->>>>>>> b58cb7cf
 
 # TODO: remove system check if gloo support MacOX in the future
 #  https://github.com/facebookincubator/gloo/issues/182
 is_mac = os.uname()[0] == 'Darwin'
 
-<<<<<<< HEAD
-
-=======
->>>>>>> b58cb7cf
 def is_build_action():
     if len(sys.argv) <= 1:
         return False
@@ -631,30 +617,18 @@
 
     cpu_operation = os.environ.get('HOROVOD_CPU_OPERATIONS')
     if cpu_operation:
-<<<<<<< HEAD
-        print('INFO: Set default cpu operation to ' + cpu_operation)
-=======
         print('INFO: Set default CPU operation to ' + cpu_operation)
->>>>>>> b58cb7cf
         if cpu_operation.upper() == 'MPI':
             MACROS += [('HOROVOD_CPU_OPERATIONS_DEFAULT', "'P'")]
         elif cpu_operation.upper() == 'MLSL':
             MACROS += [('HOROVOD_CPU_OPERATIONS_DEFAULT', "'M'")]
         elif cpu_operation.upper() == 'GLOO':
             if is_mac:
-<<<<<<< HEAD
-                raise RuntimeError('GLOO cannot compile on MacOS, please do '
-                                   'not set it as default cpu operation.')
-            elif not have_cmake:
-                raise RuntimeError('GLOO cannot compile without cmake, '
-                                   'please install cmake first.')
-=======
                 raise RuntimeError('Gloo cannot compile on MacOS, please do '
                                    'not set it as default CPU operation.')
             elif not have_cmake:
                 raise RuntimeError('Gloo cannot compile without CMake, '
                                    'please install CMake first.')
->>>>>>> b58cb7cf
             else:
                 MACROS += [('HOROVOD_CPU_OPERATIONS_DEFAULT', "'G'")]
 
@@ -1048,31 +1022,8 @@
 
 
 def build_cmake(build_ext, ext, output_dir, options):
-<<<<<<< HEAD
-    # CMake should come with pip requirement 'cmake', but let's verify
 
     cmake_bin = 'cmake'
-    if not have_cmake:
-        # if the system doesn't have cmake before, we need to check the newly
-        # installed cmake binary is executable.
-        import cmake
-        cmake_bin = os.path.join(cmake.CMAKE_BIN_DIR, 'cmake')
-        if not os.access(cmake_bin, os.X_OK):
-            # if not executable, +x to the binary
-            user_mode = stat.S_IRUSR | stat.S_IWUSR | stat.S_IXUSR
-            group_mode = stat.S_IRGRP | stat.S_IWGRP | stat.S_IXGRP
-            other_mode = stat.S_IROTH | stat.S_IXOTH
-            os.chmod(cmake_bin, user_mode | group_mode | other_mode)
-
-    # check again if the cmake binary is usable
-    try:
-        subprocess.check_output([cmake_bin, '--version'])
-    except OSError as e:
-        raise RuntimeError('Check CMake executable failed: {}'.format(str(e)))
-=======
-
-    cmake_bin = 'cmake'
->>>>>>> b58cb7cf
 
     # Statically linked archive files go into the provided output directory
     extdir = os.path.abspath(
@@ -1103,10 +1054,7 @@
                               cwd=build_temp)
     except OSError as e:
         raise RuntimeError('CMake failed: {}'.format(str(e)))
-<<<<<<< HEAD
-=======
-
->>>>>>> b58cb7cf
+
     # Add the library so other extensions will link against it during compilation
     options['LIBRARIES'] += [ext.name]
 
@@ -1123,25 +1071,6 @@
             os.makedirs(lib_output_dir)
         options['LIBRARY_DIRS'] += [lib_output_dir]
 
-<<<<<<< HEAD
-        # Build CMake libraries first so they can be statically linked against extensions
-        for ext in self.extensions:
-            if isinstance(ext, CMakeExtension):
-                # TODO: install cmake in local environment after entry point issue
-                #  has some updates.
-                #  https://github.com/scikit-build/cmake-python-distributions/issues/80
-                if ext.name == 'gloo':
-                    if is_mac:
-                        print(
-                            'INFO: Submodule Gloo cannot compile on MacOS, skip compiling '
-                            'Gloo.')
-                    elif not have_cmake:
-                        print(
-                            'INFO: Submodule Gloo cannot compile without cmake, '
-                            'skip compiling Gloo.')
-                    else:
-                        build_cmake(self, ext, lib_output_dir, options)
-=======
         if is_mac:
             print('INFO: Submodule Gloo cannot compile on MacOS, skip compiling'
                 ' Gloo.')
@@ -1153,7 +1082,6 @@
                 'skip compiling Gloo.')
         else:
             build_cmake(self, gloo_lib, lib_output_dir, options)
->>>>>>> b58cb7cf
 
         # If PyTorch is installed, it must be imported before TensorFlow, otherwise
         # we may get an error: dlopen: cannot load any more object with static TLS
@@ -1206,13 +1134,8 @@
             raise DistutilsError(
                 'None of TensorFlow, PyTorch, or MXNet plugins were built. See errors above.')
 
-
 require_list = ['cloudpickle', 'psutil', 'six']
-<<<<<<< HEAD
-setup_require_list = require_list
-=======
-
->>>>>>> b58cb7cf
+
 # Skip cffi if pytorch extension explicitly disabled
 if not os.environ.get('HOROVOD_WITHOUT_PYTORCH'):
     require_list.append('cffi>=1.4.0')
@@ -1236,7 +1159,7 @@
       # If cffi is specified in setup_requires, it will need libffi to be installed on the machine,
       # which is undesirable.  Luckily, `install` action will install cffi before executing build,
       # so it's only necessary for `build*` or `bdist*` actions.
-      setup_requires=setup_require_list if is_build_action() else [],
+      setup_requires=require_list if is_build_action() else [],
       install_requires=require_list,
       zip_safe=False,
       scripts=['bin/horovodrun'])