# Copyright 2019 Uber Technologies, Inc. All Rights Reserved.
#
# Licensed under the Apache License, Version 2.0 (the "License");
# you may not use this file except in compliance with the License.
# You may obtain a copy of the License at
#
#     http://www.apache.org/licenses/LICENSE-2.0
#
# Unless required by applicable law or agreed to in writing, software
# distributed under the License is distributed on an "AS IS" BASIS,
# WITHOUT WARRANTIES OR CONDITIONS OF ANY KIND, either express or implied.
# See the License for the specific language governing permissions and
# limitations under the License.
# ==============================================================================
from __future__ import print_function

import os
import re
import shlex
import subprocess
import sys
import textwrap
import traceback
import pipes
from copy import deepcopy
from distutils.errors import CompileError, DistutilsError, \
    DistutilsPlatformError, LinkError
from distutils.sysconfig import customize_compiler
from distutils.version import LooseVersion

from setuptools import setup, Extension, find_packages
from setuptools.command.build_ext import build_ext

from horovod import __version__
from horovod.common.util import env


class CMakeExtension(Extension):
    def __init__(self, name, cmake_lists_dir='.', sources=[], **kwa):
        Extension.__init__(self, name, sources=sources, **kwa)
        self.cmake_lists_dir = os.path.abspath(cmake_lists_dir)


tensorflow_mpi_lib = Extension('horovod.tensorflow.mpi_lib', [])
torch_mpi_lib = Extension('horovod.torch.mpi_lib', [])
torch_mpi_lib_impl = Extension('horovod.torch.mpi_lib_impl', [])
torch_mpi_lib_v2 = Extension('horovod.torch.mpi_lib_v2', [])
mxnet_mpi_lib = Extension('horovod.mxnet.mpi_lib', [])
gloo_lib = CMakeExtension('gloo', cmake_lists_dir='third_party/gloo',
                          sources=[])

mlsl_root = os.environ.get('MLSL_ROOT')
have_mlsl = mlsl_root is not None


def is_build_action():
    if len(sys.argv) <= 1:
        return False

    if sys.argv[1].startswith('build'):
        return True

    if sys.argv[1].startswith('bdist'):
        return True

    if sys.argv[1].startswith('install'):
        return True


def check_tf_version():
    try:
        import tensorflow as tf
        if LooseVersion(tf.__version__) < LooseVersion('1.1.0'):
            raise DistutilsPlatformError(
                'Your TensorFlow version %s is outdated.  '
                'Horovod requires tensorflow>=1.1.0' % tf.__version__)
    except ImportError:
        raise DistutilsPlatformError(
            'import tensorflow failed, is it installed?\n\n%s' % traceback.format_exc())
    except AttributeError:
        # This means that tf.__version__ was not exposed, which makes it *REALLY* old.
        raise DistutilsPlatformError(
            'Your TensorFlow version is outdated.  Horovod requires tensorflow>=1.1.0')


def check_mx_version():
    try:
        import mxnet as mx
        if mx.__version__ < '1.4.0':
            raise DistutilsPlatformError(
                'Your MXNet version %s is outdated.  '
                'Horovod requires mxnet>=1.4.0' % mx.__version__)
    except ImportError:
        raise DistutilsPlatformError(
            'import mxnet failed, is it installed?\n\n%s' % traceback.format_exc())
    except AttributeError:
        raise DistutilsPlatformError(
            'Your MXNet version is outdated.  Horovod requires mxnet>1.3.0')


def check_avx_supported():
    try:
        flags_output = subprocess.check_output(
            'gcc -march=native -E -v - </dev/null 2>&1 | grep cc1',
            shell=True, universal_newlines=True).strip()
        flags = shlex.split(flags_output)
        return '+f16c' in flags and '+avx' in flags
    except subprocess.CalledProcessError:
        # Fallback to non-AVX if were not able to get flag information.
        return False


def get_cpp_flags(build_ext):
    last_err = None
    default_flags = ['-std=c++11', '-fPIC', '-O2', '-Wall']
    avx_flags = ['-mf16c', '-mavx'] if check_avx_supported() else []
    if sys.platform == 'darwin':
        # Darwin most likely will have Clang, which has libc++.
        flags_to_try = [default_flags + ['-stdlib=libc++'] + avx_flags,
                        default_flags + avx_flags,
                        default_flags + ['-stdlib=libc++'],
                        default_flags]
    else:
        flags_to_try = [default_flags + avx_flags,
                        default_flags + ['-stdlib=libc++'] + avx_flags,
                        default_flags,
                        default_flags + ['-stdlib=libc++']]
    for cpp_flags in flags_to_try:
        try:
            test_compile(build_ext, 'test_cpp_flags',
                         extra_compile_preargs=cpp_flags,
                         code=textwrap.dedent('''\
                    #include <unordered_map>
                    void test() {
                    }
                    '''))

            return cpp_flags
        except (CompileError, LinkError):
            last_err = 'Unable to determine C++ compilation flags (see error above).'
        except Exception:
            last_err = 'Unable to determine C++ compilation flags.  ' \
                       'Last error:\n\n%s' % traceback.format_exc()

    raise DistutilsPlatformError(last_err)


def get_link_flags(build_ext):
    last_err = None
    libtool_flags = ['-Wl,-exported_symbols_list,horovod.exp']
    ld_flags = ['-Wl,--version-script=horovod.lds']
    if sys.platform == 'darwin':
        flags_to_try = [libtool_flags, ld_flags]
    else:
        flags_to_try = [ld_flags, libtool_flags]
    for link_flags in flags_to_try:
        try:
            test_compile(build_ext, 'test_link_flags',
                         extra_link_preargs=link_flags,
                         code=textwrap.dedent('''\
                    void test() {
                    }
                    '''))

            return link_flags
        except (CompileError, LinkError):
            last_err = 'Unable to determine C++ link flags (see error above).'
        except Exception:
            last_err = 'Unable to determine C++ link flags.  ' \
                       'Last error:\n\n%s' % traceback.format_exc()

    raise DistutilsPlatformError(last_err)


def get_tf_include_dirs():
    import tensorflow as tf
    tf_inc = tf.sysconfig.get_include()
    return [tf_inc, '%s/external/nsync/public' % tf_inc]


def get_tf_lib_dirs():
    import tensorflow as tf
    tf_lib = tf.sysconfig.get_lib()
    return [tf_lib]


def get_tf_libs(build_ext, lib_dirs, cpp_flags):
    last_err = None
    for tf_libs in [['tensorflow_framework'], []]:
        try:
            lib_file = test_compile(build_ext, 'test_tensorflow_libs',
                                    library_dirs=lib_dirs, libraries=tf_libs,
                                    extra_compile_preargs=cpp_flags,
                                    code=textwrap.dedent('''\
                    void test() {
                    }
                    '''))

            from tensorflow.python.framework import load_library
            load_library.load_op_library(lib_file)

            return tf_libs
        except (CompileError, LinkError):
            last_err = 'Unable to determine -l link flags to use with TensorFlow (see error above).'
        except Exception:
            last_err = 'Unable to determine -l link flags to use with TensorFlow.  ' \
                       'Last error:\n\n%s' % traceback.format_exc()

    raise DistutilsPlatformError(last_err)


def get_tf_abi(build_ext, include_dirs, lib_dirs, libs, cpp_flags):
    last_err = None
    cxx11_abi_macro = '_GLIBCXX_USE_CXX11_ABI'
    for cxx11_abi in ['0', '1']:
        try:
            lib_file = test_compile(build_ext, 'test_tensorflow_abi',
                                    macros=[(cxx11_abi_macro, cxx11_abi)],
                                    include_dirs=include_dirs,
                                    library_dirs=lib_dirs,
                                    libraries=libs,
                                    extra_compile_preargs=cpp_flags,
                                    code=textwrap.dedent('''\
                #include <string>
                #include "tensorflow/core/framework/op.h"
                #include "tensorflow/core/framework/op_kernel.h"
                #include "tensorflow/core/framework/shape_inference.h"
                void test() {
                    auto ignore = tensorflow::strings::StrCat("a", "b");
                }
                '''))

            from tensorflow.python.framework import load_library
            load_library.load_op_library(lib_file)

            return cxx11_abi_macro, cxx11_abi
        except (CompileError, LinkError):
            last_err = 'Unable to determine CXX11 ABI to use with TensorFlow (see error above).'
        except Exception:
            last_err = 'Unable to determine CXX11 ABI to use with TensorFlow.  ' \
                       'Last error:\n\n%s' % traceback.format_exc()

    raise DistutilsPlatformError(last_err)


def get_tf_flags(build_ext, cpp_flags):
    import tensorflow as tf
    try:
        return tf.sysconfig.get_compile_flags(), tf.sysconfig.get_link_flags()
    except AttributeError:
        # fallback to the previous logic
        tf_include_dirs = get_tf_include_dirs()
        tf_lib_dirs = get_tf_lib_dirs()
        tf_libs = get_tf_libs(build_ext, tf_lib_dirs, cpp_flags)
        tf_abi = get_tf_abi(build_ext, tf_include_dirs,
                            tf_lib_dirs, tf_libs, cpp_flags)

        compile_flags = []
        for include_dir in tf_include_dirs:
            compile_flags.append('-I%s' % include_dir)
        if tf_abi:
            compile_flags.append('-D%s=%s' % tf_abi)

        link_flags = []
        for lib_dir in tf_lib_dirs:
            link_flags.append('-L%s' % lib_dir)
        for lib in tf_libs:
            link_flags.append('-l%s' % lib)

        return compile_flags, link_flags


def get_mx_include_dirs():
    import mxnet as mx
    return [mx.libinfo.find_include_path()]


def get_mx_lib_dirs():
    import mxnet as mx
    mx_libs = mx.libinfo.find_lib_path()
    mx_lib_dirs = [os.path.dirname(mx_lib) for mx_lib in mx_libs]
    return mx_lib_dirs


def get_mx_libs(build_ext, lib_dirs, cpp_flags):
    last_err = None
    for mx_libs in [['mxnet'], []]:
        try:
            lib_file = test_compile(build_ext, 'test_mx_libs',
                                    library_dirs=lib_dirs, libraries=mx_libs,
                                    extra_compile_preargs=cpp_flags,
                                    code=textwrap.dedent('''\
                    void test() {
                    }
                    '''))

            return mx_libs
        except (CompileError, LinkError):
            last_err = 'Unable to determine -l link flags to use with MXNet (see error above).'
        except Exception:
            last_err = 'Unable to determine -l link flags to use with MXNet.  ' \
                       'Last error:\n\n%s' % traceback.format_exc()

    raise DistutilsPlatformError(last_err)


def get_mx_flags(build_ext, cpp_flags):
    mx_include_dirs = get_mx_include_dirs()
    mx_lib_dirs = get_mx_lib_dirs()
    mx_libs = get_mx_libs(build_ext, mx_lib_dirs, cpp_flags)

    compile_flags = []
    has_mkldnn = is_mx_mkldnn()
    for include_dir in mx_include_dirs:
        compile_flags.append('-I%s' % include_dir)
        if has_mkldnn:
            mkldnn_include = os.path.join(include_dir, 'mkldnn')
            compile_flags.append('-I%s' % mkldnn_include)

    link_flags = []
    for lib_dir in mx_lib_dirs:
        link_flags.append('-Wl,-rpath,%s' % lib_dir)
        link_flags.append('-L%s' % lib_dir)

    for lib in mx_libs:
        link_flags.append('-l%s' % lib)

    return compile_flags, link_flags


def get_mpi_flags():
    show_command = os.environ.get('HOROVOD_MPICXX_SHOW', 'mpicxx -show')
    try:
        mpi_show_output = subprocess.check_output(
            shlex.split(show_command), universal_newlines=True).strip()
        mpi_show_args = shlex.split(mpi_show_output)
        if not mpi_show_args[0].startswith('-'):
            # Open MPI and MPICH print compiler name as a first word, skip it
            mpi_show_args = mpi_show_args[1:]
        # strip off compiler call portion and always escape each arg
        return ' '.join(['"' + arg.replace('"', '"\'"\'"') + '"'
                         for arg in mpi_show_args])
    except Exception:
        raise DistutilsPlatformError(
            '%s failed (see error below), is MPI in $PATH?\n'
            'Note: If your version of MPI has a custom command to show compilation flags, '
            'please specify it with the HOROVOD_MPICXX_SHOW environment variable.\n\n'
            '%s' % (show_command, traceback.format_exc()))


def test_compile(build_ext, name, code, libraries=None, include_dirs=None,
                 library_dirs=None,
                 macros=None, extra_compile_preargs=None,
                 extra_link_preargs=None):
    test_compile_dir = os.path.join(build_ext.build_temp, 'test_compile')
    if not os.path.exists(test_compile_dir):
        os.makedirs(test_compile_dir)

    source_file = os.path.join(test_compile_dir, '%s.cc' % name)
    with open(source_file, 'w') as f:
        f.write(code)

    compiler = build_ext.compiler
    [object_file] = compiler.object_filenames([source_file])
    shared_object_file = compiler.shared_object_filename(
        name, output_dir=test_compile_dir)

    compiler.compile([source_file], extra_preargs=extra_compile_preargs,
                     include_dirs=include_dirs, macros=macros)
    compiler.link_shared_object(
        [object_file], shared_object_file, libraries=libraries,
        library_dirs=library_dirs,
        extra_preargs=extra_link_preargs)

    return shared_object_file


def get_cuda_dirs(build_ext, cpp_flags):
    cuda_include_dirs = []
    cuda_lib_dirs = []

    cuda_home = os.environ.get('HOROVOD_CUDA_HOME')
    if cuda_home:
        cuda_include_dirs += ['%s/include' % cuda_home]
        cuda_lib_dirs += ['%s/lib' % cuda_home, '%s/lib64' % cuda_home]

    cuda_include = os.environ.get('HOROVOD_CUDA_INCLUDE')
    if cuda_include:
        cuda_include_dirs += [cuda_include]

    cuda_lib = os.environ.get('HOROVOD_CUDA_LIB')
    if cuda_lib:
        cuda_lib_dirs += [cuda_lib]

    if not cuda_include_dirs and not cuda_lib_dirs:
        # default to /usr/local/cuda
        cuda_include_dirs += ['/usr/local/cuda/include']
        cuda_lib_dirs += ['/usr/local/cuda/lib', '/usr/local/cuda/lib64']

    try:
        test_compile(build_ext, 'test_cuda', libraries=['cudart'],
                     include_dirs=cuda_include_dirs,
                     library_dirs=cuda_lib_dirs,
                     extra_compile_preargs=cpp_flags,
                     code=textwrap.dedent('''\
            #include <cuda_runtime.h>
            void test() {
                cudaSetDevice(0);
            }
            '''))
    except (CompileError, LinkError):
        raise DistutilsPlatformError(
            'CUDA library was not found (see error above).\n'
            'Please specify correct CUDA location with the HOROVOD_CUDA_HOME '
            'environment variable or combination of HOROVOD_CUDA_INCLUDE and '
            'HOROVOD_CUDA_LIB environment variables.\n\n'
            'HOROVOD_CUDA_HOME - path where CUDA include and lib directories can be found\n'
            'HOROVOD_CUDA_INCLUDE - path to CUDA include directory\n'
            'HOROVOD_CUDA_LIB - path to CUDA lib directory')

    return cuda_include_dirs, cuda_lib_dirs


def get_rocm_dirs(build_ext, cpp_flags):
    rocm_include_dirs = []
    rocm_lib_dirs = []
    rocm_libs = ['hip_hcc']
    rocm_macros = [('__HIP_PLATFORM_HCC__',1)]

    rocm_path = os.environ.get('HOROVOD_ROCM_PATH', '/opt/rocm')
    rocm_include_dirs += [
            '%s/include' % rocm_path,
            '%s/hcc/include' % rocm_path,
            '%s/hip/include' % rocm_path,
            '%s/hsa/include' % rocm_path,
            ]
    rocm_lib_dirs += [
            '%s/lib' % rocm_path,
            ]

    try:
        test_compile(build_ext, 'test_hip', libraries=rocm_libs, include_dirs=rocm_include_dirs,
                     library_dirs=rocm_lib_dirs, extra_compile_preargs=cpp_flags, macros=rocm_macros,
                     code=textwrap.dedent('''\
            #include <hip/hip_runtime.h>
            void test() {
                hipSetDevice(0);
            }
            '''))
    except (CompileError, LinkError):
        raise DistutilsPlatformError(
            'HIP library and/or ROCm header files not found (see error above).\n'
            'Please specify correct ROCm location with the HOROVOD_ROCM_PATH environment variable')

    return rocm_include_dirs, rocm_lib_dirs, rocm_macros


def get_nccl_vals(build_ext, cuda_include_dirs, cuda_lib_dirs, cuda_macros, cpp_flags, have_rocm):
    nccl_include_dirs = []
    nccl_lib_dirs = []
    nccl_libs = []

    nccl_home = os.environ.get('HOROVOD_NCCL_HOME')
    if nccl_home:
        nccl_include_dirs += ['%s/include' % nccl_home]
        nccl_lib_dirs += ['%s/lib' % nccl_home, '%s/lib64' % nccl_home]

    nccl_include_dir = os.environ.get('HOROVOD_NCCL_INCLUDE')
    if nccl_include_dir:
        nccl_include_dirs += [nccl_include_dir]

    nccl_lib_dir = os.environ.get('HOROVOD_NCCL_LIB')
    if nccl_lib_dir:
        nccl_lib_dirs += [nccl_lib_dir]

    nccl_link_mode = os.environ.get('HOROVOD_NCCL_LINK', have_rocm and 'SHARED' or 'STATIC')
    if nccl_link_mode.upper() == 'SHARED':
        if have_rocm:
            nccl_libs += ['rccl']
        else:
            nccl_libs += ['nccl']
    else:
        nccl_libs += ['nccl_static']
        if have_rocm:
            raise DistutilsPlatformError('RCCL must be a shared library')

    try:
<<<<<<< HEAD
        test_compile(build_ext, 'test_nccl', libraries=nccl_libs, include_dirs=nccl_include_dirs + cuda_include_dirs,
                     library_dirs=nccl_lib_dirs + cuda_lib_dirs, extra_compile_preargs=cpp_flags, macros=cuda_macros,
=======
        test_compile(build_ext, 'test_nccl', libraries=nccl_libs,
                     include_dirs=nccl_include_dirs + cuda_include_dirs,
                     library_dirs=nccl_lib_dirs + cuda_lib_dirs,
                     extra_compile_preargs=cpp_flags,
>>>>>>> c90b8ba1
                     code=textwrap.dedent('''\
            #include <%s>
            #if NCCL_MAJOR < 2
            #error Horovod requires NCCL 2.0 or later version, please upgrade.
            #endif
            void test() {
                ncclUniqueId nccl_id;
                ncclGetUniqueId(&nccl_id);
            }
            '''%(have_rocm and 'rccl.h' or 'nccl.h')))
    except (CompileError, LinkError):
        raise DistutilsPlatformError(
            'NCCL 2.0 library or its later version was not found (see error above).\n'
            'Please specify correct NCCL location with the HOROVOD_NCCL_HOME '
            'environment variable or combination of HOROVOD_NCCL_INCLUDE and '
            'HOROVOD_NCCL_LIB environment variables.\n\n'
            'HOROVOD_NCCL_HOME - path where NCCL include and lib directories can be found\n'
            'HOROVOD_NCCL_INCLUDE - path to NCCL include directory\n'
            'HOROVOD_NCCL_LIB - path to NCCL lib directory')

    return nccl_include_dirs, nccl_lib_dirs, nccl_libs


def get_ddl_dirs(build_ext, cuda_include_dirs, cuda_lib_dirs, cpp_flags):
    ddl_include_dirs = []
    ddl_lib_dirs = []

    ddl_home = os.environ.get('HOROVOD_DDL_HOME')
    if ddl_home:
        ddl_include_dirs += ['%s/include' % ddl_home]
        ddl_lib_dirs += ['%s/lib' % ddl_home, '%s/lib64' % ddl_home]

    ddl_include_dir = os.environ.get('HOROVOD_DDL_INCLUDE')
    if ddl_include_dir:
        ddl_include_dirs += [ddl_include_dir]

    ddl_lib_dir = os.environ.get('HOROVOD_DDL_LIB')
    if ddl_lib_dir:
        ddl_lib_dirs += [ddl_lib_dir]

    # Keep DDL legacy folders for backward compatibility
    if not ddl_include_dirs:
        ddl_include_dirs += ['/opt/DL/ddl/include']
    if not ddl_lib_dirs:
        ddl_lib_dirs += ['/opt/DL/ddl/lib']

    try:
        test_compile(build_ext, 'test_ddl', libraries=['ddl', 'ddl_pack'],
                     include_dirs=ddl_include_dirs + cuda_include_dirs,
                     library_dirs=ddl_lib_dirs + cuda_lib_dirs,
                     extra_compile_preargs=cpp_flags,
                     code=textwrap.dedent('''\
                     #include <ddl.hpp>
                     void test() {
                     }
                     '''))
    except (CompileError, LinkError):
        raise DistutilsPlatformError(
            'IBM PowerAI DDL library was not found (see error above).\n'
            'Please specify correct DDL location with the HOROVOD_DDL_HOME '
            'environment variable or combination of HOROVOD_DDL_INCLUDE and '
            'HOROVOD_DDL_LIB environment variables.\n\n'
            'HOROVOD_DDL_HOME - path where DDL include and lib directories can be found\n'
            'HOROVOD_DDL_INCLUDE - path to DDL include directory\n'
            'HOROVOD_DDL_LIB - path to DDL lib directory')

    return ddl_include_dirs, ddl_lib_dirs


def get_common_options(build_ext):
    cpp_flags = get_cpp_flags(build_ext)
    link_flags = get_link_flags(build_ext)

    is_mac = os.uname()[0] == 'Darwin'
    compile_without_gloo = os.environ.get('HOROVOD_WITHOUT_GLOO')
    if compile_without_gloo:
        print('INFO: HOROVOD_WITHOUT_GLOO detected, skip compiling Horovod with Gloo.')
        have_gloo = False
        have_cmake = False
    else:
        # determining if system has cmake installed
        compile_with_gloo = os.environ.get('HOROVOD_WITH_GLOO')
        try:
            subprocess.check_output(['cmake', '--version'])
            have_cmake = True
        except Exception:
            if compile_with_gloo:
                # Require Gloo to succeed, otherwise fail the install.
                raise RuntimeError('Cannot find CMake. CMake is required to build Horovod with Gloo.')

            print('INFO: Cannot find CMake, will skip compiling Horovod with Gloo.')
            have_cmake = False

        # TODO: remove system check if gloo support MacOX in the future
        #  https://github.com/facebookincubator/gloo/issues/182
        if is_mac:
            if compile_with_gloo:
                raise RuntimeError('Gloo cannot be compiled on MacOS. Unset HOROVOD_WITH_GLOO to use MPI.')
            print('INFO: Gloo cannot be compiled on MacOS, will skip compiling Horovod with Gloo.')

        have_gloo = not is_mac and have_cmake

    compile_without_mpi = os.environ.get('HOROVOD_WITHOUT_MPI')
    mpi_flags = ''
    if compile_without_mpi:
        print('INFO: HOROVOD_WITHOUT_MPI detected, skip compiling Horovod with MPI.')
        have_mpi = False
    else:
        # If without_mpi flag is not set by user, try to get mpi flags
        try:
            mpi_flags = get_mpi_flags()
            have_mpi = True
        except Exception:
            if os.environ.get('HOROVOD_WITH_MPI'):
                # Require MPI to succeed, otherwise fail the install.
                raise

            # If exceptions happen, will not use mpi during compilation.
            print(traceback.format_exc(), file=sys.stderr)
            print('INFO: Cannot find MPI compilation flags, will skip compiling with MPI.')
            have_mpi = False

    if not have_gloo and not have_mpi:
        raise RuntimeError('One of Gloo or MPI are required for Horovod to run. Check the logs above for more info.')

    gpu_allreduce = os.environ.get('HOROVOD_GPU_ALLREDUCE')
    if gpu_allreduce and gpu_allreduce != 'MPI' and gpu_allreduce != 'NCCL' and \
        gpu_allreduce != 'DDL':
        raise DistutilsError('HOROVOD_GPU_ALLREDUCE=%s is invalid, supported '
                             'values are "", "MPI", "NCCL", "DDL".' % gpu_allreduce)

    gpu_allgather = os.environ.get('HOROVOD_GPU_ALLGATHER')
    if gpu_allgather and gpu_allgather != 'MPI':
        raise DistutilsError('HOROVOD_GPU_ALLGATHER=%s is invalid, supported '
                             'values are "", "MPI".' % gpu_allgather)

    gpu_broadcast = os.environ.get('HOROVOD_GPU_BROADCAST')
    if gpu_broadcast and gpu_broadcast != 'MPI':
        raise DistutilsError('HOROVOD_GPU_BROADCAST=%s is invalid, supported '
                             'values are "", "MPI".' % gpu_broadcast)

    have_cuda = False
    have_rocm = False
    cuda_include_dirs = cuda_lib_dirs = cuda_macros = []
    if gpu_allreduce or gpu_allgather or gpu_broadcast:
        if os.environ.get('HOROVOD_GPU_ROCM'):
            have_rocm = True
            cuda_include_dirs, cuda_lib_dirs, cuda_macros = get_rocm_dirs(build_ext, cpp_flags)
        else:
            have_cuda = True
            cuda_include_dirs, cuda_lib_dirs = get_cuda_dirs(build_ext, cpp_flags)

    if gpu_allreduce == 'NCCL':
        have_nccl = True
        nccl_include_dirs, nccl_lib_dirs, nccl_libs = get_nccl_vals(
            build_ext, cuda_include_dirs, cuda_lib_dirs, cuda_macros, cpp_flags, have_rocm)
    else:
        have_nccl = False
        nccl_include_dirs = nccl_lib_dirs = nccl_libs = []

    if gpu_allreduce == 'DDL':
        have_ddl = True
        ddl_include_dirs, ddl_lib_dirs = get_ddl_dirs(build_ext,
                                                      cuda_include_dirs,
                                                      cuda_lib_dirs, cpp_flags)
    else:
        have_ddl = False
        ddl_include_dirs = ddl_lib_dirs = []

    if gpu_allreduce == 'NCCL' \
            and (gpu_allgather == 'MPI' or gpu_broadcast == 'MPI') \
            and not os.environ.get('HOROVOD_ALLOW_MIXED_GPU_IMPL'):
        raise DistutilsError(
            'You should not mix NCCL and MPI GPU due to a possible deadlock.\n'
            'If you\'re sure you want to mix them, set the '
            'HOROVOD_ALLOW_MIXED_GPU_IMPL environment variable to \'1\'.')

    MACROS = [('EIGEN_MPL2_ONLY', 1)]
    INCLUDES = ['third_party/HTTPRequest/include',
                'third_party/boost/assert/include',
                'third_party/boost/config/include',
                'third_party/boost/core/include',
                'third_party/boost/detail/include',
                'third_party/boost/iterator/include',
                'third_party/boost/lockfree/include',
                'third_party/boost/mpl/include',
                'third_party/boost/parameter/include',
                'third_party/boost/predef/include',
                'third_party/boost/preprocessor/include',
                'third_party/boost/static_assert/include',
                'third_party/boost/type_traits/include',
                'third_party/boost/utility/include',
                'third_party/eigen',
                'third_party/flatbuffers/include',
                'third_party/lbfgs/include']
    SOURCES = ['horovod/common/common.cc',
               'horovod/common/controller.cc',
               'horovod/common/fusion_buffer_manager.cc',
               'horovod/common/logging.cc',
               'horovod/common/message.cc',
               'horovod/common/operations.cc',
               'horovod/common/parameter_manager.cc',
               'horovod/common/response_cache.cc',
               'horovod/common/stall_inspector.cc',
               'horovod/common/timeline.cc',
               'horovod/common/tensor_queue.cc',
               'horovod/common/ops/collective_operations.cc',
               'horovod/common/ops/operation_manager.cc',
               'horovod/common/optim/bayesian_optimization.cc',
               'horovod/common/optim/gaussian_process.cc',
               'horovod/common/utils/env_parser.cc'
               ]
    COMPILE_FLAGS = cpp_flags + shlex.split(mpi_flags)
    LINK_FLAGS = link_flags + shlex.split(mpi_flags)
    LIBRARY_DIRS = []
    LIBRARIES = []

    cpu_operation = os.environ.get('HOROVOD_CPU_OPERATIONS')
    if cpu_operation:
        print('INFO: Set default CPU operation to ' + cpu_operation)
        if cpu_operation.upper() == 'MPI':
            if not have_mpi:
                raise RuntimeError('MPI is not installed, try changing HOROVOD_CPU_OPERATIONS.')
            MACROS += [('HOROVOD_CPU_OPERATIONS_DEFAULT', "'P'")]
        elif cpu_operation.upper() == 'MLSL':
            if not have_mlsl:
                raise RuntimeError('MLSL is not installed, try changing HOROVOD_CPU_OPERATIONS.')
            MACROS += [('HOROVOD_CPU_OPERATIONS_DEFAULT', "'M'")]
        elif cpu_operation.upper() == 'GLOO':
            if compile_without_gloo:
                raise ValueError('Cannot set both HOROVOD_WITHOUT_GLOO and HOROVOD_CPU_OPERATIONS=GLOO.')
            if is_mac:
                raise RuntimeError('Cannot compile Gloo on MacOS, try changing HOROVOD_CPU_OPERATIONS.')
            elif not have_cmake:
                raise RuntimeError('Cannot compile Gloo without CMake, try installing CMake first.')
            MACROS += [('HOROVOD_CPU_OPERATIONS_DEFAULT', "'G'")]

    if have_mpi:
        MACROS += [('HAVE_MPI', '1')]
        SOURCES += ['horovod/common/half.cc',
                    'horovod/common/mpi/mpi_context.cc',
                    'horovod/common/mpi/mpi_controller.cc',
                    'horovod/common/ops/mpi_operations.cc']
        COMPILE_FLAGS += shlex.split(mpi_flags)
        LINK_FLAGS += shlex.split(mpi_flags)

    if have_gloo:
        MACROS += [('HAVE_GLOO', '1')]
        INCLUDES += ['third_party/gloo']
        SOURCES += ['horovod/common/gloo/gloo_context.cc',
                    'horovod/common/gloo/gloo_controller.cc',
                    'horovod/common/gloo/http_store.cc',
                    'horovod/common/gloo/memory_store.cc',
                    'horovod/common/ops/gloo_operations.cc']

    if have_mlsl:
        MACROS += [('HAVE_MLSL', '1')]
        INCLUDES += [mlsl_root + '/intel64/include/']
        SOURCES += ['horovod/common/ops/mlsl_operations.cc']
        LIBRARY_DIRS += [mlsl_root + '/intel64/lib/']
        LINK_FLAGS += ['-lmlsl']

    if have_cuda:
        MACROS += [('HAVE_CUDA', '1')]
        INCLUDES += cuda_include_dirs
        SOURCES += ['horovod/common/ops/cuda_operations.cc']
        if have_mpi:
            SOURCES += ['horovod/common/ops/mpi_cuda_operations.cc']
        LIBRARY_DIRS += cuda_lib_dirs
        LIBRARIES += ['cudart']

    if have_rocm:
        MACROS += [('HAVE_ROCM', '1')] + cuda_macros
        INCLUDES += cuda_include_dirs
        SOURCES += ['horovod/common/ops/cuda_operations.cc',
                    'horovod/common/ops/mpi_cuda_operations.cc']
        LIBRARY_DIRS += cuda_lib_dirs
        LIBRARIES += ['hip_hcc']

    if have_nccl:
        MACROS += [('HAVE_NCCL', '1')]
        INCLUDES += nccl_include_dirs
        SOURCES += ['horovod/common/ops/nccl_operations.cc']
        LIBRARY_DIRS += nccl_lib_dirs
        LIBRARIES += nccl_libs

    if have_ddl and have_mpi:
        MACROS += [('HAVE_DDL', '1')]
        INCLUDES += ddl_include_dirs
        SOURCES += ['horovod/common/mpi/ddl_mpi_context_manager.cc',
                    'horovod/common/ops/ddl_operations.cc']
        LIBRARY_DIRS += ddl_lib_dirs
        LIBRARIES += ['ddl', 'ddl_pack']

    if gpu_allreduce:
        MACROS += [('HOROVOD_GPU_ALLREDUCE', "'%s'" % gpu_allreduce[0])]

    if gpu_allgather:
        MACROS += [('HOROVOD_GPU_ALLGATHER', "'%s'" % gpu_allgather[0])]

    if gpu_broadcast:
        MACROS += [('HOROVOD_GPU_BROADCAST', "'%s'" % gpu_broadcast[0])]

    return dict(MACROS=MACROS,
                INCLUDES=INCLUDES,
                SOURCES=SOURCES,
                COMPILE_FLAGS=COMPILE_FLAGS,
                LINK_FLAGS=LINK_FLAGS,
                LIBRARY_DIRS=LIBRARY_DIRS,
                LIBRARIES=LIBRARIES,
                BUILD_GLOO=have_gloo,
                BUILD_MPI=have_mpi,
                )


def enumerate_binaries_in_path():
    for path_dir in os.getenv('PATH', '').split(':'):
        if os.path.isdir(path_dir):
            for bin_file in sorted(os.listdir(path_dir)):
                yield path_dir, bin_file


def determine_gcc_version(compiler):
    try:
        compiler_macros = subprocess.check_output(
            '%s -dM -E - </dev/null' % compiler,
            shell=True, universal_newlines=True).split('\n')
        for m in compiler_macros:
            version_match = re.match('^#define __VERSION__ "(.*?)"$', m)
            if version_match:
                return LooseVersion(version_match.group(1))
        print('INFO: Unable to determine version of the compiler %s.' % compiler)

    except subprocess.CalledProcessError:
        print('INFO: Unable to determine version of the compiler %s.\n%s'
              '' % (compiler, traceback.format_exc()))

    return None


def find_gxx_compiler_in_path():
    compilers = []

    for path_dir, bin_file in enumerate_binaries_in_path():
        if re.match('^g\\+\\+(?:-\\d+(?:\\.\\d+)*)?$', bin_file):
            # g++, or g++-7, g++-4.9, or g++-4.8.5
            compiler = os.path.join(path_dir, bin_file)
            compiler_version = determine_gcc_version(compiler)
            if compiler_version:
                compilers.append((compiler, compiler_version))

    return compilers


def find_matching_gcc_compiler_path(gxx_compiler_version):
    for path_dir, bin_file in enumerate_binaries_in_path():
        if re.match('^gcc(?:-\\d+(?:\\.\\d+)*)?$', bin_file):
            # gcc, or gcc-7, gcc-4.9, or gcc-4.8.5
            compiler = os.path.join(path_dir, bin_file)
            compiler_version = determine_gcc_version(compiler)
            if compiler_version and compiler_version == gxx_compiler_version:
                return compiler

    print('INFO: Unable to find gcc compiler (version %s).' % gxx_compiler_version)
    return None


def remove_offensive_gcc_compiler_options(compiler_version):
    offensive_replacements = dict()
    if compiler_version < LooseVersion('4.9'):
        offensive_replacements = {
            '-Wdate-time': '',
            '-fstack-protector-strong': '-fstack-protector'
        }

    if offensive_replacements:
        from sysconfig import get_config_var
        cflags = get_config_var('CONFIGURE_CFLAGS')
        cppflags = get_config_var('CONFIGURE_CPPFLAGS')
        ldshared = get_config_var('LDSHARED')

        for k, v in offensive_replacements.items():
            if cflags:
                cflags = cflags.replace(k, v)
            if cppflags:
                cppflags = cppflags.replace(k, v)
            if ldshared:
                ldshared = ldshared.replace(k, v)

        return cflags, cppflags, ldshared

    # Use defaults
    return None, None, None


# Filter out all the compiler macros (starts with -D)
# that need to be passed to compiler
def filter_compile_macros(compile_flags):
    res = []
    for flag in compile_flags:
        if flag.startswith('-D'):
            res.append(flag)
    return res


def build_tf_extension(build_ext, global_options):
    # Backup the options, preventing other plugins access libs that
    # compiled with compiler of this plugin
    options = deepcopy(global_options)

    check_tf_version()
    tf_compile_flags, tf_link_flags = get_tf_flags(
        build_ext, options['COMPILE_FLAGS'])

    gloo_compile_macros = filter_compile_macros(tf_compile_flags)

    tensorflow_mpi_lib.define_macros = options['MACROS']
    tensorflow_mpi_lib.include_dirs = options['INCLUDES']
    tensorflow_mpi_lib.sources = options['SOURCES'] + \
                                 ['horovod/tensorflow/mpi_ops.cc']
    tensorflow_mpi_lib.extra_compile_args = options['COMPILE_FLAGS'] + \
                                            tf_compile_flags
    tensorflow_mpi_lib.extra_link_args = options['LINK_FLAGS'] + tf_link_flags

    tensorflow_mpi_lib.library_dirs = options['LIBRARY_DIRS']
    tensorflow_mpi_lib.libraries = options['LIBRARIES']

    cc_compiler = cxx_compiler = cflags = cppflags = ldshared = None
    if sys.platform.startswith('linux') and not os.getenv('CC') and not os.getenv('CXX'):
        # Determine g++ version compatible with this TensorFlow installation
        import tensorflow as tf
        if hasattr(tf, 'version'):
            # Since TensorFlow 1.13.0
            tf_compiler_version = LooseVersion(tf.version.COMPILER_VERSION)
        else:
            tf_compiler_version = LooseVersion(tf.COMPILER_VERSION)

        if tf_compiler_version.version[0] == 4:
            # g++ 4.x is ABI-incompatible with g++ 5.x+ due to std::function change
            # See: https://github.com/tensorflow/tensorflow/issues/27067
            maximum_compiler_version = LooseVersion('5')
        else:
            maximum_compiler_version = LooseVersion('999')

        # Find the compatible compiler of the highest version
        compiler_version = LooseVersion('0')
        for candidate_cxx_compiler, candidate_compiler_version in find_gxx_compiler_in_path():
            if candidate_compiler_version >= tf_compiler_version and \
                    candidate_compiler_version < maximum_compiler_version:
                candidate_cc_compiler = \
                    find_matching_gcc_compiler_path(candidate_compiler_version)
                if candidate_cc_compiler and candidate_compiler_version > compiler_version:
                    cc_compiler = candidate_cc_compiler
                    cxx_compiler = candidate_cxx_compiler
                    compiler_version = candidate_compiler_version
            else:
                print('INFO: Compiler %s (version %s) is not usable for this TensorFlow '
                      'installation. Require g++ (version >=%s, <%s).' %
                      (candidate_cxx_compiler, candidate_compiler_version,
                       tf_compiler_version, maximum_compiler_version))

        if cc_compiler:
            print('INFO: Compilers %s and %s (version %s) selected for TensorFlow plugin build.'
                  '' % (cc_compiler, cxx_compiler, compiler_version))
        else:
            raise DistutilsPlatformError(
                'Could not find compiler compatible with this TensorFlow installation.\n'
                'Please check the Horovod website for recommended compiler versions.\n'
                'To force a specific compiler version, set CC and CXX environment variables.')

        cflags, cppflags, ldshared = remove_offensive_gcc_compiler_options(compiler_version)

    try:
        with env(CC=cc_compiler, CXX=cxx_compiler, CFLAGS=cflags, CPPFLAGS=cppflags,
                 LDSHARED=ldshared):
            if options['BUILD_GLOO']:
                build_cmake(build_ext, gloo_lib, 'tf', gloo_compile_macros, options, tensorflow_mpi_lib)
            customize_compiler(build_ext.compiler)
            build_ext.build_extension(tensorflow_mpi_lib)
    finally:
        # Revert to the default compiler settings
        customize_compiler(build_ext.compiler)


def parse_version(version_str):
    if "dev" in version_str:
        return 9999999999
    m = re.match('^(\d+)(?:\.(\d+))?(?:\.(\d+))?(?:\.(\d+))?', version_str)
    if m is None:
        return None

    # turn version string to long integer
    version = int(m.group(1)) * 10 ** 9
    if m.group(2) is not None:
        version += int(m.group(2)) * 10 ** 6
    if m.group(3) is not None:
        version += int(m.group(3)) * 10 ** 3
    if m.group(4) is not None:
        version += int(m.group(4))
    return version


def is_mx_mkldnn():
    try:
        from mxnet import runtime
        features = runtime.Features()
        return features.is_enabled('MKLDNN')
    except Exception:
        msg = 'INFO: Cannot detect if MKLDNN is enabled in MXNet. Please \
            set MXNET_USE_MKLDNN=1 if MKLDNN is enabled in your MXNet build.'
        if 'linux' not in sys.platform:
            # MKLDNN is only enabled by default in MXNet Linux build. Return
            # False by default for non-linux build but still allow users to
            # enable it by using MXNET_USE_MKLDNN env variable.
            print(msg)
            return os.environ.get('MXNET_USE_MKLDNN', '0') == '1'
        else:
            try:
                import mxnet as mx
                mx_libs = mx.libinfo.find_lib_path()
                for mx_lib in mx_libs:
                    output = subprocess.check_output(['readelf', '-d', mx_lib])
                    if 'mkldnn' in str(output):
                        return True
                return False
            except Exception:
                print(msg)
                return os.environ.get('MXNET_USE_MKLDNN', '0') == '1'


def is_mx_cuda():
    try:
        from mxnet import runtime
        features = runtime.Features()
        return features.is_enabled('CUDA')
    except Exception:
        if 'linux' in sys.platform:
            try:
                import mxnet as mx
                mx_libs = mx.libinfo.find_lib_path()
                for mx_lib in mx_libs:
                    output = subprocess.check_output(['readelf', '-d', mx_lib])
                    if 'cuda' in str(output):
                        return True
                return False
            except Exception:
                return False
    return False


def build_mx_extension(build_ext, global_options):
    # Backup the options, preventing other plugins access libs that
    # compiled with compiler of this plugin
    options = deepcopy(global_options)

    # First build gloo
    if options['BUILD_GLOO']:
        build_cmake(build_ext, gloo_lib, 'mxnet', [], options=options)

    check_mx_version()
    mx_compile_flags, mx_link_flags = get_mx_flags(
        build_ext, options['COMPILE_FLAGS'])

    mx_have_cuda = is_mx_cuda()
    macro_have_cuda = check_macro(options['MACROS'], 'HAVE_CUDA')
    if not mx_have_cuda and macro_have_cuda:
        raise DistutilsPlatformError(
            'Horovod build with GPU support was requested, but this MXNet '
            'installation does not support CUDA.')

    # Update HAVE_CUDA to mean that MXNet supports CUDA. Internally, we will be checking
    # HOROVOD_GPU_(ALLREDUCE|ALLGATHER|BROADCAST) to decide whether we should use GPU
    # version or transfer tensors to CPU memory for those operations.
    if mx_have_cuda and not macro_have_cuda:
        cuda_include_dirs, cuda_lib_dirs = get_cuda_dirs(build_ext, options[
            'COMPILE_FLAGS'])
        options['MACROS'] += [('HAVE_CUDA', '1')]
        options['INCLUDES'] += cuda_include_dirs
        options['SOURCES'] += ['horovod/common/ops/cuda_operations.cc']
        if options['BUILD_MPI']:
            options['SOURCES'] += ['horovod/common/ops/mpi_cuda_operations.cc']
        options['LIBRARY_DIRS'] += cuda_lib_dirs
        options['LIBRARIES'] += ['cudart']

    mxnet_mpi_lib.define_macros = options['MACROS']
    if check_macro(options['MACROS'], 'HAVE_CUDA'):
        mxnet_mpi_lib.define_macros += [('MSHADOW_USE_CUDA', '1')]
    else:
        mxnet_mpi_lib.define_macros += [('MSHADOW_USE_CUDA', '0')]
    if is_mx_mkldnn():
        mxnet_mpi_lib.define_macros += [('MXNET_USE_MKLDNN', '1')]
    else:
        mxnet_mpi_lib.define_macros += [('MXNET_USE_MKLDNN', '0')]
    mxnet_mpi_lib.define_macros += [('MSHADOW_USE_MKL', '0')]
    mxnet_mpi_lib.define_macros += [('MSHADOW_USE_F16C', '0')]
    mxnet_mpi_lib.include_dirs = options['INCLUDES']
    mxnet_mpi_lib.sources = options['SOURCES'] + \
                            ['horovod/mxnet/mpi_ops.cc',
                             'horovod/mxnet/tensor_util.cc',
                             'horovod/mxnet/cuda_util.cc',
                             'horovod/mxnet/adapter.cc']
    mxnet_mpi_lib.extra_compile_args = options['COMPILE_FLAGS'] + \
                                       mx_compile_flags
    mxnet_mpi_lib.extra_link_args = options['LINK_FLAGS'] + mx_link_flags
    mxnet_mpi_lib.library_dirs = options['LIBRARY_DIRS']
    mxnet_mpi_lib.libraries = options['LIBRARIES']

    build_ext.build_extension(mxnet_mpi_lib)


def dummy_import_torch():
    try:
        import torch
    except:
        pass


def check_torch_version():
    try:
        import torch
        if LooseVersion(torch.__version__) < LooseVersion('0.4.0'):
            raise DistutilsPlatformError(
                'Your PyTorch version %s is outdated.  '
                'Horovod requires torch>=0.4.0' % torch.__version__)
    except ImportError:
        raise DistutilsPlatformError(
            'import torch failed, is it installed?\n\n%s' % traceback.format_exc())

    # parse version
    version = parse_version(torch.__version__)
    if version is None:
        raise DistutilsPlatformError(
            'Unable to determine PyTorch version from the version string \'%s\'' % torch.__version__)
    return version


def is_torch_cuda():
    try:
        from torch.utils.ffi import create_extension
        cuda_test_ext = create_extension(
            name='horovod.torch.test_cuda',
            headers=['horovod/torch/dummy.h'],
            sources=[],
            with_cuda=True,
            extra_compile_args=['-std=c11', '-fPIC', '-O2']
        )
        cuda_test_ext.build()
        return True
    except:
        print(
            'INFO: Above error indicates that this PyTorch installation does not support CUDA.')
        return False


def is_torch_cuda_v2(build_ext, include_dirs, extra_compile_args):
    try:
        from torch.utils.cpp_extension import include_paths
        test_compile(build_ext, 'test_torch_cuda',
                     include_dirs=include_dirs + include_paths(cuda=True),
                     extra_compile_preargs=extra_compile_args,
                     code=textwrap.dedent('''\
            #include <THC/THC.h>
            void test() {
            }
            '''))
        return True
    except (CompileError, LinkError, EnvironmentError):
        print(
            'INFO: Above error indicates that this PyTorch installation does not support CUDA.')
        return False


def check_macro(macros, key):
    return any(k == key and v for k, v in macros)


def set_macro(macros, key, new_value):
    if any(k == key for k, _ in macros):
        return [(k, new_value if k == key else v) for k, v in macros]
    else:
        return macros + [(key, new_value)]


class protect_files(object):
    def __init__(self, *files):
        self.files = files

    def __enter__(self):
        for file in self.files:
            os.rename(file, file + '.protected')

    def __exit__(self, type, value, traceback):
        for file in self.files:
            os.rename(file + '.protected', file)


def build_torch_extension(build_ext, global_options, torch_version):
    # Backup the options, preventing other plugins access libs that
    # compiled with compiler of this plugin
    options = deepcopy(global_options)

    have_cuda = is_torch_cuda()
    if not have_cuda and check_macro(options['MACROS'], 'HAVE_CUDA'):
        raise DistutilsPlatformError(
            'Horovod build with GPU support was requested, but this PyTorch '
            'installation does not support CUDA.')

    # Build gloo
    if options['BUILD_GLOO']:
        build_cmake(build_ext, gloo_lib, 'torch', [], options)

    # Update HAVE_CUDA to mean that PyTorch supports CUDA. Internally, we will be checking
    # HOROVOD_GPU_(ALLREDUCE|ALLGATHER|BROADCAST) to decide whether we should use GPU
    # version or transfer tensors to CPU memory for those operations.
    updated_macros = set_macro(
        options['MACROS'], 'HAVE_CUDA', str(int(have_cuda)))

    # Export TORCH_VERSION equal to our representation of torch.__version__. Internally it's
    # used for backwards compatibility checks.
    updated_macros = set_macro(
        updated_macros, 'TORCH_VERSION', str(torch_version))

    # Create_extension overwrites these files which are customized, we need to protect them.
    with protect_files('horovod/torch/mpi_lib/__init__.py',
                       'horovod/torch/mpi_lib_impl/__init__.py'):
        from torch.utils.ffi import create_extension
        ffi_iface = create_extension(
            name='horovod.torch.mpi_lib',
            headers=['horovod/torch/interface.h'] +
                    (['horovod/torch/interface_cuda.h'] if have_cuda else []),
            with_cuda=have_cuda,
            language='c',
            package=True,
            sources=[],
            extra_compile_args=['-std=c11', '-fPIC', '-O2']
        )
        ffi_impl = create_extension(
            name='horovod.torch.mpi_lib_impl',
            headers=[],
            with_cuda=have_cuda,
            language='c++',
            package=True,
            source_extension='.cc',
            define_macros=updated_macros,
            include_dirs=options['INCLUDES'],
            sources=options['SOURCES'] + ['horovod/torch/mpi_ops.cc',
                                          'horovod/torch/handle_manager.cc',
                                          'horovod/torch/ready_event.cc',
                                          'horovod/torch/tensor_util.cc',
                                          'horovod/torch/cuda_util.cc',
                                          'horovod/torch/adapter.cc'],
            extra_compile_args=options['COMPILE_FLAGS'],
            extra_link_args=options['LINK_FLAGS'],
            library_dirs=options['LIBRARY_DIRS'],
            libraries=options['LIBRARIES']
        )

    for ffi, setuptools_ext in [(ffi_iface, torch_mpi_lib),
                                (ffi_impl, torch_mpi_lib_impl)]:
        ffi_ext = ffi.distutils_extension()
        # ffi_ext is distutils Extension, not setuptools Extension
        for k, v in ffi_ext.__dict__.items():
            setuptools_ext.__dict__[k] = v
        build_ext.build_extension(setuptools_ext)


def build_torch_extension_v2(build_ext, global_options, torch_version):
    # Backup the options, preventing other plugins access libs that
    # compiled with compiler of this plugin
    options = deepcopy(global_options)

    have_cuda = is_torch_cuda_v2(build_ext, include_dirs=options['INCLUDES'],
                                 extra_compile_args=options['COMPILE_FLAGS'])
    if not have_cuda and check_macro(options['MACROS'], 'HAVE_CUDA'):
        raise DistutilsPlatformError(
            'Horovod build with GPU support was requested, but this PyTorch '
            'installation does not support CUDA.')

    # Update HAVE_CUDA to mean that PyTorch supports CUDA. Internally, we will be checking
    # HOROVOD_GPU_(ALLREDUCE|ALLGATHER|BROADCAST) to decide whether we should use GPU
    # version or transfer tensors to CPU memory for those operations.
    updated_macros = set_macro(
        options['MACROS'], 'HAVE_CUDA', str(int(have_cuda)))

    # Export TORCH_VERSION equal to our representation of torch.__version__. Internally it's
    # used for backwards compatibility checks.
    updated_macros = set_macro(
        updated_macros, 'TORCH_VERSION', str(torch_version))

    # Always set _GLIBCXX_USE_CXX11_ABI, since PyTorch can only detect whether it was set to 1.
    import torch
    updated_macros = set_macro(updated_macros, '_GLIBCXX_USE_CXX11_ABI',
                               str(int(torch.compiled_with_cxx11_abi())))

    gloo_abi_flag = ['-D_GLIBCXX_USE_CXX11_ABI=' + str(int(torch.compiled_with_cxx11_abi()))]

    # PyTorch requires -DTORCH_API_INCLUDE_EXTENSION_H
    updated_macros = set_macro(
        updated_macros, 'TORCH_API_INCLUDE_EXTENSION_H', '1')

    if have_cuda:
        from torch.utils.cpp_extension import CUDAExtension as TorchExtension
    else:
        # CUDAExtension fails with `ld: library not found for -lcudart` if CUDA is not present
        from torch.utils.cpp_extension import CppExtension as TorchExtension

    ext = TorchExtension(torch_mpi_lib_v2.name,
                        define_macros=updated_macros,
                        include_dirs=options['INCLUDES'],
                        sources=options['SOURCES'] + [
                            'horovod/torch/mpi_ops_v2.cc',
                            'horovod/torch/handle_manager.cc',
                            'horovod/torch/ready_event.cc',
                            'horovod/torch/cuda_util.cc',
                            'horovod/torch/adapter_v2.cc'],
                        extra_compile_args=options['COMPILE_FLAGS'],
                        extra_link_args=options['LINK_FLAGS'],
                        library_dirs=options['LIBRARY_DIRS'],
                        libraries=options['LIBRARIES'])

    # Patch an existing torch_mpi_lib_v2 extension object.
    for k, v in ext.__dict__.items():
        torch_mpi_lib_v2.__dict__[k] = v

    cc_compiler = cxx_compiler = cflags = cppflags = ldshared = None
    if sys.platform.startswith('linux') and not os.getenv('CC') and not os.getenv('CXX'):
        from torch.utils.cpp_extension import check_compiler_abi_compatibility

        # Find the compatible compiler of the highest version
        compiler_version = LooseVersion('0')
        for candidate_cxx_compiler, candidate_compiler_version in find_gxx_compiler_in_path():
            if check_compiler_abi_compatibility(candidate_cxx_compiler):
                candidate_cc_compiler = \
                    find_matching_gcc_compiler_path(candidate_compiler_version)
                if candidate_cc_compiler and candidate_compiler_version > compiler_version:
                    cc_compiler = candidate_cc_compiler
                    cxx_compiler = candidate_cxx_compiler
                    compiler_version = candidate_compiler_version
            else:
                print('INFO: Compiler %s (version %s) is not usable for this PyTorch '
                      'installation, see the warning above.' %
                      (candidate_cxx_compiler, candidate_compiler_version))

        if cc_compiler:
            print('INFO: Compilers %s and %s (version %s) selected for PyTorch plugin build.'
                  '' % (cc_compiler, cxx_compiler, compiler_version))
        else:
            raise DistutilsPlatformError(
                'Could not find compiler compatible with this PyTorch installation.\n'
                'Please check the Horovod website for recommended compiler versions.\n'
                'To force a specific compiler version, set CC and CXX environment variables.')

        cflags, cppflags, ldshared = remove_offensive_gcc_compiler_options(compiler_version)

    try:
        with env(CC=cc_compiler, CXX=cxx_compiler, CFLAGS=cflags, CPPFLAGS=cppflags,
                 LDSHARED=ldshared):
            if options['BUILD_GLOO']:
                build_cmake(build_ext, gloo_lib, 'torchv2', gloo_abi_flag, options, torch_mpi_lib_v2)
            customize_compiler(build_ext.compiler)
            build_ext.build_extension(torch_mpi_lib_v2)
    finally:
        # Revert to the default compiler settings
        customize_compiler(build_ext.compiler)


def build_cmake(build_ext, ext, prefix, additional_flags, options, plugin_ext=None):
    cmake_bin = 'cmake'

    # All statically linked libraries will be placed here
    lib_output_dir = os.path.abspath(os.path.join(build_ext.build_temp, 'lib', prefix))
    if not os.path.exists(lib_output_dir):
        os.makedirs(lib_output_dir)

    if plugin_ext:
        plugin_ext.library_dirs.append(lib_output_dir)
    options['LIBRARY_DIRS'].append(lib_output_dir)

    extdir = os.path.abspath(
        os.path.dirname(build_ext.get_ext_fullpath(ext.name)))
    config = 'Debug' if build_ext.debug else 'Release'

    # Pass additional compiler flags by setting CMAKE_CXX_FLAGS_[DEBUG/RELEASE]
    # so that cmake will append these flags to CMAKE_CXX_FLAGS
    additional_cxx_flags = pipes.quote(' '.join(additional_flags))
    cmake_cxx_flag = '-DCMAKE_CXX_FLAGS_{type}:STRING={flags}'.format(
        type=config.upper(), flags=additional_cxx_flags)

    use_mpi_flag = 'ON' if options['BUILD_MPI'] else 'OFF'
    cmake_args = ['-DUSE_MPI=' + use_mpi_flag,
                  '-DCMAKE_BUILD_TYPE=' + config,
                  cmake_cxx_flag,
                  '-DCMAKE_LIBRARY_OUTPUT_DIRECTORY_{}={}'.format(config.upper(), extdir),
                  '-DCMAKE_ARCHIVE_OUTPUT_DIRECTORY_{}={}'.format(config.upper(),
                                                                  lib_output_dir),
                  ]

    cmake_build_args = [
        '--config', config,
        '--', '-j4',
    ]

    # Keep temp build files within a unique subdirectory
    build_temp = os.path.abspath(os.path.join(build_ext.build_temp, ext.name, prefix))
    if not os.path.exists(build_temp):
        os.makedirs(build_temp)

    # Config and build the extension
    try:
        subprocess.check_call([cmake_bin, ext.cmake_lists_dir] + cmake_args,
                              cwd=build_temp)
        subprocess.check_call([cmake_bin, '--build', '.'] + cmake_build_args,
                              cwd=build_temp)
    except OSError as e:
        raise RuntimeError('CMake failed: {}'.format(str(e)))

    # Add the library so the plugin will link against it during compilation
    options['LIBRARIES'].append(ext.name)
    if plugin_ext:
        plugin_ext.libraries.append(ext.name)


# run the customize_compiler
class custom_build_ext(build_ext):
    def build_extensions(self):
        options = get_common_options(self)
        built_plugins = []

        # If PyTorch is installed, it must be imported before TensorFlow, otherwise
        # we may get an error: dlopen: cannot load any more object with static TLS
        if not os.environ.get('HOROVOD_WITHOUT_PYTORCH'):
            dummy_import_torch()
        if not os.environ.get('HOROVOD_WITHOUT_TENSORFLOW'):
            try:
                build_tf_extension(self, options)
                built_plugins.append(True)
            except:
                if not os.environ.get('HOROVOD_WITH_TENSORFLOW'):
                    print(
                        'INFO: Unable to build TensorFlow plugin, will skip it.\n\n'
                        '%s' % traceback.format_exc(), file=sys.stderr)
                    built_plugins.append(False)
                else:
                    raise
        if not os.environ.get('HOROVOD_WITHOUT_PYTORCH'):
            try:
                torch_version = check_torch_version()
                if torch_version >= 1000000000:
                    build_torch_extension_v2(self, options, torch_version)
                else:
                    build_torch_extension(self, options, torch_version)
                built_plugins.append(True)
            except:
                if not os.environ.get('HOROVOD_WITH_PYTORCH'):
                    print(
                        'INFO: Unable to build PyTorch plugin, will skip it.\n\n'
                        '%s' % traceback.format_exc(), file=sys.stderr)
                    built_plugins.append(False)
                else:
                    raise
        if not os.environ.get('HOROVOD_WITHOUT_MXNET'):
            try:
                build_mx_extension(self, options)
                built_plugins.append(True)
            except:
                if not os.environ.get('HOROVOD_WITH_MXNET'):
                    print(
                        'INFO: Unable to build MXNet plugin, will skip it.\n\n'
                        '%s' % traceback.format_exc(), file=sys.stderr)
                    built_plugins.append(False)
                else:
                    raise
        if not built_plugins:
            raise DistutilsError(
                'TensorFlow, PyTorch, and MXNet plugins were excluded from build. Aborting.')
        if not any(built_plugins):
            raise DistutilsError(
                'None of TensorFlow, PyTorch, or MXNet plugins were built. See errors above.')


require_list = ['cloudpickle', 'psutil', 'pyyaml', 'six']

# Skip cffi if pytorch extension explicitly disabled
if not os.environ.get('HOROVOD_WITHOUT_PYTORCH'):
    require_list.append('cffi>=1.4.0')

setup(name='horovod',
      version=__version__,
      packages=find_packages(),
      description='Distributed training framework for TensorFlow, Keras, PyTorch, and Apache MXNet.',
      author='The Horovod Authors',
      long_description=textwrap.dedent('''\
          Horovod is a distributed training framework for TensorFlow, Keras, PyTorch, and Apache MXNet.
          The goal of Horovod is to make distributed Deep Learning fast and easy to use.'''),
      url='https://github.com/horovod/horovod',
      classifiers=[
          'License :: OSI Approved :: Apache Software License'
      ],
      ext_modules=[tensorflow_mpi_lib, torch_mpi_lib, torch_mpi_lib_impl,
                   torch_mpi_lib_v2, mxnet_mpi_lib, gloo_lib],
      cmdclass={'build_ext': custom_build_ext},
      # cffi is required for PyTorch
      # If cffi is specified in setup_requires, it will need libffi to be installed on the machine,
      # which is undesirable.  Luckily, `install` action will install cffi before executing build,
      # so it's only necessary for `build*` or `bdist*` actions.
      setup_requires=require_list if is_build_action() else [],
      install_requires=require_list,
      zip_safe=False,
      scripts=['bin/horovodrun'])<|MERGE_RESOLUTION|>--- conflicted
+++ resolved
@@ -485,15 +485,11 @@
             raise DistutilsPlatformError('RCCL must be a shared library')
 
     try:
-<<<<<<< HEAD
-        test_compile(build_ext, 'test_nccl', libraries=nccl_libs, include_dirs=nccl_include_dirs + cuda_include_dirs,
-                     library_dirs=nccl_lib_dirs + cuda_lib_dirs, extra_compile_preargs=cpp_flags, macros=cuda_macros,
-=======
         test_compile(build_ext, 'test_nccl', libraries=nccl_libs,
                      include_dirs=nccl_include_dirs + cuda_include_dirs,
                      library_dirs=nccl_lib_dirs + cuda_lib_dirs,
                      extra_compile_preargs=cpp_flags,
->>>>>>> c90b8ba1
+                     macros=cuda_macros,
                      code=textwrap.dedent('''\
             #include <%s>
             #if NCCL_MAJOR < 2
