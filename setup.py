# Copyright 2017 Uber Technologies, Inc. All Rights Reserved.
#
# Licensed under the Apache License, Version 2.0 (the "License");
# you may not use this file except in compliance with the License.
# You may obtain a copy of the License at
#
#     http://www.apache.org/licenses/LICENSE-2.0
#
# Unless required by applicable law or agreed to in writing, software
# distributed under the License is distributed on an "AS IS" BASIS,
# WITHOUT WARRANTIES OR CONDITIONS OF ANY KIND, either express or implied.
# See the License for the specific language governing permissions and
# limitations under the License.
# ==============================================================================
from __future__ import print_function

import os
from setuptools import setup, Extension, find_packages
from setuptools.command.build_ext import build_ext
from distutils.errors import CompileError, DistutilsError, DistutilsPlatformError, LinkError
from distutils.version import LooseVersion
import shlex
import subprocess
import sys
import textwrap
import traceback
import re

from horovod import __version__


tensorflow_mpi_lib = Extension('horovod.tensorflow.mpi_lib', [])
torch_mpi_lib = Extension('horovod.torch.mpi_lib', [])
torch_mpi_lib_impl = Extension('horovod.torch.mpi_lib_impl', [])
torch_mpi_lib_v2 = Extension('horovod.torch.mpi_lib_v2', [])
mxnet_mpi_lib = Extension('horovod.mxnet.mpi_lib', [])


def is_build_action():
    if len(sys.argv) <= 1:
        return False

    if sys.argv[1].startswith('build'):
        return True

    if sys.argv[1].startswith('bdist'):
        return True

    if sys.argv[1].startswith('install'):
        return True


def check_tf_version():
    try:
        import tensorflow as tf
        if LooseVersion(tf.__version__) < LooseVersion('1.1.0'):
            raise DistutilsPlatformError(
                'Your TensorFlow version %s is outdated.  '
                'Horovod requires tensorflow>=1.1.0' % tf.__version__)
    except ImportError:
        raise DistutilsPlatformError(
            'import tensorflow failed, is it installed?\n\n%s' % traceback.format_exc())
    except AttributeError:
        # This means that tf.__version__ was not exposed, which makes it *REALLY* old.
        raise DistutilsPlatformError(
            'Your TensorFlow version is outdated.  Horovod requires tensorflow>=1.1.0')


def check_mx_version():
    try:
        import mxnet as mx
        if mx.__version__ < '1.3.0':
            raise DistutilsPlatformError(
                'Your MXNet version %s is outdated.  '
                'Horovod requires mxnet>=1.3.0' % mx.__version__)
    except ImportError:
        raise DistutilsPlatformError(
            'import mxnet failed, is it installed?\n\n%s' % traceback.format_exc())
    except AttributeError:
        raise DistutilsPlatformError(
            'Your MXNet version is outdated.  Horovod requires mxnet>1.3.0')


def get_cpp_flags(build_ext):
    last_err = None
    default_flags = ['-std=c++11', '-fPIC', '-O2']
    avx_flags = ['-mf16c', '-mavx']
    if sys.platform == 'darwin':
        # Darwin most likely will have Clang, which has libc++.
        flags_to_try = [default_flags + ['-stdlib=libc++'] + avx_flags,
                        default_flags + avx_flags,
                        default_flags + ['-stdlib=libc++'],
                        default_flags]
    else:
        flags_to_try = [default_flags + avx_flags,
                        default_flags + ['-stdlib=libc++'] + avx_flags,
                        default_flags,
                        default_flags + ['-stdlib=libc++']]
    for cpp_flags in flags_to_try:
        try:
            test_compile(build_ext, 'test_cpp_flags', extra_compile_preargs=cpp_flags,
                         code=textwrap.dedent('''\
                    #include <unordered_map>
                    void test() {
                    }
                    '''))

            return cpp_flags
        except (CompileError, LinkError):
            last_err = 'Unable to determine C++ compilation flags (see error above).'
        except Exception:
            last_err = 'Unable to determine C++ compilation flags.  ' \
                       'Last error:\n\n%s' % traceback.format_exc()

    raise DistutilsPlatformError(last_err)


def get_link_flags(build_ext):
    last_err = None
    libtool_flags = ['-Wl,-exported_symbols_list,horovod.exp']
    ld_flags = ['-Wl,--version-script=horovod.lds']
    if sys.platform == 'darwin':
        flags_to_try = [libtool_flags, ld_flags]
    else:
        flags_to_try = [ld_flags, libtool_flags]
    for link_flags in flags_to_try:
        try:
            test_compile(build_ext, 'test_link_flags', extra_link_preargs=link_flags,
                         code=textwrap.dedent('''\
                    void test() {
                    }
                    '''))

            return link_flags
        except (CompileError, LinkError):
            last_err = 'Unable to determine C++ link flags (see error above).'
        except Exception:
            last_err = 'Unable to determine C++ link flags.  ' \
                       'Last error:\n\n%s' % traceback.format_exc()

    raise DistutilsPlatformError(last_err)


def get_tf_include_dirs():
    import tensorflow as tf
    tf_inc = tf.sysconfig.get_include()
    return [tf_inc, '%s/external/nsync/public' % tf_inc]


def get_tf_lib_dirs():
    import tensorflow as tf
    tf_lib = tf.sysconfig.get_lib()
    return [tf_lib]


def get_tf_libs(build_ext, lib_dirs, cpp_flags):
    last_err = None
    for tf_libs in [['tensorflow_framework'], []]:
        try:
            lib_file = test_compile(build_ext, 'test_tensorflow_libs',
                                    library_dirs=lib_dirs, libraries=tf_libs,
                                    extra_compile_preargs=cpp_flags,
                                    code=textwrap.dedent('''\
                    void test() {
                    }
                    '''))

            from tensorflow.python.framework import load_library
            load_library.load_op_library(lib_file)

            return tf_libs
        except (CompileError, LinkError):
            last_err = 'Unable to determine -l link flags to use with TensorFlow (see error above).'
        except Exception:
            last_err = 'Unable to determine -l link flags to use with TensorFlow.  ' \
                       'Last error:\n\n%s' % traceback.format_exc()

    raise DistutilsPlatformError(last_err)


def get_tf_abi(build_ext, include_dirs, lib_dirs, libs, cpp_flags):
    last_err = None
    cxx11_abi_macro = '_GLIBCXX_USE_CXX11_ABI'
    for cxx11_abi in ['0', '1']:
        try:
            lib_file = test_compile(build_ext, 'test_tensorflow_abi',
                                    macros=[(cxx11_abi_macro, cxx11_abi)],
                                    include_dirs=include_dirs, library_dirs=lib_dirs,
                                    libraries=libs, extra_compile_preargs=cpp_flags,
                                    code=textwrap.dedent('''\
                #include <string>
                #include "tensorflow/core/framework/op.h"
                #include "tensorflow/core/framework/op_kernel.h"
                #include "tensorflow/core/framework/shape_inference.h"
                void test() {
                    auto ignore = tensorflow::strings::StrCat("a", "b");
                }
                '''))

            from tensorflow.python.framework import load_library
            load_library.load_op_library(lib_file)

            return cxx11_abi_macro, cxx11_abi
        except (CompileError, LinkError):
            last_err = 'Unable to determine CXX11 ABI to use with TensorFlow (see error above).'
        except Exception:
            last_err = 'Unable to determine CXX11 ABI to use with TensorFlow.  ' \
                       'Last error:\n\n%s' % traceback.format_exc()

    raise DistutilsPlatformError(last_err)


def get_tf_flags(build_ext, cpp_flags):
    import tensorflow as tf
    try:
        return tf.sysconfig.get_compile_flags(), tf.sysconfig.get_link_flags()
    except AttributeError:
        # fallback to the previous logic
        tf_include_dirs = get_tf_include_dirs()
        tf_lib_dirs = get_tf_lib_dirs()
        tf_libs = get_tf_libs(build_ext, tf_lib_dirs, cpp_flags)
        tf_abi = get_tf_abi(build_ext, tf_include_dirs,
                            tf_lib_dirs, tf_libs, cpp_flags)

        compile_flags = []
        for include_dir in tf_include_dirs:
            compile_flags.append('-I%s' % include_dir)
        if tf_abi:
            compile_flags.append('-D%s=%s' % tf_abi)

        link_flags = []
        for lib_dir in tf_lib_dirs:
            link_flags.append('-L%s' % lib_dir)
        for lib in tf_libs:
            link_flags.append('-l%s' % lib)

        return compile_flags, link_flags


<<<<<<< HEAD
def get_mx_flags(build_ext, cpp_flags, lib_dirs):
    compile_flags = []
    link_flags = []
    mx_libs = ['mxnet']
    for lib_dir in lib_dirs:
        link_flags.append('-L%s' % lib_dir)
=======
def get_mx_lib_dirs():
    import mxnet as mx
    mx_libs = mx.libinfo.find_lib_path()
    mx_lib_dirs = [os.path.dirname(mx_lib) for mx_lib in mx_libs]
    return mx_lib_dirs


def get_mx_libs(build_ext, lib_dirs, cpp_flags):
    last_err = None
    for mx_libs in [['mxnet'], []]:
        try:
            lib_file = test_compile(build_ext, 'test_mx_libs',
                                    library_dirs=lib_dirs, libraries=mx_libs,
                                    extra_compile_preargs=cpp_flags,
                                    code=textwrap.dedent('''\
                    void test() {
                    }
                    '''))

            return mx_libs
        except (CompileError, LinkError):
            last_err = 'Unable to determine -l link flags to use with MXNet (see error above).'
        except Exception:
            last_err = 'Unable to determine -l link flags to use with MXNet.  ' \
                       'Last error:\n\n%s' % traceback.format_exc()

    raise DistutilsPlatformError(last_err)


def get_mx_flags(build_ext, cpp_flags):
    compile_flags = []
    link_flags = []
    mx_lib_dirs = get_mx_lib_dirs()
    for lib_dir in mx_lib_dirs:
        link_flags.append('-L%s' % lib_dir)
    mx_libs = get_mx_libs(build_ext, mx_lib_dirs, cpp_flags) 
>>>>>>> ac8a9e95
    for lib in mx_libs:
        link_flags.append('-l%s' % lib)

    return compile_flags, link_flags


def get_mpi_flags():
    show_command = os.environ.get('HOROVOD_MPICXX_SHOW', 'mpicxx -show')
    try:
        mpi_show_output = subprocess.check_output(
            shlex.split(show_command), universal_newlines=True).strip()
        mpi_show_args = shlex.split(mpi_show_output)
        if not mpi_show_args[0].startswith('-'):
            # Open MPI and MPICH print compiler name as a first word, skip it
            mpi_show_args = mpi_show_args[1:]
        # strip off compiler call portion and always escape each arg
        return ' '.join(['"' + arg.replace('"', '"\'"\'"') + '"'
                         for arg in mpi_show_args])
    except Exception:
        raise DistutilsPlatformError(
            '%s failed (see error below), is MPI in $PATH?\n'
            'Note: If your version of MPI has a custom command to show compilation flags, '
            'please specify it with the HOROVOD_MPICXX_SHOW environment variable.\n\n'
            '%s' % (show_command, traceback.format_exc()))


def test_compile(build_ext, name, code, libraries=None, include_dirs=None, library_dirs=None,
                 macros=None, extra_compile_preargs=None, extra_link_preargs=None):
    test_compile_dir = os.path.join(build_ext.build_temp, 'test_compile')
    if not os.path.exists(test_compile_dir):
        os.makedirs(test_compile_dir)

    source_file = os.path.join(test_compile_dir, '%s.cc' % name)
    with open(source_file, 'w') as f:
        f.write(code)

    compiler = build_ext.compiler
    [object_file] = compiler.object_filenames([source_file])
    shared_object_file = compiler.shared_object_filename(
        name, output_dir=test_compile_dir)

    compiler.compile([source_file], extra_preargs=extra_compile_preargs,
                     include_dirs=include_dirs, macros=macros)
    compiler.link_shared_object(
        [object_file], shared_object_file, libraries=libraries, library_dirs=library_dirs,
        extra_preargs=extra_link_preargs)

    return shared_object_file


def get_cuda_dirs(build_ext, cpp_flags):
    cuda_include_dirs = []
    cuda_lib_dirs = []

    cuda_home = os.environ.get('HOROVOD_CUDA_HOME')
    if cuda_home:
        cuda_include_dirs += ['%s/include' % cuda_home]
        cuda_lib_dirs += ['%s/lib' % cuda_home, '%s/lib64' % cuda_home]

    cuda_include = os.environ.get('HOROVOD_CUDA_INCLUDE')
    if cuda_include:
        cuda_include_dirs += [cuda_include]

    cuda_lib = os.environ.get('HOROVOD_CUDA_LIB')
    if cuda_lib:
        cuda_lib_dirs += [cuda_lib]

    if not cuda_include_dirs and not cuda_lib_dirs:
        # default to /usr/local/cuda
        cuda_include_dirs += ['/usr/local/cuda/include']
        cuda_lib_dirs += ['/usr/local/cuda/lib', '/usr/local/cuda/lib64']

    try:
        test_compile(build_ext, 'test_cuda', libraries=['cudart'], include_dirs=cuda_include_dirs,
                     library_dirs=cuda_lib_dirs, extra_compile_preargs=cpp_flags,
                     code=textwrap.dedent('''\
            #include <cuda_runtime.h>
            void test() {
                cudaSetDevice(0);
            }
            '''))
    except (CompileError, LinkError):
        raise DistutilsPlatformError(
            'CUDA library was not found (see error above).\n'
            'Please specify correct CUDA location with the HOROVOD_CUDA_HOME '
            'environment variable or combination of HOROVOD_CUDA_INCLUDE and '
            'HOROVOD_CUDA_LIB environment variables.\n\n'
            'HOROVOD_CUDA_HOME - path where CUDA include and lib directories can be found\n'
            'HOROVOD_CUDA_INCLUDE - path to CUDA include directory\n'
            'HOROVOD_CUDA_LIB - path to CUDA lib directory')

    return cuda_include_dirs, cuda_lib_dirs


def get_nccl_vals(build_ext, cuda_include_dirs, cuda_lib_dirs, cpp_flags):
    nccl_include_dirs = []
    nccl_lib_dirs = []
    nccl_libs = []

    nccl_home = os.environ.get('HOROVOD_NCCL_HOME')
    if nccl_home:
        nccl_include_dirs += ['%s/include' % nccl_home]
        nccl_lib_dirs += ['%s/lib' % nccl_home, '%s/lib64' % nccl_home]

    nccl_include_dir = os.environ.get('HOROVOD_NCCL_INCLUDE')
    if nccl_include_dir:
        nccl_include_dirs += [nccl_include_dir]

    nccl_lib_dir = os.environ.get('HOROVOD_NCCL_LIB')
    if nccl_lib_dir:
        nccl_lib_dirs += [nccl_lib_dir]

    nccl_link_mode = os.environ.get('HOROVOD_NCCL_LINK', 'STATIC')
    if nccl_link_mode.upper() == 'SHARED':
        nccl_libs += ['nccl']
    else:
        nccl_libs += ['nccl_static']

    try:
        test_compile(build_ext, 'test_nccl', libraries=nccl_libs, include_dirs=nccl_include_dirs + cuda_include_dirs,
                     library_dirs=nccl_lib_dirs + cuda_lib_dirs, extra_compile_preargs=cpp_flags,
                     code=textwrap.dedent('''\
            #include <nccl.h>
            #if NCCL_MAJOR < 2
            #error Horovod requires NCCL 2.0 or later version, please upgrade.
            #endif
            void test() {
                ncclUniqueId nccl_id;
                ncclGetUniqueId(&nccl_id);
            }
            '''))
    except (CompileError, LinkError):
        raise DistutilsPlatformError(
            'NCCL 2.0 library or its later version was not found (see error above).\n'
            'Please specify correct NCCL location with the HOROVOD_NCCL_HOME '
            'environment variable or combination of HOROVOD_NCCL_INCLUDE and '
            'HOROVOD_NCCL_LIB environment variables.\n\n'
            'HOROVOD_NCCL_HOME - path where NCCL include and lib directories can be found\n'
            'HOROVOD_NCCL_INCLUDE - path to NCCL include directory\n'
            'HOROVOD_NCCL_LIB - path to NCCL lib directory')

    return nccl_include_dirs, nccl_lib_dirs, nccl_libs


def get_ddl_dirs():
    # Default DDL home
    ddl_home = '/opt/DL/ddl'
    ddl_include_dir = '%s/include' % ddl_home
    ddl_lib_dir = '%s/lib' % ddl_home

    if not os.path.exists(ddl_lib_dir):
        raise DistutilsPlatformError(
            'DDL lib was not found. Please, make sure \'ddl\' package is installed.')
    if not os.path.exists(ddl_include_dir):
        raise DistutilsPlatformError(
            'DDL include was not found. Please, make sure \'ddl-dev\' package is installed.')

    return [ddl_include_dir], [ddl_lib_dir]


def get_common_options(build_ext):
    cpp_flags = get_cpp_flags(build_ext)
    link_flags = get_link_flags(build_ext)
    mpi_flags = get_mpi_flags()
    mxnet_include_dirs = os.environ.get('INCLUDES')
<<<<<<< HEAD
    mxnet_library_dirs = os.environ.get('LIBRARY_DIRS')
=======
>>>>>>> ac8a9e95

    gpu_allreduce = os.environ.get('HOROVOD_GPU_ALLREDUCE')
    if gpu_allreduce and gpu_allreduce != 'MPI' and gpu_allreduce != 'NCCL' and \
       gpu_allreduce != 'DDL':
        raise DistutilsError('HOROVOD_GPU_ALLREDUCE=%s is invalid, supported '
                             'values are "", "MPI", "NCCL", "DDL".' % gpu_allreduce)

    gpu_allgather = os.environ.get('HOROVOD_GPU_ALLGATHER')
    if gpu_allgather and gpu_allgather != 'MPI':
        raise DistutilsError('HOROVOD_GPU_ALLGATHER=%s is invalid, supported '
                             'values are "", "MPI".' % gpu_allgather)

    gpu_broadcast = os.environ.get('HOROVOD_GPU_BROADCAST')
    if gpu_broadcast and gpu_broadcast != 'MPI':
        raise DistutilsError('HOROVOD_GPU_BROADCAST=%s is invalid, supported '
                             'values are "", "MPI".' % gpu_broadcast)

    if gpu_allreduce or gpu_allgather or gpu_broadcast:
        have_cuda = True
        cuda_include_dirs, cuda_lib_dirs = get_cuda_dirs(build_ext, cpp_flags)
    else:
        have_cuda = False
        cuda_include_dirs = cuda_lib_dirs = []

    if gpu_allreduce == 'NCCL':
        have_nccl = True
        nccl_include_dirs, nccl_lib_dirs, nccl_libs = get_nccl_vals(
            build_ext, cuda_include_dirs, cuda_lib_dirs, cpp_flags)
    else:
        have_nccl = False
        nccl_include_dirs = nccl_lib_dirs = nccl_libs = []

    if gpu_allreduce == 'DDL':
        have_ddl = True
        ddl_include_dirs, ddl_lib_dirs = get_ddl_dirs()
    else:
        have_ddl = False
        ddl_include_dirs = ddl_lib_dirs = []

    if (gpu_allreduce == 'NCCL' and (gpu_allgather == 'MPI' or gpu_broadcast == 'MPI')
            and not os.environ.get('HOROVOD_ALLOW_MIXED_GPU_IMPL')):
        raise DistutilsError('You should not mix NCCL and MPI GPU due to a possible deadlock.\n'
                             'If you\'re sure you want to mix them, set the '
                             'HOROVOD_ALLOW_MIXED_GPU_IMPL environment variable to \'1\'.')

    MACROS = []
    INCLUDES = []
    SOURCES = ['horovod/common/common.cc',
               'horovod/common/mpi_message.cc',
               'horovod/common/half.cc',
               'horovod/common/operations.cc',
               'horovod/common/timeline.cc']
    COMPILE_FLAGS = cpp_flags + shlex.split(mpi_flags)
    LINK_FLAGS = link_flags + shlex.split(mpi_flags)
    LIBRARY_DIRS = []
    LIBRARIES = []

    if have_cuda:
        MACROS += [('HAVE_CUDA', '1')]
        INCLUDES += cuda_include_dirs
        LIBRARY_DIRS += cuda_lib_dirs
        LIBRARIES += ['cudart']

    if have_nccl:
        MACROS += [('HAVE_NCCL', '1')]
        INCLUDES += nccl_include_dirs
        LIBRARY_DIRS += nccl_lib_dirs
        LIBRARIES += nccl_libs

    if have_ddl:
        MACROS += [('HAVE_DDL', '1')]
        INCLUDES += ddl_include_dirs
        LIBRARY_DIRS += ddl_lib_dirs
        LIBRARIES += ['ddl', 'ddl_pack']

    if mxnet_include_dirs:
        MACROS += [('MSHADOW_USE_CBLAS', '1')]
        INCLUDES += ['%s' % mxnet_include_dirs]

<<<<<<< HEAD
    if mxnet_library_dirs:
        LIBRARY_DIRS += ['%s' % mxnet_library_dirs]

=======
>>>>>>> ac8a9e95
    if gpu_allreduce:
        MACROS += [('HOROVOD_GPU_ALLREDUCE', "'%s'" % gpu_allreduce[0])]

    if gpu_allgather:
        MACROS += [('HOROVOD_GPU_ALLGATHER', "'%s'" % gpu_allgather[0])]

    if gpu_broadcast:
        MACROS += [('HOROVOD_GPU_BROADCAST', "'%s'" % gpu_broadcast[0])]

    return dict(MACROS=MACROS,
                INCLUDES=INCLUDES,
                SOURCES=SOURCES,
                COMPILE_FLAGS=COMPILE_FLAGS,
                LINK_FLAGS=LINK_FLAGS,
                LIBRARY_DIRS=LIBRARY_DIRS,
                LIBRARIES=LIBRARIES)


def build_tf_extension(build_ext, options):
    check_tf_version()
    tf_compile_flags, tf_link_flags = get_tf_flags(
        build_ext, options['COMPILE_FLAGS'])

    tensorflow_mpi_lib.define_macros = options['MACROS']
    tensorflow_mpi_lib.include_dirs = options['INCLUDES']
    tensorflow_mpi_lib.sources = options['SOURCES'] + \
        ['horovod/tensorflow/mpi_ops.cc']
    tensorflow_mpi_lib.extra_compile_args = options['COMPILE_FLAGS'] + \
        tf_compile_flags
    tensorflow_mpi_lib.extra_link_args = options['LINK_FLAGS'] + tf_link_flags
    tensorflow_mpi_lib.library_dirs = options['LIBRARY_DIRS']
    tensorflow_mpi_lib.libraries = options['LIBRARIES']

    build_ext.build_extension(tensorflow_mpi_lib)


def parse_version(version_str):
    m = re.match('^(\d+)(?:\.(\d+))?(?:\.(\d+))?(?:\.(\d+))?', version_str)
    if m is None:
        return None

    # turn version string to long integer
    version = int(m.group(1)) * 10 ** 9
    if m.group(2) is not None:
        version += int(m.group(2)) * 10 ** 6
    if m.group(3) is not None:
        version += int(m.group(3)) * 10 ** 3
    if m.group(4) is not None:
        version += int(m.group(4))
    return version


def build_mx_extension(build_ext, options):
    check_mx_version()
    mx_compile_flags, mx_link_flags = get_mx_flags(
<<<<<<< HEAD
        build_ext, options['COMPILE_FLAGS'], options['LIBRARY_DIRS'])
=======
        build_ext, options['COMPILE_FLAGS'])
>>>>>>> ac8a9e95

    mxnet_mpi_lib.define_macros = options['MACROS']
    mxnet_mpi_lib.include_dirs = options['INCLUDES']
    mxnet_mpi_lib.sources = options['SOURCES'] + \
        ['horovod/mxnet/mpi_ops.cc',
         'horovod/mxnet/handle_manager.cc',
         'horovod/mxnet/ready_event.cc',
         'horovod/mxnet/tensor_util.cc',
         'horovod/mxnet/cuda_util.cc',
         'horovod/mxnet/adapter.cc']
    mxnet_mpi_lib.extra_compile_args = options['COMPILE_FLAGS'] + \
        mx_compile_flags
    mxnet_mpi_lib.extra_link_args = options['LINK_FLAGS'] + mx_link_flags

    build_ext.build_extension(mxnet_mpi_lib)

    # Return ABI flags used for MXNet compilation.  We will use this flag
    # to compile all the libraries.
    return [flag for flag in mx_compile_flags if '_GLIBCXX_USE_CXX11_ABI' in flag]


def dummy_import_torch():
    try:
        import torch
    except:
        pass


def check_torch_version():
    try:
        import torch
        if LooseVersion(torch.__version__) < LooseVersion('0.4.0'):
            raise DistutilsPlatformError(
                'Your PyTorch version %s is outdated.  '
                'Horovod requires torch>=0.4.0' % torch.__version__)
    except ImportError:
        raise DistutilsPlatformError(
            'import torch failed, is it installed?\n\n%s' % traceback.format_exc())

    # parse version
    version = parse_version(torch.__version__)
    if version is None:
        raise DistutilsPlatformError(
            'Unable to determine PyTorch version from the version string \'%s\'' % torch.__version__)
    return version


def is_torch_cuda():
    try:
        from torch.utils.ffi import create_extension
        cuda_test_ext = create_extension(
            name='horovod.torch.test_cuda',
            headers=['horovod/torch/dummy.h'],
            sources=[],
            with_cuda=True,
            extra_compile_args=['-std=c11', '-fPIC', '-O2']
        )
        cuda_test_ext.build()
        return True
    except:
        print('INFO: Above error indicates that this PyTorch installation does not support CUDA.')
        return False


def is_torch_cuda_v2(build_ext, include_dirs, extra_compile_args):
    try:
        from torch.utils.cpp_extension import include_paths
        test_compile(build_ext, 'test_torch_cuda', include_dirs=include_dirs + include_paths(cuda=True),
                     extra_compile_preargs=extra_compile_args, code=textwrap.dedent('''\
            #include <THC/THC.h>
            void test() {
            }
            '''))
        return True
    except (CompileError, LinkError, EnvironmentError):
        print('INFO: Above error indicates that this PyTorch installation does not support CUDA.')
        return False


def check_macro(macros, key):
    return any(k == key and v for k, v in macros)


def set_macro(macros, key, new_value):
    if any(k == key for k, _ in macros):
        return [(k, new_value if k == key else v) for k, v in macros]
    else:
        return macros + [(key, new_value)]


class protect_files(object):
    def __init__(self, *files):
        self.files = files

    def __enter__(self):
        for file in self.files:
            os.rename(file, file + '.protected')

    def __exit__(self, type, value, traceback):
        for file in self.files:
            os.rename(file + '.protected', file)


def build_torch_extension(build_ext, options, torch_version):
    have_cuda = is_torch_cuda()
    if not have_cuda and check_macro(options['MACROS'], 'HAVE_CUDA'):
        raise DistutilsPlatformError(
            'Horovod build with GPU support was requested, but this PyTorch '
            'installation does not support CUDA.')

    # Update HAVE_CUDA to mean that PyTorch supports CUDA. Internally, we will be checking
    # HOROVOD_GPU_(ALLREDUCE|ALLGATHER|BROADCAST) to decide whether we should use GPU
    # version or transfer tensors to CPU memory for those operations.
    updated_macros = set_macro(
        options['MACROS'], 'HAVE_CUDA', str(int(have_cuda)))

    # Export TORCH_VERSION equal to our representation of torch.__version__. Internally it's
    # used for backwards compatibility checks.
    updated_macros = set_macro(updated_macros, 'TORCH_VERSION', str(torch_version))

    # Create_extension overwrites these files which are customized, we need to protect them.
    with protect_files('horovod/torch/mpi_lib/__init__.py',
                       'horovod/torch/mpi_lib_impl/__init__.py'):
        from torch.utils.ffi import create_extension
        ffi_iface = create_extension(
            name='horovod.torch.mpi_lib',
            headers=['horovod/torch/interface.h'] +
            (['horovod/torch/interface_cuda.h'] if have_cuda else []),
            with_cuda=have_cuda,
            language='c',
            package=True,
            sources=[],
            extra_compile_args=['-std=c11', '-fPIC', '-O2']
        )
        ffi_impl = create_extension(
            name='horovod.torch.mpi_lib_impl',
            headers=[],
            with_cuda=have_cuda,
            language='c++',
            package=True,
            source_extension='.cc',
            define_macros=updated_macros,
            include_dirs=options['INCLUDES'],
            sources=options['SOURCES'] + ['horovod/torch/mpi_ops.cc',
                                          'horovod/torch/handle_manager.cc',
                                          'horovod/torch/ready_event.cc',
                                          'horovod/torch/tensor_util.cc',
                                          'horovod/torch/cuda_util.cc',
                                          'horovod/torch/adapter.cc'],
            extra_compile_args=options['COMPILE_FLAGS'],
            extra_link_args=options['LINK_FLAGS'],
            library_dirs=options['LIBRARY_DIRS'],
            libraries=options['LIBRARIES']
        )

    for ffi, setuptools_ext in [(ffi_iface, torch_mpi_lib),
                                (ffi_impl, torch_mpi_lib_impl)]:
        ffi_ext = ffi.distutils_extension()
        # ffi_ext is distutils Extension, not setuptools Extension
        for k, v in ffi_ext.__dict__.items():
            setuptools_ext.__dict__[k] = v
        build_ext.build_extension(setuptools_ext)


def build_torch_extension_v2(build_ext, options, torch_version):
    have_cuda = is_torch_cuda_v2(build_ext, include_dirs=options['INCLUDES'],
                                 extra_compile_args=options['COMPILE_FLAGS'])
    if not have_cuda and check_macro(options['MACROS'], 'HAVE_CUDA'):
        raise DistutilsPlatformError(
            'Horovod build with GPU support was requested, but this PyTorch '
            'installation does not support CUDA.')

    # Update HAVE_CUDA to mean that PyTorch supports CUDA. Internally, we will be checking
    # HOROVOD_GPU_(ALLREDUCE|ALLGATHER|BROADCAST) to decide whether we should use GPU
    # version or transfer tensors to CPU memory for those operations.
    updated_macros = set_macro(
        options['MACROS'], 'HAVE_CUDA', str(int(have_cuda)))

    # Export TORCH_VERSION equal to our representation of torch.__version__. Internally it's
    # used for backwards compatibility checks.
    updated_macros = set_macro(updated_macros, 'TORCH_VERSION', str(torch_version))

    # Always set _GLIBCXX_USE_CXX11_ABI, since PyTorch can only detect whether it was set to 1.
    import torch
    updated_macros = set_macro(updated_macros, '_GLIBCXX_USE_CXX11_ABI',
                               str(int(torch.compiled_with_cxx11_abi())))

    # PyTorch requires -DTORCH_API_INCLUDE_EXTENSION_H
    updated_macros = set_macro(updated_macros, 'TORCH_API_INCLUDE_EXTENSION_H', '1')

    if have_cuda:
        from torch.utils.cpp_extension import CUDAExtension as TorchExtension
    else:
        # CUDAExtension fails with `ld: library not found for -lcudart` if CUDA is not present
        from torch.utils.cpp_extension import CppExtension as TorchExtension
    ext = TorchExtension(torch_mpi_lib_v2.name,
                         define_macros=updated_macros,
                         include_dirs=options['INCLUDES'],
                         sources=options['SOURCES'] + ['horovod/torch/mpi_ops_v2.cc',
                                                       'horovod/torch/handle_manager.cc',
                                                       'horovod/torch/ready_event.cc',
                                                       'horovod/torch/cuda_util.cc',
                                                       'horovod/torch/adapter_v2.cc'],
                         extra_compile_args=options['COMPILE_FLAGS'],
                         extra_link_args=options['LINK_FLAGS'],
                         library_dirs=options['LIBRARY_DIRS'],
                         libraries=options['LIBRARIES'])

    # Patch an existing torch_mpi_lib_v2 extension object.
    for k, v in ext.__dict__.items():
        torch_mpi_lib_v2.__dict__[k] = v
    build_ext.build_extension(torch_mpi_lib_v2)


# run the customize_compiler
class custom_build_ext(build_ext):
    def build_extensions(self):
        options = get_common_options(self)
        built_plugins = []
        # If PyTorch is installed, it must be imported before TensorFlow, otherwise
        # we may get an error: dlopen: cannot load any more object with static TLS
        if not os.environ.get('HOROVOD_WITHOUT_PYTORCH'):
            dummy_import_torch()
        if not os.environ.get('HOROVOD_WITHOUT_TENSORFLOW'):
            try:
                build_tf_extension(self, options)
                built_plugins.append(True)
            except:
                if not os.environ.get('HOROVOD_WITH_TENSORFLOW'):
                    print('INFO: Unable to build TensorFlow plugin, will skip it.\n\n'
                          '%s' % traceback.format_exc(), file=sys.stderr)
                    built_plugins.append(False)
                else:
                    raise
        if not os.environ.get('HOROVOD_WITHOUT_PYTORCH'):
            try:
                torch_version = check_torch_version()
                if torch_version >= 1000000000:
                    build_torch_extension_v2(self, options, torch_version)
                else:
                    build_torch_extension(self, options, torch_version)
                built_plugins.append(True)
            except:
                if not os.environ.get('HOROVOD_WITH_PYTORCH'):
                    print('INFO: Unable to build PyTorch plugin, will skip it.\n\n'
                          '%s' % traceback.format_exc(), file=sys.stderr)
                    built_plugins.append(False)
                else:
                    raise
        if not os.environ.get('HOROVOD_WITHOUT_MXNET'):
            try:
                build_mx_extension(self, options)
                built_plugins.append(True)
            except Exception as e:
                print(e)
                if not os.environ.get('HOROVOD_WITHOUT_MXNET'):
                    print('INFO: Unable to build MXNet plugin, will skip it.\n\n'
                          '%s' % traceback.format_exc(), file=sys.stderr)
                    built_plugins.append(False)
                else:
                    raise
        if not built_plugins:
            raise DistutilsError(
                'Both TensorFlow and PyTorch plugins were excluded from build. Aborting.')
        if not any(built_plugins):
            raise DistutilsError(
                'Neither TensorFlow nor PyTorch plugins were built. See errors above.')


setup(name='horovod',
      version=__version__,
      packages=find_packages(),
      description='Distributed training framework for TensorFlow, Keras, and PyTorch.',
      author='Uber Technologies, Inc.',
      long_description=textwrap.dedent('''\
          Horovod is a distributed training framework for TensorFlow, Keras, and PyTorch.
          The goal of Horovod is to make distributed Deep Learning fast and easy to use.'''),
      url='https://github.com/uber/horovod',
      classifiers=[
          'License :: OSI Approved :: Apache Software License'
      ],
      ext_modules=[tensorflow_mpi_lib, torch_mpi_lib, torch_mpi_lib_impl,
                   torch_mpi_lib_v2, mxnet_mpi_lib],
      cmdclass={'build_ext': custom_build_ext},
      # cffi is required for PyTorch
      # If cffi is specified in setup_requires, it will need libffi to be installed on the machine,
      # which is undesirable.  Luckily, `install` action will install cffi before executing build,
      # so it's only necessary for `build*` or `bdist*` actions.
      setup_requires=['cffi>=1.4.0'] if is_build_action() else [],
      install_requires=['cffi>=1.4.0'],
      zip_safe=False)<|MERGE_RESOLUTION|>--- conflicted
+++ resolved
@@ -237,14 +237,6 @@
         return compile_flags, link_flags
 
 
-<<<<<<< HEAD
-def get_mx_flags(build_ext, cpp_flags, lib_dirs):
-    compile_flags = []
-    link_flags = []
-    mx_libs = ['mxnet']
-    for lib_dir in lib_dirs:
-        link_flags.append('-L%s' % lib_dir)
-=======
 def get_mx_lib_dirs():
     import mxnet as mx
     mx_libs = mx.libinfo.find_lib_path()
@@ -281,7 +273,6 @@
     for lib_dir in mx_lib_dirs:
         link_flags.append('-L%s' % lib_dir)
     mx_libs = get_mx_libs(build_ext, mx_lib_dirs, cpp_flags) 
->>>>>>> ac8a9e95
     for lib in mx_libs:
         link_flags.append('-l%s' % lib)
 
@@ -447,10 +438,6 @@
     link_flags = get_link_flags(build_ext)
     mpi_flags = get_mpi_flags()
     mxnet_include_dirs = os.environ.get('INCLUDES')
-<<<<<<< HEAD
-    mxnet_library_dirs = os.environ.get('LIBRARY_DIRS')
-=======
->>>>>>> ac8a9e95
 
     gpu_allreduce = os.environ.get('HOROVOD_GPU_ALLREDUCE')
     if gpu_allreduce and gpu_allreduce != 'MPI' and gpu_allreduce != 'NCCL' and \
@@ -530,12 +517,6 @@
         MACROS += [('MSHADOW_USE_CBLAS', '1')]
         INCLUDES += ['%s' % mxnet_include_dirs]
 
-<<<<<<< HEAD
-    if mxnet_library_dirs:
-        LIBRARY_DIRS += ['%s' % mxnet_library_dirs]
-
-=======
->>>>>>> ac8a9e95
     if gpu_allreduce:
         MACROS += [('HOROVOD_GPU_ALLREDUCE', "'%s'" % gpu_allreduce[0])]
 
@@ -591,11 +572,7 @@
 def build_mx_extension(build_ext, options):
     check_mx_version()
     mx_compile_flags, mx_link_flags = get_mx_flags(
-<<<<<<< HEAD
-        build_ext, options['COMPILE_FLAGS'], options['LIBRARY_DIRS'])
-=======
         build_ext, options['COMPILE_FLAGS'])
->>>>>>> ac8a9e95
 
     mxnet_mpi_lib.define_macros = options['MACROS']
     mxnet_mpi_lib.include_dirs = options['INCLUDES']
