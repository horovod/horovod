# Copyright 2018 Uber Technologies, Inc. All Rights Reserved.
#
# Licensed under the Apache License, Version 2.0 (the "License");
# you may not use this file except in compliance with the License.
# You may obtain a copy of the License at
#
#     http://www.apache.org/licenses/LICENSE-2.0
#
# Unless required by applicable law or agreed to in writing, software
# distributed under the License is distributed on an "AS IS" BASIS,
# WITHOUT WARRANTIES OR CONDITIONS OF ANY KIND, either express or implied.
# See the License for the specific language governing permissions and
# limitations under the License.
# ==============================================================================

"""Tests for horovod.tensorflow.keras."""

from __future__ import absolute_import
from __future__ import division
from __future__ import print_function

import numpy as np
import pytest
<<<<<<< HEAD
import tensorflow as tf
=======
>>>>>>> 58c708e6
import warnings

from distutils.version import LooseVersion
if LooseVersion(tf.__version__) >= LooseVersion("1.4.0"):
    from tensorflow import keras
    from tensorflow.python.keras import backend as K
else:
    from tensorflow.contrib import keras
    from tensorflow.contrib.keras import backend as K

import horovod.tensorflow.keras as hvd

from common import temppath


class TfKerasTests(tf.test.TestCase):
    """
    Tests for ops in horovod.tensorflow.keras.
    """

    def __init__(self, *args, **kwargs):
        super(TfKerasTests, self).__init__(*args, **kwargs)
        warnings.simplefilter('module')
        hvd.init()

        self.config = tf.ConfigProto()
        self.config.gpu_options.allow_growth = True
        self.config.gpu_options.visible_device_list = str(hvd.local_rank())

    def test_train_model(self):
        with self.test_session(config=self.config) as sess:
            K.set_session(sess)

            opt = keras.optimizers.RMSprop(lr=0.0001)
            opt = hvd.DistributedOptimizer(opt)

            model = keras.models.Sequential()
            model.add(keras.layers.Dense(2, input_shape=(3,)))
            model.add(keras.layers.RepeatVector(3))
            model.add(keras.layers.ThresholdedReLU(0.5))
            model.compile(loss=keras.losses.mean_squared_error,
                          optimizer=opt,
                          metrics=[keras.metrics.categorical_accuracy],
                          sample_weight_mode='temporal')

            x = np.random.random((1, 3))
            y = np.random.random((1, 3, 3))

            def generator():
                while 1:
                    yield (x, y)

            # No assertions, we just need to verify that it doesn't hang
            callbacks = [hvd.callbacks.BroadcastGlobalVariablesCallback(0)]
            model.fit_generator(generator(),
                                steps_per_epoch=10,
                                callbacks=callbacks,
                                epochs=0,
                                verbose=0,
                                workers=4,
                                initial_epoch=1)

    def test_sparse_as_dense(self):
        with self.test_session(config=self.config) as sess:
            K.set_session(sess)

            opt = keras.optimizers.RMSprop(lr=0.0001)
            opt = hvd.DistributedOptimizer(opt, sparse_as_dense=True)

            model = keras.models.Sequential()
            model.add(keras.layers.Embedding(1000, 64, input_length=10))
            model.compile(loss=keras.losses.mean_squared_error,
                          optimizer=opt)

            x = np.random.randint(1000, size=(32, 10))
            y = np.random.random((32, 10, 64))
            # No assertions, we just need to verify that it doesn't hang
            model.train_on_batch(x, y)

    @pytest.mark.skipif(LooseVersion(tf.__version__) < LooseVersion('1.12.0'), reason='TensorFlow version too low')
    def test_load_model(self):
        with self.test_session(config=self.config) as sess:
            K.set_session(sess)

            opt = keras.optimizers.RMSprop(lr=0.0001)
            opt = hvd.DistributedOptimizer(opt)

            model = keras.models.Sequential()
            model.add(keras.layers.Dense(2, input_shape=(3,)))
            model.add(keras.layers.RepeatVector(3))
            model.add(keras.layers.TimeDistributed(keras.layers.Dense(3)))
            model.compile(loss=keras.losses.MSE,
                          optimizer=opt,
                          metrics=[keras.metrics.categorical_accuracy],
                          sample_weight_mode='temporal')

            x = np.random.random((1, 3))
            y = np.random.random((1, 3, 3))
            model.train_on_batch(x, y)

            with temppath() as fname:
                model.save(fname)

                new_model = hvd.load_model(fname)
                new_opt = new_model.optimizer

            self.assertEqual(type(new_opt).__module__, 'horovod._keras')
            self.assertEqual(type(new_opt).__name__, 'RMSprop')
            self.assertEqual(K.get_value(opt.lr), K.get_value(new_opt.lr))
            self._check_optimizer_weights(opt, new_opt)

    @pytest.mark.skipif(LooseVersion(tf.__version__) < LooseVersion('1.12.0'), reason='TensorFlow version too low')
    def test_load_model_custom_optimizers(self):
        class TestOptimizer(keras.optimizers.RMSprop):
            def __init__(self, **kwargs):
                super(TestOptimizer, self).__init__(**kwargs)

        with self.test_session(config=self.config) as sess:
            K.set_session(sess)

            opt = TestOptimizer(lr=0.0001)
            opt = hvd.DistributedOptimizer(opt)

            model = keras.models.Sequential()
            model.add(keras.layers.Dense(2, input_shape=(3,)))
            model.add(keras.layers.RepeatVector(3))
            model.add(keras.layers.TimeDistributed(keras.layers.Dense(3)))
            model.compile(loss=keras.losses.MSE,
                          optimizer=opt,
                          metrics=[keras.metrics.categorical_accuracy],
                          sample_weight_mode='temporal')

            x = np.random.random((1, 3))
            y = np.random.random((1, 3, 3))
            model.train_on_batch(x, y)

            with temppath() as fname:
                model.save(fname)

                custom_optimizers = [TestOptimizer]
                new_model = hvd.load_model(fname, custom_optimizers=custom_optimizers)
                new_opt = new_model.optimizer

            self.assertEqual(type(new_opt).__module__, 'horovod._keras')
            self.assertEqual(type(new_opt).__name__, 'TestOptimizer')
            self._check_optimizer_weights(opt, new_opt)

    @pytest.mark.skipif(LooseVersion(tf.__version__) < LooseVersion('1.12.0'), reason='TensorFlow version too low')
    def test_load_model_custom_objects(self):
        class TestOptimizer(keras.optimizers.RMSprop):
            def __init__(self, **kwargs):
                super(TestOptimizer, self).__init__(**kwargs)

        with self.test_session(config=self.config) as sess:
            K.set_session(sess)

            opt = TestOptimizer(lr=0.0001)
            opt = hvd.DistributedOptimizer(opt)

            model = keras.models.Sequential()
            model.add(keras.layers.Dense(2, input_shape=(3,)))
            model.add(keras.layers.RepeatVector(3))
            model.add(keras.layers.TimeDistributed(keras.layers.Dense(3)))
            model.compile(loss=keras.losses.MSE,
                          optimizer=opt,
                          metrics=[keras.metrics.categorical_accuracy],
                          sample_weight_mode='temporal')

            x = np.random.random((1, 3))
            y = np.random.random((1, 3, 3))
            model.train_on_batch(x, y)

            with temppath() as fname:
                model.save(fname)

                custom_objects = {
                    'TestOptimizer': lambda **kwargs: hvd.DistributedOptimizer(
                        TestOptimizer(**kwargs))
                }
                new_model = hvd.load_model(fname, custom_objects=custom_objects)
                new_opt = new_model.optimizer

            self.assertEqual(type(new_opt).__module__, 'horovod._keras')
            self.assertEqual(type(new_opt).__name__, 'TestOptimizer')
            self.assertEqual(K.get_value(opt.lr), K.get_value(new_opt.lr))
            self._check_optimizer_weights(opt, new_opt)

    @pytest.mark.skipif(LooseVersion(tf.__version__) < LooseVersion('1.12.0'), reason='TensorFlow version too low')
    def test_load_model_broadcast(self):
        def create_model():
            opt = keras.optimizers.SGD(lr=0.01 * hvd.size(), momentum=0.9)
            opt = hvd.DistributedOptimizer(opt)

            model = keras.models.Sequential()
            model.add(keras.layers.Dense(2, input_shape=(3,)))
            model.add(keras.layers.RepeatVector(3))
            model.add(keras.layers.TimeDistributed(keras.layers.Dense(3)))
            model.compile(loss=keras.losses.MSE,
                          optimizer=opt,
                          metrics=[keras.metrics.categorical_accuracy],
                          sample_weight_mode='temporal')

            return model

        with temppath() as fname:
            with self.session(config=self.config) as sess:
                K.set_session(sess)

                model = create_model()

                x = np.random.random((1, 3))
                y = np.random.random((1, 3, 3))
                model.train_on_batch(x, y)

                if hvd.rank() == 0:
                    model.save(fname)

            K.clear_session()
            with self.session(config=self.config) as sess:
                K.set_session(sess)

                weight = np.random.random((1, 3))

                if hvd.rank() == 0:
                    model = hvd.load_model(fname)
                else:
                    model = create_model()

                def generator():
                    while 1:
                        yield (x, y, weight)

                if hvd.rank() == 0:
                    self.assertEqual(len(model.optimizer.weights), 5)
                else:
                    self.assertEqual(len(model.optimizer.weights), 0)

                # No assertions, we just need to verify that it doesn't hang
                callbacks = [hvd.callbacks.BroadcastGlobalVariablesCallback(0)]
                model.fit_generator(generator(),
                                    steps_per_epoch=1,
                                    callbacks=callbacks,
                                    epochs=1,
                                    verbose=0,
                                    workers=4,
                                    initial_epoch=0)

                self.assertEqual(len(model.optimizer.weights), 5)

    def _check_optimizer_weights(self, opt, new_opt):
        self.assertEqual(len(opt.get_weights()), len(new_opt.get_weights()))
        for weights, new_weights in zip(opt.get_weights(),
                                        new_opt.get_weights()):
            if np.isscalar(weights):
                self.assertEqual(weights, new_weights)
            else:
                self.assertListEqual(weights.tolist(), new_weights.tolist())

    def test_from_config(self):
        with self.test_session(config=self.config) as sess:
            K.set_session(sess)

            opt = keras.optimizers.Adam()
            hopt = hvd.DistributedOptimizer(opt)
            cfg = hopt.get_config()

            hopt_copy1 = hopt.from_config(cfg)
            self.assertEqual(cfg, hopt_copy1.get_config())

            hopt_copy2 = hopt.__class__.from_config(cfg)
            self.assertEqual(cfg, hopt_copy2.get_config())

    @pytest.mark.skipif(LooseVersion(tf.__version__) < LooseVersion('1.15.0'),
                        reason='Synchronizing state requires TensorFlow 1.15 or above')
    def test_elastic_state(self):
        with self.test_session(config=self.config) as sess:
            K.set_session(sess)

            v = 1.0 if hvd.rank() == 0 else 2.0
            model1 = tf.keras.Sequential([
                tf.keras.layers.Dense(2, activation='softmax')
            ])
            model1.build((2, 2))
            model1.set_weights(
                [np.array([[v,  v], [v, v]], dtype=np.float32),
                 np.array([v, v], dtype=np.float32)])

            model2 = tf.keras.Sequential([
                tf.keras.layers.Dense(2, activation='softmax')
            ])
            model2.build((2, 2))
            model2.set_weights(
                [np.array([[1.0,  2.0], [3.0, 4.0]], dtype=np.float32),
                 np.array([0.0, 0.0], dtype=np.float32)])

            optimizer = tf.keras.optimizers.Adam(0.001 * hvd.size())

            state = hvd.elastic.KerasState(model1, optimizer, batch=20 + hvd.rank(), epoch=10 + hvd.rank())
            state.sync()

            model1_weights = model1.get_weights()
            model2_weights = model2.get_weights()

            # After sync, all values should match the root rank
            for w in state.model.get_weights():
                self.assertAllClose(w, np.ones_like(w))
            assert state.batch == 20
            assert state.epoch == 10

            # Partially modify then restore
            model1.set_weights(model2_weights)
            state.batch = 21
            state.epoch = 11

            state.restore()

            for w1, w2 in zip(model1.get_weights(), model1_weights):
                self.assertAllClose(w1, w2)
            assert state.batch == 20
            assert state.epoch == 10

            # Partially modify then commit
            model1.set_weights(model2_weights)
            state.batch = 21
            state.epoch = 11

            state.commit()
            state.restore()

            for w1, w2 in zip(model1.get_weights(), model2_weights):
                self.assertAllClose(w1, w2)
            assert state.batch == 21
            assert state.epoch == 11<|MERGE_RESOLUTION|>--- conflicted
+++ resolved
@@ -21,10 +21,7 @@
 
 import numpy as np
 import pytest
-<<<<<<< HEAD
 import tensorflow as tf
-=======
->>>>>>> 58c708e6
 import warnings
 
 from distutils.version import LooseVersion
