steps:
- label: ':docker: Build test-cpu-openmpi-py2_7-tf1_1_0-keras2_0_0-torch0_4_0-mxnet1_4_1-pyspark2_3_2'
  plugins:
  - docker-compose#6b0df8a98ff97f42f4944dbb745b5b8cbf04b78c:
      build: test-cpu-openmpi-py2_7-tf1_1_0-keras2_0_0-torch0_4_0-mxnet1_4_1-pyspark2_3_2
      image-repository: 823773083436.dkr.ecr.us-east-1.amazonaws.com/buildkite
      cache-from: test-cpu-openmpi-py2_7-tf1_1_0-keras2_0_0-torch0_4_0-mxnet1_4_1-pyspark2_3_2:823773083436.dkr.ecr.us-east-1.amazonaws.com/buildkite:SLUG-test-cpu-openmpi-py2_7-tf1_1_0-keras2_0_0-torch0_4_0-mxnet1_4_1-pyspark2_3_2-latest
      config: docker-compose.test.yml
      push-retries: 5
  - ecr#v1.2.0:
      login: true
  timeout_in_minutes: 30
  retry:
    automatic: true
  agents:
    queue: cpu
- label: ':docker: Build test-cpu-openmpi-py3_6-tf1_1_0-keras2_0_0-torch0_4_0-mxnet1_4_1-pyspark2_3_2'
  plugins:
  - docker-compose#6b0df8a98ff97f42f4944dbb745b5b8cbf04b78c:
      build: test-cpu-openmpi-py3_6-tf1_1_0-keras2_0_0-torch0_4_0-mxnet1_4_1-pyspark2_3_2
      image-repository: 823773083436.dkr.ecr.us-east-1.amazonaws.com/buildkite
      cache-from: test-cpu-openmpi-py3_6-tf1_1_0-keras2_0_0-torch0_4_0-mxnet1_4_1-pyspark2_3_2:823773083436.dkr.ecr.us-east-1.amazonaws.com/buildkite:SLUG-test-cpu-openmpi-py3_6-tf1_1_0-keras2_0_0-torch0_4_0-mxnet1_4_1-pyspark2_3_2-latest
      config: docker-compose.test.yml
      push-retries: 5
  - ecr#v1.2.0:
      login: true
  timeout_in_minutes: 30
  retry:
    automatic: true
  agents:
    queue: cpu
- label: ':docker: Build test-cpu-openmpi-py2_7-tf1_6_0-keras2_1_2-torch0_4_1-mxnet1_4_1-pyspark2_3_2'
  plugins:
  - docker-compose#6b0df8a98ff97f42f4944dbb745b5b8cbf04b78c:
      build: test-cpu-openmpi-py2_7-tf1_6_0-keras2_1_2-torch0_4_1-mxnet1_4_1-pyspark2_3_2
      image-repository: 823773083436.dkr.ecr.us-east-1.amazonaws.com/buildkite
      cache-from: test-cpu-openmpi-py2_7-tf1_6_0-keras2_1_2-torch0_4_1-mxnet1_4_1-pyspark2_3_2:823773083436.dkr.ecr.us-east-1.amazonaws.com/buildkite:SLUG-test-cpu-openmpi-py2_7-tf1_6_0-keras2_1_2-torch0_4_1-mxnet1_4_1-pyspark2_3_2-latest
      config: docker-compose.test.yml
      push-retries: 5
  - ecr#v1.2.0:
      login: true
  timeout_in_minutes: 30
  retry:
    automatic: true
  agents:
    queue: cpu
- label: ':docker: Build test-cpu-openmpi-py3_6-tf1_6_0-keras2_1_2-torch0_4_1-mxnet1_4_1-pyspark2_3_2'
  plugins:
  - docker-compose#6b0df8a98ff97f42f4944dbb745b5b8cbf04b78c:
      build: test-cpu-openmpi-py3_6-tf1_6_0-keras2_1_2-torch0_4_1-mxnet1_4_1-pyspark2_3_2
      image-repository: 823773083436.dkr.ecr.us-east-1.amazonaws.com/buildkite
      cache-from: test-cpu-openmpi-py3_6-tf1_6_0-keras2_1_2-torch0_4_1-mxnet1_4_1-pyspark2_3_2:823773083436.dkr.ecr.us-east-1.amazonaws.com/buildkite:SLUG-test-cpu-openmpi-py3_6-tf1_6_0-keras2_1_2-torch0_4_1-mxnet1_4_1-pyspark2_3_2-latest
      config: docker-compose.test.yml
      push-retries: 5
  - ecr#v1.2.0:
      login: true
  timeout_in_minutes: 30
  retry:
    automatic: true
  agents:
    queue: cpu
- label: ':docker: Build test-cpu-gloo-py2_7-tf1_15_0-keras2_3_1-torch1_4_0-mxnet1_5_0-pyspark2_4_0'
  plugins:
  - docker-compose#6b0df8a98ff97f42f4944dbb745b5b8cbf04b78c:
      build: test-cpu-gloo-py2_7-tf1_15_0-keras2_3_1-torch1_4_0-mxnet1_5_0-pyspark2_4_0
      image-repository: 823773083436.dkr.ecr.us-east-1.amazonaws.com/buildkite
      cache-from: test-cpu-gloo-py2_7-tf1_15_0-keras2_3_1-torch1_4_0-mxnet1_5_0-pyspark2_4_0:823773083436.dkr.ecr.us-east-1.amazonaws.com/buildkite:SLUG-test-cpu-gloo-py2_7-tf1_15_0-keras2_3_1-torch1_4_0-mxnet1_5_0-pyspark2_4_0-latest
      config: docker-compose.test.yml
      push-retries: 5
  - ecr#v1.2.0:
      login: true
  timeout_in_minutes: 30
  retry:
    automatic: true
  agents:
    queue: cpu
- label: ':docker: Build test-cpu-gloo-py3_6-tf1_15_0-keras2_3_1-torch1_4_0-mxnet1_5_0-pyspark2_4_0'
  plugins:
  - docker-compose#6b0df8a98ff97f42f4944dbb745b5b8cbf04b78c:
      build: test-cpu-gloo-py3_6-tf1_15_0-keras2_3_1-torch1_4_0-mxnet1_5_0-pyspark2_4_0
      image-repository: 823773083436.dkr.ecr.us-east-1.amazonaws.com/buildkite
      cache-from: test-cpu-gloo-py3_6-tf1_15_0-keras2_3_1-torch1_4_0-mxnet1_5_0-pyspark2_4_0:823773083436.dkr.ecr.us-east-1.amazonaws.com/buildkite:SLUG-test-cpu-gloo-py3_6-tf1_15_0-keras2_3_1-torch1_4_0-mxnet1_5_0-pyspark2_4_0-latest
      config: docker-compose.test.yml
      push-retries: 5
  - ecr#v1.2.0:
      login: true
  timeout_in_minutes: 30
  retry:
    automatic: true
  agents:
    queue: cpu
- label: ':docker: Build test-cpu-gloo-py3_7-tf1_15_0-keras2_3_1-torch1_4_0-mxnet1_5_0-pyspark2_4_0'
  plugins:
  - docker-compose#6b0df8a98ff97f42f4944dbb745b5b8cbf04b78c:
      build: test-cpu-gloo-py3_7-tf1_15_0-keras2_3_1-torch1_4_0-mxnet1_5_0-pyspark2_4_0
      image-repository: 823773083436.dkr.ecr.us-east-1.amazonaws.com/buildkite
      cache-from: test-cpu-gloo-py3_7-tf1_15_0-keras2_3_1-torch1_4_0-mxnet1_5_0-pyspark2_4_0:823773083436.dkr.ecr.us-east-1.amazonaws.com/buildkite:SLUG-test-cpu-gloo-py3_7-tf1_15_0-keras2_3_1-torch1_4_0-mxnet1_5_0-pyspark2_4_0-latest
      config: docker-compose.test.yml
      push-retries: 5
  - ecr#v1.2.0:
      login: true
  timeout_in_minutes: 30
  retry:
    automatic: true
  agents:
    queue: cpu
- label: ':docker: Build test-cpu-gloo-py3_8-tf2_2_0-keras2_3_1-torch1_5_0-mxnet1_5_0-pyspark2_4_0'
  plugins:
  - docker-compose#6b0df8a98ff97f42f4944dbb745b5b8cbf04b78c:
      build: test-cpu-gloo-py3_8-tf2_2_0-keras2_3_1-torch1_5_0-mxnet1_5_0-pyspark2_4_0
      image-repository: 823773083436.dkr.ecr.us-east-1.amazonaws.com/buildkite
      cache-from: test-cpu-gloo-py3_8-tf2_2_0-keras2_3_1-torch1_5_0-mxnet1_5_0-pyspark2_4_0:823773083436.dkr.ecr.us-east-1.amazonaws.com/buildkite:SLUG-test-cpu-gloo-py3_8-tf2_2_0-keras2_3_1-torch1_5_0-mxnet1_5_0-pyspark2_4_0-latest
      config: docker-compose.test.yml
      push-retries: 5
  - ecr#v1.2.0:
      login: true
  timeout_in_minutes: 30
  retry:
    automatic: true
  agents:
    queue: cpu
- label: ':docker: Build test-cpu-openmpi-py3_6-tf1_14_0-keras2_2_4-torch1_2_0-mxnet1_4_1-pyspark2_4_0'
  plugins:
  - docker-compose#6b0df8a98ff97f42f4944dbb745b5b8cbf04b78c:
      build: test-cpu-openmpi-py3_6-tf1_14_0-keras2_2_4-torch1_2_0-mxnet1_4_1-pyspark2_4_0
      image-repository: 823773083436.dkr.ecr.us-east-1.amazonaws.com/buildkite
      cache-from: test-cpu-openmpi-py3_6-tf1_14_0-keras2_2_4-torch1_2_0-mxnet1_4_1-pyspark2_4_0:823773083436.dkr.ecr.us-east-1.amazonaws.com/buildkite:SLUG-test-cpu-openmpi-py3_6-tf1_14_0-keras2_2_4-torch1_2_0-mxnet1_4_1-pyspark2_4_0-latest
      config: docker-compose.test.yml
      push-retries: 5
  - ecr#v1.2.0:
      login: true
  timeout_in_minutes: 30
  retry:
    automatic: true
  agents:
    queue: cpu
- label: ':docker: Build test-cpu-openmpi-gloo-py3_6-tf1_14_0-keras2_3_1-torch1_3_0-mxnet1_4_1-pyspark2_4_0'
  plugins:
  - docker-compose#6b0df8a98ff97f42f4944dbb745b5b8cbf04b78c:
      build: test-cpu-openmpi-gloo-py3_6-tf1_14_0-keras2_3_1-torch1_3_0-mxnet1_4_1-pyspark2_4_0
      image-repository: 823773083436.dkr.ecr.us-east-1.amazonaws.com/buildkite
      cache-from: test-cpu-openmpi-gloo-py3_6-tf1_14_0-keras2_3_1-torch1_3_0-mxnet1_4_1-pyspark2_4_0:823773083436.dkr.ecr.us-east-1.amazonaws.com/buildkite:SLUG-test-cpu-openmpi-gloo-py3_6-tf1_14_0-keras2_3_1-torch1_3_0-mxnet1_4_1-pyspark2_4_0-latest
      config: docker-compose.test.yml
      push-retries: 5
  - ecr#v1.2.0:
      login: true
  timeout_in_minutes: 30
  retry:
    automatic: true
  agents:
    queue: cpu
- label: ':docker: Build test-cpu-openmpi-py2_7-tf2_0_0-keras2_3_1-torch1_3_0-mxnet1_5_0-pyspark2_4_0'
  plugins:
  - docker-compose#6b0df8a98ff97f42f4944dbb745b5b8cbf04b78c:
      build: test-cpu-openmpi-py2_7-tf2_0_0-keras2_3_1-torch1_3_0-mxnet1_5_0-pyspark2_4_0
      image-repository: 823773083436.dkr.ecr.us-east-1.amazonaws.com/buildkite
      cache-from: test-cpu-openmpi-py2_7-tf2_0_0-keras2_3_1-torch1_3_0-mxnet1_5_0-pyspark2_4_0:823773083436.dkr.ecr.us-east-1.amazonaws.com/buildkite:SLUG-test-cpu-openmpi-py2_7-tf2_0_0-keras2_3_1-torch1_3_0-mxnet1_5_0-pyspark2_4_0-latest
      config: docker-compose.test.yml
      push-retries: 5
  - ecr#v1.2.0:
      login: true
  timeout_in_minutes: 30
  retry:
    automatic: true
  agents:
    queue: cpu
- label: ':docker: Build test-cpu-openmpi-py3_6-tf2_0_0-keras2_3_1-torch1_3_0-mxnet1_5_0-pyspark2_4_0'
  plugins:
  - docker-compose#6b0df8a98ff97f42f4944dbb745b5b8cbf04b78c:
      build: test-cpu-openmpi-py3_6-tf2_0_0-keras2_3_1-torch1_3_0-mxnet1_5_0-pyspark2_4_0
      image-repository: 823773083436.dkr.ecr.us-east-1.amazonaws.com/buildkite
      cache-from: test-cpu-openmpi-py3_6-tf2_0_0-keras2_3_1-torch1_3_0-mxnet1_5_0-pyspark2_4_0:823773083436.dkr.ecr.us-east-1.amazonaws.com/buildkite:SLUG-test-cpu-openmpi-py3_6-tf2_0_0-keras2_3_1-torch1_3_0-mxnet1_5_0-pyspark2_4_0-latest
      config: docker-compose.test.yml
      push-retries: 5
  - ecr#v1.2.0:
      login: true
  timeout_in_minutes: 30
  retry:
    automatic: true
  agents:
    queue: cpu
- label: ':docker: Build test-cpu-openmpi-py3_6-tfhead-kerashead-torchhead-mxnethead-pyspark2_4_0'
  plugins:
  - docker-compose#6b0df8a98ff97f42f4944dbb745b5b8cbf04b78c:
      build: test-cpu-openmpi-py3_6-tfhead-kerashead-torchhead-mxnethead-pyspark2_4_0
      image-repository: 823773083436.dkr.ecr.us-east-1.amazonaws.com/buildkite
      cache-from: test-cpu-openmpi-py3_6-tfhead-kerashead-torchhead-mxnethead-pyspark2_4_0:823773083436.dkr.ecr.us-east-1.amazonaws.com/buildkite:SLUG-test-cpu-openmpi-py3_6-tfhead-kerashead-torchhead-mxnethead-pyspark2_4_0-latest
      config: docker-compose.test.yml
      push-retries: 5
  - ecr#v1.2.0:
      login: true
  timeout_in_minutes: 30
  retry:
    automatic: true
  agents:
    queue: cpu
- label: ':docker: Build test-cpu-mpich-py3_6-tf1_14_0-keras2_3_1-torch1_3_0-mxnet1_5_0-pyspark2_4_0'
  plugins:
  - docker-compose#6b0df8a98ff97f42f4944dbb745b5b8cbf04b78c:
      build: test-cpu-mpich-py3_6-tf1_14_0-keras2_3_1-torch1_3_0-mxnet1_5_0-pyspark2_4_0
      image-repository: 823773083436.dkr.ecr.us-east-1.amazonaws.com/buildkite
      cache-from: test-cpu-mpich-py3_6-tf1_14_0-keras2_3_1-torch1_3_0-mxnet1_5_0-pyspark2_4_0:823773083436.dkr.ecr.us-east-1.amazonaws.com/buildkite:SLUG-test-cpu-mpich-py3_6-tf1_14_0-keras2_3_1-torch1_3_0-mxnet1_5_0-pyspark2_4_0-latest
      config: docker-compose.test.yml
      push-retries: 5
  - ecr#v1.2.0:
      login: true
  timeout_in_minutes: 30
  retry:
    automatic: true
  agents:
    queue: cpu
- label: ':docker: Build test-cpu-oneccl-py3_6-tf1_14_0-keras2_3_1-torch1_3_0-mxnet1_5_0-pyspark2_4_0'
  plugins:
  - docker-compose#6b0df8a98ff97f42f4944dbb745b5b8cbf04b78c:
      build: test-cpu-oneccl-py3_6-tf1_14_0-keras2_3_1-torch1_3_0-mxnet1_5_0-pyspark2_4_0
      image-repository: 823773083436.dkr.ecr.us-east-1.amazonaws.com/buildkite
      cache-from: test-cpu-oneccl-py3_6-tf1_14_0-keras2_3_1-torch1_3_0-mxnet1_5_0-pyspark2_4_0:823773083436.dkr.ecr.us-east-1.amazonaws.com/buildkite:SLUG-test-cpu-oneccl-py3_6-tf1_14_0-keras2_3_1-torch1_3_0-mxnet1_5_0-pyspark2_4_0-latest
      config: docker-compose.test.yml
      push-retries: 5
  - ecr#v1.2.0:
      login: true
  timeout_in_minutes: 30
  retry:
    automatic: true
  agents:
    queue: cpu
- label: ':docker: Build test-cpu-oneccl-ofi-py3_6-tf1_14_0-keras2_3_1-torch1_3_0-mxnet1_5_0-pyspark2_4_0'
  plugins:
  - docker-compose#6b0df8a98ff97f42f4944dbb745b5b8cbf04b78c:
      build: test-cpu-oneccl-ofi-py3_6-tf1_14_0-keras2_3_1-torch1_3_0-mxnet1_5_0-pyspark2_4_0
      image-repository: 823773083436.dkr.ecr.us-east-1.amazonaws.com/buildkite
      cache-from: test-cpu-oneccl-ofi-py3_6-tf1_14_0-keras2_3_1-torch1_3_0-mxnet1_5_0-pyspark2_4_0:823773083436.dkr.ecr.us-east-1.amazonaws.com/buildkite:SLUG-test-cpu-oneccl-ofi-py3_6-tf1_14_0-keras2_3_1-torch1_3_0-mxnet1_5_0-pyspark2_4_0-latest
      config: docker-compose.test.yml
      push-retries: 5
  - ecr#v1.2.0:
      login: true
  timeout_in_minutes: 30
  retry:
    automatic: true
  agents:
    queue: cpu
- label: ':docker: Build test-gpu-openmpi-py3_6-tf1_15_0-keras2_3_1-torch1_3_0-mxnet1_4_1-pyspark2_4_0'
  plugins:
  - docker-compose#6b0df8a98ff97f42f4944dbb745b5b8cbf04b78c:
      build: test-gpu-openmpi-py3_6-tf1_15_0-keras2_3_1-torch1_3_0-mxnet1_4_1-pyspark2_4_0
      image-repository: 823773083436.dkr.ecr.us-east-1.amazonaws.com/buildkite
      cache-from: test-gpu-openmpi-py3_6-tf1_15_0-keras2_3_1-torch1_3_0-mxnet1_4_1-pyspark2_4_0:823773083436.dkr.ecr.us-east-1.amazonaws.com/buildkite:SLUG-test-gpu-openmpi-py3_6-tf1_15_0-keras2_3_1-torch1_3_0-mxnet1_4_1-pyspark2_4_0-latest
      config: docker-compose.test.yml
      push-retries: 5
  - ecr#v1.2.0:
      login: true
  timeout_in_minutes: 30
  retry:
    automatic: true
  agents:
    queue: cpu
- label: ':docker: Build test-gpu-gloo-py3_6-tf1_15_0-keras2_3_1-torch1_3_0-mxnet1_4_1-pyspark2_4_0'
  plugins:
  - docker-compose#6b0df8a98ff97f42f4944dbb745b5b8cbf04b78c:
      build: test-gpu-gloo-py3_6-tf1_15_0-keras2_3_1-torch1_3_0-mxnet1_4_1-pyspark2_4_0
      image-repository: 823773083436.dkr.ecr.us-east-1.amazonaws.com/buildkite
      cache-from: test-gpu-gloo-py3_6-tf1_15_0-keras2_3_1-torch1_3_0-mxnet1_4_1-pyspark2_4_0:823773083436.dkr.ecr.us-east-1.amazonaws.com/buildkite:SLUG-test-gpu-gloo-py3_6-tf1_15_0-keras2_3_1-torch1_3_0-mxnet1_4_1-pyspark2_4_0-latest
      config: docker-compose.test.yml
      push-retries: 5
  - ecr#v1.2.0:
      login: true
  timeout_in_minutes: 30
  retry:
    automatic: true
  agents:
    queue: cpu
- label: ':docker: Build test-gpu-openmpi-gloo-py3_6-tf1_15_0-keras2_3_1-torch1_3_0-mxnet1_4_1-pyspark2_4_0'
  plugins:
  - docker-compose#6b0df8a98ff97f42f4944dbb745b5b8cbf04b78c:
      build: test-gpu-openmpi-gloo-py3_6-tf1_15_0-keras2_3_1-torch1_3_0-mxnet1_4_1-pyspark2_4_0
      image-repository: 823773083436.dkr.ecr.us-east-1.amazonaws.com/buildkite
      cache-from: test-gpu-openmpi-gloo-py3_6-tf1_15_0-keras2_3_1-torch1_3_0-mxnet1_4_1-pyspark2_4_0:823773083436.dkr.ecr.us-east-1.amazonaws.com/buildkite:SLUG-test-gpu-openmpi-gloo-py3_6-tf1_15_0-keras2_3_1-torch1_3_0-mxnet1_4_1-pyspark2_4_0-latest
      config: docker-compose.test.yml
      push-retries: 5
  - ecr#v1.2.0:
      login: true
  timeout_in_minutes: 30
  retry:
    automatic: true
  agents:
    queue: cpu
- label: ':docker: Build test-gpu-openmpi-py3_6-tf2_0_0-keras2_3_1-torch1_3_0-mxnet1_5_0-pyspark2_4_0'
  plugins:
  - docker-compose#6b0df8a98ff97f42f4944dbb745b5b8cbf04b78c:
      build: test-gpu-openmpi-py3_6-tf2_0_0-keras2_3_1-torch1_3_0-mxnet1_5_0-pyspark2_4_0
      image-repository: 823773083436.dkr.ecr.us-east-1.amazonaws.com/buildkite
      cache-from: test-gpu-openmpi-py3_6-tf2_0_0-keras2_3_1-torch1_3_0-mxnet1_5_0-pyspark2_4_0:823773083436.dkr.ecr.us-east-1.amazonaws.com/buildkite:SLUG-test-gpu-openmpi-py3_6-tf2_0_0-keras2_3_1-torch1_3_0-mxnet1_5_0-pyspark2_4_0-latest
      config: docker-compose.test.yml
      push-retries: 5
  - ecr#v1.2.0:
      login: true
  timeout_in_minutes: 30
  retry:
    automatic: true
  agents:
    queue: cpu
- label: ':docker: Build test-gpu-openmpi-py3_6-tfhead-kerashead-torchhead-mxnethead-pyspark2_4_0'
  plugins:
  - docker-compose#6b0df8a98ff97f42f4944dbb745b5b8cbf04b78c:
      build: test-gpu-openmpi-py3_6-tfhead-kerashead-torchhead-mxnethead-pyspark2_4_0
      image-repository: 823773083436.dkr.ecr.us-east-1.amazonaws.com/buildkite
      cache-from: test-gpu-openmpi-py3_6-tfhead-kerashead-torchhead-mxnethead-pyspark2_4_0:823773083436.dkr.ecr.us-east-1.amazonaws.com/buildkite:SLUG-test-gpu-openmpi-py3_6-tfhead-kerashead-torchhead-mxnethead-pyspark2_4_0-latest
      config: docker-compose.test.yml
      push-retries: 5
  - ecr#v1.2.0:
      login: true
  timeout_in_minutes: 30
  retry:
    automatic: true
  agents:
    queue: cpu
- label: ':docker: Build test-mixed-openmpi-py3_6-tf1_15_0-keras2_3_1-torch1_3_0-mxnet1_5_0-pyspark2_4_0'
  plugins:
  - docker-compose#6b0df8a98ff97f42f4944dbb745b5b8cbf04b78c:
      build: test-mixed-openmpi-py3_6-tf1_15_0-keras2_3_1-torch1_3_0-mxnet1_5_0-pyspark2_4_0
      image-repository: 823773083436.dkr.ecr.us-east-1.amazonaws.com/buildkite
      cache-from: test-mixed-openmpi-py3_6-tf1_15_0-keras2_3_1-torch1_3_0-mxnet1_5_0-pyspark2_4_0:823773083436.dkr.ecr.us-east-1.amazonaws.com/buildkite:SLUG-test-mixed-openmpi-py3_6-tf1_15_0-keras2_3_1-torch1_3_0-mxnet1_5_0-pyspark2_4_0-latest
      config: docker-compose.test.yml
      push-retries: 5
  - ecr#v1.2.0:
      login: true
  timeout_in_minutes: 30
  retry:
    automatic: true
  agents:
    queue: cpu
- label: ':book: Build Docs'
  command: 'cd /workdir/docs && pip install -r requirements.txt && make html'
  plugins:
  - docker#v3.1.0:
      image: 'python:3.7'
  timeout_in_minutes: 5
  retry:
    automatic: true
  agents:
    queue: cpu
- wait
- label: ':pytest: Run PyTests (test-cpu-openmpi-py2_7-tf1_1_0-keras2_0_0-torch0_4_0-mxnet1_4_1-pyspark2_3_2)'
  command: bash -c " cd /horovod/test && (echo test_*.py | sed 's/[a-z_]*tensorflow2[a-z_.]*//g' | sed 's/test_interactiverun.py//g' | sed 's/test_spark_keras.py//g' | sed 's/test_spark_torch.py//g' | sed 's/test_spark.py//g' | sed 's/test_run.py//g' | xargs -n 1 \$(cat /mpirun_command) pytest -v --capture=no) && pytest --forked -v --capture=no test_spark.py test_run.py"
  plugins:
  - docker-compose#v2.6.0:
      run: test-cpu-openmpi-py2_7-tf1_1_0-keras2_0_0-torch0_4_0-mxnet1_4_1-pyspark2_3_2
      config: docker-compose.test.yml
      pull-retries: 3
  - ecr#v1.2.0:
      login: true
  timeout_in_minutes: 5
  retry:
    automatic: true
  agents:
    queue: cpu
- label: ':jupyter: Run PyTests test_interactiverun (test-cpu-openmpi-py2_7-tf1_1_0-keras2_0_0-torch0_4_0-mxnet1_4_1-pyspark2_3_2)'
  command: bash -c "cd /horovod/test && pytest -v --capture=no test_interactiverun.py"
  plugins:
  - docker-compose#v2.6.0:
      run: test-cpu-openmpi-py2_7-tf1_1_0-keras2_0_0-torch0_4_0-mxnet1_4_1-pyspark2_3_2
      config: docker-compose.test.yml
      pull-retries: 3
  - ecr#v1.2.0:
      login: true
  timeout_in_minutes: 5
  retry:
    automatic: true
  agents:
    queue: cpu
- label: ':tensorflow: Test TensorFlow MNIST (test-cpu-openmpi-py2_7-tf1_1_0-keras2_0_0-torch0_4_0-mxnet1_4_1-pyspark2_3_2)'
  command: bash -c " \$(cat /mpirun_command) python /horovod/examples/tensorflow_mnist.py"
  plugins:
  - docker-compose#v2.6.0:
      run: test-cpu-openmpi-py2_7-tf1_1_0-keras2_0_0-torch0_4_0-mxnet1_4_1-pyspark2_3_2
      config: docker-compose.test.yml
      pull-retries: 3
  - ecr#v1.2.0:
      login: true
  timeout_in_minutes: 5
  retry:
    automatic: true
  agents:
    queue: cpu
- label: ':tensorflow: Test Keras MNIST (test-cpu-openmpi-py2_7-tf1_1_0-keras2_0_0-torch0_4_0-mxnet1_4_1-pyspark2_3_2)'
  command: bash -c " \$(cat /mpirun_command) python /horovod/examples/keras_mnist_advanced.py"
  plugins:
  - docker-compose#v2.6.0:
      run: test-cpu-openmpi-py2_7-tf1_1_0-keras2_0_0-torch0_4_0-mxnet1_4_1-pyspark2_3_2
      config: docker-compose.test.yml
      pull-retries: 3
  - ecr#v1.2.0:
      login: true
  timeout_in_minutes: 5
  retry:
    automatic: true
  agents:
    queue: cpu
- label: ':python: Test PyTorch MNIST (test-cpu-openmpi-py2_7-tf1_1_0-keras2_0_0-torch0_4_0-mxnet1_4_1-pyspark2_3_2)'
  command: bash -c " \$(cat /mpirun_command) python /horovod/examples/pytorch_mnist.py"
  plugins:
  - docker-compose#v2.6.0:
      run: test-cpu-openmpi-py2_7-tf1_1_0-keras2_0_0-torch0_4_0-mxnet1_4_1-pyspark2_3_2
      config: docker-compose.test.yml
      pull-retries: 3
  - ecr#v1.2.0:
      login: true
  timeout_in_minutes: 5
  retry:
    automatic: true
  agents:
    queue: cpu
- label: ':muscle: Test MXNet MNIST (test-cpu-openmpi-py2_7-tf1_1_0-keras2_0_0-torch0_4_0-mxnet1_4_1-pyspark2_3_2)'
  command: bash -c " OMP_NUM_THREADS=1 \$(cat /mpirun_command) python /horovod/examples/mxnet_mnist.py"
  plugins:
  - docker-compose#v2.6.0:
      run: test-cpu-openmpi-py2_7-tf1_1_0-keras2_0_0-torch0_4_0-mxnet1_4_1-pyspark2_3_2
      config: docker-compose.test.yml
      pull-retries: 3
  - ecr#v1.2.0:
      login: true
  timeout_in_minutes: 5
  retry:
    automatic: true
  agents:
    queue: cpu
- label: ':tensorflow: Single Keras MNIST (test-cpu-openmpi-py2_7-tf1_1_0-keras2_0_0-torch0_4_0-mxnet1_4_1-pyspark2_3_2)'
  command: bash -c " python /horovod/examples/keras_mnist_advanced.py --epochs 3 --batch-size 64"
  plugins:
  - docker-compose#v2.6.0:
      run: test-cpu-openmpi-py2_7-tf1_1_0-keras2_0_0-torch0_4_0-mxnet1_4_1-pyspark2_3_2
      config: docker-compose.test.yml
      pull-retries: 3
  - ecr#v1.2.0:
      login: true
  timeout_in_minutes: 5
  retry:
    automatic: true
  agents:
    queue: cpu
- label: ':python: Single PyTorch MNIST (test-cpu-openmpi-py2_7-tf1_1_0-keras2_0_0-torch0_4_0-mxnet1_4_1-pyspark2_3_2)'
  command: bash -c " python /horovod/examples/pytorch_mnist.py --epochs 3"
  plugins:
  - docker-compose#v2.6.0:
      run: test-cpu-openmpi-py2_7-tf1_1_0-keras2_0_0-torch0_4_0-mxnet1_4_1-pyspark2_3_2
      config: docker-compose.test.yml
      pull-retries: 3
  - ecr#v1.2.0:
      login: true
  timeout_in_minutes: 5
  retry:
    automatic: true
  agents:
    queue: cpu
- label: ':muscle: Single MXNet MNIST (test-cpu-openmpi-py2_7-tf1_1_0-keras2_0_0-torch0_4_0-mxnet1_4_1-pyspark2_3_2)'
  command: bash -c " python /horovod/examples/mxnet_mnist.py --epochs 3"
  plugins:
  - docker-compose#v2.6.0:
      run: test-cpu-openmpi-py2_7-tf1_1_0-keras2_0_0-torch0_4_0-mxnet1_4_1-pyspark2_3_2
      config: docker-compose.test.yml
      pull-retries: 3
  - ecr#v1.2.0:
      login: true
  timeout_in_minutes: 5
  retry:
    automatic: true
  agents:
    queue: cpu
- label: ':pytest: Run PyTests (test-cpu-openmpi-py3_6-tf1_1_0-keras2_0_0-torch0_4_0-mxnet1_4_1-pyspark2_3_2)'
  command: bash -c " cd /horovod/test && (echo test_*.py | sed 's/[a-z_]*tensorflow2[a-z_.]*//g' | sed 's/test_interactiverun.py//g' | sed 's/test_spark_keras.py//g' | sed 's/test_spark_torch.py//g' | sed 's/test_spark.py//g' | sed 's/test_run.py//g' | xargs -n 1 \$(cat /mpirun_command) pytest -v --capture=no) && pytest --forked -v --capture=no test_spark.py test_run.py"
  plugins:
  - docker-compose#v2.6.0:
      run: test-cpu-openmpi-py3_6-tf1_1_0-keras2_0_0-torch0_4_0-mxnet1_4_1-pyspark2_3_2
      config: docker-compose.test.yml
      pull-retries: 3
  - ecr#v1.2.0:
      login: true
  timeout_in_minutes: 5
  retry:
    automatic: true
  agents:
    queue: cpu
- label: ':jupyter: Run PyTests test_interactiverun (test-cpu-openmpi-py3_6-tf1_1_0-keras2_0_0-torch0_4_0-mxnet1_4_1-pyspark2_3_2)'
  command: bash -c "cd /horovod/test && pytest -v --capture=no test_interactiverun.py"
  plugins:
  - docker-compose#v2.6.0:
      run: test-cpu-openmpi-py3_6-tf1_1_0-keras2_0_0-torch0_4_0-mxnet1_4_1-pyspark2_3_2
      config: docker-compose.test.yml
      pull-retries: 3
  - ecr#v1.2.0:
      login: true
  timeout_in_minutes: 5
  retry:
    automatic: true
  agents:
    queue: cpu
- label: ':tensorflow: Test TensorFlow MNIST (test-cpu-openmpi-py3_6-tf1_1_0-keras2_0_0-torch0_4_0-mxnet1_4_1-pyspark2_3_2)'
  command: bash -c " \$(cat /mpirun_command) python /horovod/examples/tensorflow_mnist.py"
  plugins:
  - docker-compose#v2.6.0:
      run: test-cpu-openmpi-py3_6-tf1_1_0-keras2_0_0-torch0_4_0-mxnet1_4_1-pyspark2_3_2
      config: docker-compose.test.yml
      pull-retries: 3
  - ecr#v1.2.0:
      login: true
  timeout_in_minutes: 5
  retry:
    automatic: true
  agents:
    queue: cpu
- label: ':tensorflow: Test Keras MNIST (test-cpu-openmpi-py3_6-tf1_1_0-keras2_0_0-torch0_4_0-mxnet1_4_1-pyspark2_3_2)'
  command: bash -c " \$(cat /mpirun_command) python /horovod/examples/keras_mnist_advanced.py"
  plugins:
  - docker-compose#v2.6.0:
      run: test-cpu-openmpi-py3_6-tf1_1_0-keras2_0_0-torch0_4_0-mxnet1_4_1-pyspark2_3_2
      config: docker-compose.test.yml
      pull-retries: 3
  - ecr#v1.2.0:
      login: true
  timeout_in_minutes: 5
  retry:
    automatic: true
  agents:
    queue: cpu
- label: ':python: Test PyTorch MNIST (test-cpu-openmpi-py3_6-tf1_1_0-keras2_0_0-torch0_4_0-mxnet1_4_1-pyspark2_3_2)'
  command: bash -c " \$(cat /mpirun_command) python /horovod/examples/pytorch_mnist.py"
  plugins:
  - docker-compose#v2.6.0:
      run: test-cpu-openmpi-py3_6-tf1_1_0-keras2_0_0-torch0_4_0-mxnet1_4_1-pyspark2_3_2
      config: docker-compose.test.yml
      pull-retries: 3
  - ecr#v1.2.0:
      login: true
  timeout_in_minutes: 5
  retry:
    automatic: true
  agents:
    queue: cpu
- label: ':muscle: Test MXNet MNIST (test-cpu-openmpi-py3_6-tf1_1_0-keras2_0_0-torch0_4_0-mxnet1_4_1-pyspark2_3_2)'
  command: bash -c " OMP_NUM_THREADS=1 \$(cat /mpirun_command) python /horovod/examples/mxnet_mnist.py"
  plugins:
  - docker-compose#v2.6.0:
      run: test-cpu-openmpi-py3_6-tf1_1_0-keras2_0_0-torch0_4_0-mxnet1_4_1-pyspark2_3_2
      config: docker-compose.test.yml
      pull-retries: 3
  - ecr#v1.2.0:
      login: true
  timeout_in_minutes: 5
  retry:
    automatic: true
  agents:
    queue: cpu
- label: ':tensorflow: Single Keras MNIST (test-cpu-openmpi-py3_6-tf1_1_0-keras2_0_0-torch0_4_0-mxnet1_4_1-pyspark2_3_2)'
  command: bash -c " python /horovod/examples/keras_mnist_advanced.py --epochs 3 --batch-size 64"
  plugins:
  - docker-compose#v2.6.0:
      run: test-cpu-openmpi-py3_6-tf1_1_0-keras2_0_0-torch0_4_0-mxnet1_4_1-pyspark2_3_2
      config: docker-compose.test.yml
      pull-retries: 3
  - ecr#v1.2.0:
      login: true
  timeout_in_minutes: 5
  retry:
    automatic: true
  agents:
    queue: cpu
- label: ':python: Single PyTorch MNIST (test-cpu-openmpi-py3_6-tf1_1_0-keras2_0_0-torch0_4_0-mxnet1_4_1-pyspark2_3_2)'
  command: bash -c " python /horovod/examples/pytorch_mnist.py --epochs 3"
  plugins:
  - docker-compose#v2.6.0:
      run: test-cpu-openmpi-py3_6-tf1_1_0-keras2_0_0-torch0_4_0-mxnet1_4_1-pyspark2_3_2
      config: docker-compose.test.yml
      pull-retries: 3
  - ecr#v1.2.0:
      login: true
  timeout_in_minutes: 5
  retry:
    automatic: true
  agents:
    queue: cpu
- label: ':muscle: Single MXNet MNIST (test-cpu-openmpi-py3_6-tf1_1_0-keras2_0_0-torch0_4_0-mxnet1_4_1-pyspark2_3_2)'
  command: bash -c " python /horovod/examples/mxnet_mnist.py --epochs 3"
  plugins:
  - docker-compose#v2.6.0:
      run: test-cpu-openmpi-py3_6-tf1_1_0-keras2_0_0-torch0_4_0-mxnet1_4_1-pyspark2_3_2
      config: docker-compose.test.yml
      pull-retries: 3
  - ecr#v1.2.0:
      login: true
  timeout_in_minutes: 5
  retry:
    automatic: true
  agents:
    queue: cpu
- label: ':pytest: Run PyTests (test-cpu-openmpi-py2_7-tf1_6_0-keras2_1_2-torch0_4_1-mxnet1_4_1-pyspark2_3_2)'
  command: bash -c " cd /horovod/test && (echo test_*.py | sed 's/[a-z_]*tensorflow2[a-z_.]*//g' | sed 's/test_interactiverun.py//g' | sed 's/test_spark_keras.py//g' | sed 's/test_spark_torch.py//g' | sed 's/test_spark.py//g' | sed 's/test_run.py//g' | xargs -n 1 \$(cat /mpirun_command) pytest -v --capture=no) && pytest --forked -v --capture=no test_spark.py test_run.py"
  plugins:
  - docker-compose#v2.6.0:
      run: test-cpu-openmpi-py2_7-tf1_6_0-keras2_1_2-torch0_4_1-mxnet1_4_1-pyspark2_3_2
      config: docker-compose.test.yml
      pull-retries: 3
  - ecr#v1.2.0:
      login: true
  timeout_in_minutes: 5
  retry:
    automatic: true
  agents:
    queue: cpu
- label: ':jupyter: Run PyTests test_interactiverun (test-cpu-openmpi-py2_7-tf1_6_0-keras2_1_2-torch0_4_1-mxnet1_4_1-pyspark2_3_2)'
  command: bash -c "cd /horovod/test && pytest -v --capture=no test_interactiverun.py"
  plugins:
  - docker-compose#v2.6.0:
      run: test-cpu-openmpi-py2_7-tf1_6_0-keras2_1_2-torch0_4_1-mxnet1_4_1-pyspark2_3_2
      config: docker-compose.test.yml
      pull-retries: 3
  - ecr#v1.2.0:
      login: true
  timeout_in_minutes: 5
  retry:
    automatic: true
  agents:
    queue: cpu
- label: ':tensorflow: Test TensorFlow MNIST (test-cpu-openmpi-py2_7-tf1_6_0-keras2_1_2-torch0_4_1-mxnet1_4_1-pyspark2_3_2)'
  command: bash -c " \$(cat /mpirun_command) python /horovod/examples/tensorflow_mnist.py"
  plugins:
  - docker-compose#v2.6.0:
      run: test-cpu-openmpi-py2_7-tf1_6_0-keras2_1_2-torch0_4_1-mxnet1_4_1-pyspark2_3_2
      config: docker-compose.test.yml
      pull-retries: 3
  - ecr#v1.2.0:
      login: true
  timeout_in_minutes: 5
  retry:
    automatic: true
  agents:
    queue: cpu
- label: ':tensorflow: Test Keras MNIST (test-cpu-openmpi-py2_7-tf1_6_0-keras2_1_2-torch0_4_1-mxnet1_4_1-pyspark2_3_2)'
  command: bash -c " \$(cat /mpirun_command) python /horovod/examples/keras_mnist_advanced.py"
  plugins:
  - docker-compose#v2.6.0:
      run: test-cpu-openmpi-py2_7-tf1_6_0-keras2_1_2-torch0_4_1-mxnet1_4_1-pyspark2_3_2
      config: docker-compose.test.yml
      pull-retries: 3
  - ecr#v1.2.0:
      login: true
  timeout_in_minutes: 5
  retry:
    automatic: true
  agents:
    queue: cpu
- label: ':python: Test PyTorch MNIST (test-cpu-openmpi-py2_7-tf1_6_0-keras2_1_2-torch0_4_1-mxnet1_4_1-pyspark2_3_2)'
  command: bash -c " \$(cat /mpirun_command) python /horovod/examples/pytorch_mnist.py"
  plugins:
  - docker-compose#v2.6.0:
      run: test-cpu-openmpi-py2_7-tf1_6_0-keras2_1_2-torch0_4_1-mxnet1_4_1-pyspark2_3_2
      config: docker-compose.test.yml
      pull-retries: 3
  - ecr#v1.2.0:
      login: true
  timeout_in_minutes: 5
  retry:
    automatic: true
  agents:
    queue: cpu
- label: ':muscle: Test MXNet MNIST (test-cpu-openmpi-py2_7-tf1_6_0-keras2_1_2-torch0_4_1-mxnet1_4_1-pyspark2_3_2)'
  command: bash -c " OMP_NUM_THREADS=1 \$(cat /mpirun_command) python /horovod/examples/mxnet_mnist.py"
  plugins:
  - docker-compose#v2.6.0:
      run: test-cpu-openmpi-py2_7-tf1_6_0-keras2_1_2-torch0_4_1-mxnet1_4_1-pyspark2_3_2
      config: docker-compose.test.yml
      pull-retries: 3
  - ecr#v1.2.0:
      login: true
  timeout_in_minutes: 5
  retry:
    automatic: true
  agents:
    queue: cpu
- label: ':tensorflow: Single Keras MNIST (test-cpu-openmpi-py2_7-tf1_6_0-keras2_1_2-torch0_4_1-mxnet1_4_1-pyspark2_3_2)'
  command: bash -c " python /horovod/examples/keras_mnist_advanced.py --epochs 3 --batch-size 64"
  plugins:
  - docker-compose#v2.6.0:
      run: test-cpu-openmpi-py2_7-tf1_6_0-keras2_1_2-torch0_4_1-mxnet1_4_1-pyspark2_3_2
      config: docker-compose.test.yml
      pull-retries: 3
  - ecr#v1.2.0:
      login: true
  timeout_in_minutes: 5
  retry:
    automatic: true
  agents:
    queue: cpu
- label: ':python: Single PyTorch MNIST (test-cpu-openmpi-py2_7-tf1_6_0-keras2_1_2-torch0_4_1-mxnet1_4_1-pyspark2_3_2)'
  command: bash -c " python /horovod/examples/pytorch_mnist.py --epochs 3"
  plugins:
  - docker-compose#v2.6.0:
      run: test-cpu-openmpi-py2_7-tf1_6_0-keras2_1_2-torch0_4_1-mxnet1_4_1-pyspark2_3_2
      config: docker-compose.test.yml
      pull-retries: 3
  - ecr#v1.2.0:
      login: true
  timeout_in_minutes: 5
  retry:
    automatic: true
  agents:
    queue: cpu
- label: ':muscle: Single MXNet MNIST (test-cpu-openmpi-py2_7-tf1_6_0-keras2_1_2-torch0_4_1-mxnet1_4_1-pyspark2_3_2)'
  command: bash -c " python /horovod/examples/mxnet_mnist.py --epochs 3"
  plugins:
  - docker-compose#v2.6.0:
      run: test-cpu-openmpi-py2_7-tf1_6_0-keras2_1_2-torch0_4_1-mxnet1_4_1-pyspark2_3_2
      config: docker-compose.test.yml
      pull-retries: 3
  - ecr#v1.2.0:
      login: true
  timeout_in_minutes: 5
  retry:
    automatic: true
  agents:
    queue: cpu
- label: ':pytest: Run PyTests (test-cpu-openmpi-py3_6-tf1_6_0-keras2_1_2-torch0_4_1-mxnet1_4_1-pyspark2_3_2)'
  command: bash -c " cd /horovod/test && (echo test_*.py | sed 's/[a-z_]*tensorflow2[a-z_.]*//g' | sed 's/test_interactiverun.py//g' | sed 's/test_spark_keras.py//g' | sed 's/test_spark_torch.py//g' | sed 's/test_spark.py//g' | sed 's/test_run.py//g' | xargs -n 1 \$(cat /mpirun_command) pytest -v --capture=no) && pytest --forked -v --capture=no test_spark.py test_run.py"
  plugins:
  - docker-compose#v2.6.0:
      run: test-cpu-openmpi-py3_6-tf1_6_0-keras2_1_2-torch0_4_1-mxnet1_4_1-pyspark2_3_2
      config: docker-compose.test.yml
      pull-retries: 3
  - ecr#v1.2.0:
      login: true
  timeout_in_minutes: 5
  retry:
    automatic: true
  agents:
    queue: cpu
- label: ':jupyter: Run PyTests test_interactiverun (test-cpu-openmpi-py3_6-tf1_6_0-keras2_1_2-torch0_4_1-mxnet1_4_1-pyspark2_3_2)'
  command: bash -c "cd /horovod/test && pytest -v --capture=no test_interactiverun.py"
  plugins:
  - docker-compose#v2.6.0:
      run: test-cpu-openmpi-py3_6-tf1_6_0-keras2_1_2-torch0_4_1-mxnet1_4_1-pyspark2_3_2
      config: docker-compose.test.yml
      pull-retries: 3
  - ecr#v1.2.0:
      login: true
  timeout_in_minutes: 5
  retry:
    automatic: true
  agents:
    queue: cpu
- label: ':tensorflow: Test TensorFlow MNIST (test-cpu-openmpi-py3_6-tf1_6_0-keras2_1_2-torch0_4_1-mxnet1_4_1-pyspark2_3_2)'
  command: bash -c " \$(cat /mpirun_command) python /horovod/examples/tensorflow_mnist.py"
  plugins:
  - docker-compose#v2.6.0:
      run: test-cpu-openmpi-py3_6-tf1_6_0-keras2_1_2-torch0_4_1-mxnet1_4_1-pyspark2_3_2
      config: docker-compose.test.yml
      pull-retries: 3
  - ecr#v1.2.0:
      login: true
  timeout_in_minutes: 5
  retry:
    automatic: true
  agents:
    queue: cpu
- label: ':tensorflow: Test Keras MNIST (test-cpu-openmpi-py3_6-tf1_6_0-keras2_1_2-torch0_4_1-mxnet1_4_1-pyspark2_3_2)'
  command: bash -c " \$(cat /mpirun_command) python /horovod/examples/keras_mnist_advanced.py"
  plugins:
  - docker-compose#v2.6.0:
      run: test-cpu-openmpi-py3_6-tf1_6_0-keras2_1_2-torch0_4_1-mxnet1_4_1-pyspark2_3_2
      config: docker-compose.test.yml
      pull-retries: 3
  - ecr#v1.2.0:
      login: true
  timeout_in_minutes: 5
  retry:
    automatic: true
  agents:
    queue: cpu
- label: ':python: Test PyTorch MNIST (test-cpu-openmpi-py3_6-tf1_6_0-keras2_1_2-torch0_4_1-mxnet1_4_1-pyspark2_3_2)'
  command: bash -c " \$(cat /mpirun_command) python /horovod/examples/pytorch_mnist.py"
  plugins:
  - docker-compose#v2.6.0:
      run: test-cpu-openmpi-py3_6-tf1_6_0-keras2_1_2-torch0_4_1-mxnet1_4_1-pyspark2_3_2
      config: docker-compose.test.yml
      pull-retries: 3
  - ecr#v1.2.0:
      login: true
  timeout_in_minutes: 5
  retry:
    automatic: true
  agents:
    queue: cpu
- label: ':muscle: Test MXNet MNIST (test-cpu-openmpi-py3_6-tf1_6_0-keras2_1_2-torch0_4_1-mxnet1_4_1-pyspark2_3_2)'
  command: bash -c " OMP_NUM_THREADS=1 \$(cat /mpirun_command) python /horovod/examples/mxnet_mnist.py"
  plugins:
  - docker-compose#v2.6.0:
      run: test-cpu-openmpi-py3_6-tf1_6_0-keras2_1_2-torch0_4_1-mxnet1_4_1-pyspark2_3_2
      config: docker-compose.test.yml
      pull-retries: 3
  - ecr#v1.2.0:
      login: true
  timeout_in_minutes: 5
  retry:
    automatic: true
  agents:
    queue: cpu
- label: ':tensorflow: Single Keras MNIST (test-cpu-openmpi-py3_6-tf1_6_0-keras2_1_2-torch0_4_1-mxnet1_4_1-pyspark2_3_2)'
  command: bash -c " python /horovod/examples/keras_mnist_advanced.py --epochs 3 --batch-size 64"
  plugins:
  - docker-compose#v2.6.0:
      run: test-cpu-openmpi-py3_6-tf1_6_0-keras2_1_2-torch0_4_1-mxnet1_4_1-pyspark2_3_2
      config: docker-compose.test.yml
      pull-retries: 3
  - ecr#v1.2.0:
      login: true
  timeout_in_minutes: 5
  retry:
    automatic: true
  agents:
    queue: cpu
- label: ':python: Single PyTorch MNIST (test-cpu-openmpi-py3_6-tf1_6_0-keras2_1_2-torch0_4_1-mxnet1_4_1-pyspark2_3_2)'
  command: bash -c " python /horovod/examples/pytorch_mnist.py --epochs 3"
  plugins:
  - docker-compose#v2.6.0:
      run: test-cpu-openmpi-py3_6-tf1_6_0-keras2_1_2-torch0_4_1-mxnet1_4_1-pyspark2_3_2
      config: docker-compose.test.yml
      pull-retries: 3
  - ecr#v1.2.0:
      login: true
  timeout_in_minutes: 5
  retry:
    automatic: true
  agents:
    queue: cpu
- label: ':muscle: Single MXNet MNIST (test-cpu-openmpi-py3_6-tf1_6_0-keras2_1_2-torch0_4_1-mxnet1_4_1-pyspark2_3_2)'
  command: bash -c " python /horovod/examples/mxnet_mnist.py --epochs 3"
  plugins:
  - docker-compose#v2.6.0:
      run: test-cpu-openmpi-py3_6-tf1_6_0-keras2_1_2-torch0_4_1-mxnet1_4_1-pyspark2_3_2
      config: docker-compose.test.yml
      pull-retries: 3
  - ecr#v1.2.0:
      login: true
  timeout_in_minutes: 5
  retry:
    automatic: true
  agents:
    queue: cpu
<<<<<<< HEAD
- label: ':pytest: Run PyTests (test-cpu-gloo-py2_7-tf1_15_0-keras2_3_1-torch1_4_0-mxnet1_5_0-pyspark2_4_0)'
  command: bash -c "cd /horovod/test && (echo test_*.py | sed 's/test_interactiverun.py//g' | sed 's/test_spark_keras.py//g' | sed 's/test_spark_torch.py//g' | sed 's/[a-z_]*tensorflow2[a-z_.]*//g' | sed 's/test_spark.py//g' | xargs -n 1 horovodrun -np 2 -H localhost:2 --gloo pytest -v --capture=no) && pytest --forked -v --capture=no test_spark.py"
=======
- label: ':pytest: Run PyTests (test-cpu-openmpi-py2_7-tf1_14_0-keras2_2_4-torch1_2_0-mxnet1_4_1-pyspark2_4_0)'
  command: bash -c " cd /horovod/test && (echo test_*.py | sed 's/[a-z_]*tensorflow2[a-z_.]*//g' | sed 's/test_interactiverun.py//g' | sed 's/test_spark_keras.py//g' | sed 's/test_spark_torch.py//g' | sed 's/test_spark.py//g' | sed 's/test_run.py//g' | xargs -n 1 \$(cat /mpirun_command) pytest -v --capture=no) && pytest --forked -v --capture=no test_spark.py test_run.py"
  plugins:
  - docker-compose#v2.6.0:
      run: test-cpu-openmpi-py2_7-tf1_14_0-keras2_2_4-torch1_2_0-mxnet1_4_1-pyspark2_4_0
      config: docker-compose.test.yml
      pull-retries: 3
  - ecr#v1.2.0:
      login: true
  timeout_in_minutes: 5
  retry:
    automatic: true
  agents:
    queue: cpu
- label: ':jupyter: Run PyTests test_interactiverun (test-cpu-openmpi-py2_7-tf1_14_0-keras2_2_4-torch1_2_0-mxnet1_4_1-pyspark2_4_0)'
  command: bash -c "cd /horovod/test && pytest -v --capture=no test_interactiverun.py"
  plugins:
  - docker-compose#v2.6.0:
      run: test-cpu-openmpi-py2_7-tf1_14_0-keras2_2_4-torch1_2_0-mxnet1_4_1-pyspark2_4_0
      config: docker-compose.test.yml
      pull-retries: 3
  - ecr#v1.2.0:
      login: true
  timeout_in_minutes: 5
  retry:
    automatic: true
  agents:
    queue: cpu
- label: ':tensorflow: Test TensorFlow MNIST (test-cpu-openmpi-py2_7-tf1_14_0-keras2_2_4-torch1_2_0-mxnet1_4_1-pyspark2_4_0)'
  command: bash -c " \$(cat /mpirun_command) python /horovod/examples/tensorflow_mnist.py"
  plugins:
  - docker-compose#v2.6.0:
      run: test-cpu-openmpi-py2_7-tf1_14_0-keras2_2_4-torch1_2_0-mxnet1_4_1-pyspark2_4_0
      config: docker-compose.test.yml
      pull-retries: 3
  - ecr#v1.2.0:
      login: true
  timeout_in_minutes: 5
  retry:
    automatic: true
  agents:
    queue: cpu
- label: ':tensorflow: Test TensorFlow Eager MNIST (test-cpu-openmpi-py2_7-tf1_14_0-keras2_2_4-torch1_2_0-mxnet1_4_1-pyspark2_4_0)'
  command: bash -c " \$(cat /mpirun_command) python /horovod/examples/tensorflow_mnist_eager.py"
  plugins:
  - docker-compose#v2.6.0:
      run: test-cpu-openmpi-py2_7-tf1_14_0-keras2_2_4-torch1_2_0-mxnet1_4_1-pyspark2_4_0
      config: docker-compose.test.yml
      pull-retries: 3
  - ecr#v1.2.0:
      login: true
  timeout_in_minutes: 5
  retry:
    automatic: true
  agents:
    queue: cpu
- label: ':tensorflow: Test Keras MNIST (test-cpu-openmpi-py2_7-tf1_14_0-keras2_2_4-torch1_2_0-mxnet1_4_1-pyspark2_4_0)'
  command: bash -c " \$(cat /mpirun_command) python /horovod/examples/keras_mnist_advanced.py"
  plugins:
  - docker-compose#v2.6.0:
      run: test-cpu-openmpi-py2_7-tf1_14_0-keras2_2_4-torch1_2_0-mxnet1_4_1-pyspark2_4_0
      config: docker-compose.test.yml
      pull-retries: 3
  - ecr#v1.2.0:
      login: true
  timeout_in_minutes: 5
  retry:
    automatic: true
  agents:
    queue: cpu
- label: ':python: Test PyTorch MNIST (test-cpu-openmpi-py2_7-tf1_14_0-keras2_2_4-torch1_2_0-mxnet1_4_1-pyspark2_4_0)'
  command: bash -c " \$(cat /mpirun_command) python /horovod/examples/pytorch_mnist.py"
  plugins:
  - docker-compose#v2.6.0:
      run: test-cpu-openmpi-py2_7-tf1_14_0-keras2_2_4-torch1_2_0-mxnet1_4_1-pyspark2_4_0
      config: docker-compose.test.yml
      pull-retries: 3
  - ecr#v1.2.0:
      login: true
  timeout_in_minutes: 5
  retry:
    automatic: true
  agents:
    queue: cpu
- label: ':muscle: Test MXNet MNIST (test-cpu-openmpi-py2_7-tf1_14_0-keras2_2_4-torch1_2_0-mxnet1_4_1-pyspark2_4_0)'
  command: bash -c " OMP_NUM_THREADS=1 \$(cat /mpirun_command) python /horovod/examples/mxnet_mnist.py"
>>>>>>> 2a3f43f3
  plugins:
  - docker-compose#v2.6.0:
      run: test-cpu-gloo-py2_7-tf1_15_0-keras2_3_1-torch1_4_0-mxnet1_5_0-pyspark2_4_0
      config: docker-compose.test.yml
      pull-retries: 3
  - ecr#v1.2.0:
      login: true
  timeout_in_minutes: 5
  retry:
    automatic: true
  agents:
    queue: cpu
- label: ':tensorflow: Test Keras MNIST (test-cpu-gloo-py2_7-tf1_15_0-keras2_3_1-torch1_4_0-mxnet1_5_0-pyspark2_4_0)'
  command: horovodrun -np 2 -H localhost:2 --gloo python /horovod/examples/keras_mnist_advanced.py
  plugins:
  - docker-compose#v2.6.0:
      run: test-cpu-gloo-py2_7-tf1_15_0-keras2_3_1-torch1_4_0-mxnet1_5_0-pyspark2_4_0
      config: docker-compose.test.yml
      pull-retries: 3
  - ecr#v1.2.0:
      login: true
  timeout_in_minutes: 5
  retry:
    automatic: true
  agents:
    queue: cpu
- label: ':python: Test PyTorch MNIST (test-cpu-gloo-py2_7-tf1_15_0-keras2_3_1-torch1_4_0-mxnet1_5_0-pyspark2_4_0)'
  command: horovodrun -np 2 -H localhost:2 --gloo python /horovod/examples/pytorch_mnist.py
  plugins:
  - docker-compose#v2.6.0:
      run: test-cpu-gloo-py2_7-tf1_15_0-keras2_3_1-torch1_4_0-mxnet1_5_0-pyspark2_4_0
      config: docker-compose.test.yml
      pull-retries: 3
  - ecr#v1.2.0:
      login: true
  timeout_in_minutes: 5
  retry:
    automatic: true
  agents:
    queue: cpu
- label: ':muscle: Test MXNet MNIST (test-cpu-gloo-py2_7-tf1_15_0-keras2_3_1-torch1_4_0-mxnet1_5_0-pyspark2_4_0)'
  command: horovodrun -np 2 -H localhost:2 --gloo python /horovod/examples/mxnet_mnist.py
  plugins:
  - docker-compose#v2.6.0:
      run: test-cpu-gloo-py2_7-tf1_15_0-keras2_3_1-torch1_4_0-mxnet1_5_0-pyspark2_4_0
      config: docker-compose.test.yml
      pull-retries: 3
  - ecr#v1.2.0:
      login: true
  timeout_in_minutes: 5
  retry:
    automatic: true
  agents:
    queue: cpu
- label: ':spark: Spark Keras Rossmann Run (test-cpu-gloo-py2_7-tf1_15_0-keras2_3_1-torch1_4_0-mxnet1_5_0-pyspark2_4_0)'
  command: bash -c "OMP_NUM_THREADS=1 python /horovod/examples/keras_spark_rossmann_run.py --num-proc 2 --data-dir file:///data --epochs 3 --sample-rate 0.01"
  plugins:
  - docker-compose#v2.6.0:
      run: test-cpu-gloo-py2_7-tf1_15_0-keras2_3_1-torch1_4_0-mxnet1_5_0-pyspark2_4_0
      config: docker-compose.test.yml
      pull-retries: 3
  - ecr#v1.2.0:
      login: true
  timeout_in_minutes: 5
  retry:
    automatic: true
  agents:
    queue: cpu
- label: ':spark: Spark Keras Rossmann Estimator (test-cpu-gloo-py2_7-tf1_15_0-keras2_3_1-torch1_4_0-mxnet1_5_0-pyspark2_4_0)'
  command: bash -c "OMP_NUM_THREADS=1 python /horovod/examples/keras_spark_rossmann_estimator.py --num-proc 2 --work-dir /work --data-dir file:///data --epochs 3 --sample-rate 0.01"
  plugins:
  - docker-compose#v2.6.0:
      run: test-cpu-gloo-py2_7-tf1_15_0-keras2_3_1-torch1_4_0-mxnet1_5_0-pyspark2_4_0
      config: docker-compose.test.yml
      pull-retries: 3
  - ecr#v1.2.0:
      login: true
  timeout_in_minutes: 5
  retry:
    automatic: true
  agents:
    queue: cpu
- label: ':spark: PyTests Spark Estimators (test-cpu-gloo-py2_7-tf1_15_0-keras2_3_1-torch1_4_0-mxnet1_5_0-pyspark2_4_0)'
  command: bash -c "cd /horovod/test && pytest --forked -v --capture=no test_spark_keras.py test_spark_torch.py"
  plugins:
  - docker-compose#v2.6.0:
      run: test-cpu-gloo-py2_7-tf1_15_0-keras2_3_1-torch1_4_0-mxnet1_5_0-pyspark2_4_0
      config: docker-compose.test.yml
      pull-retries: 3
  - ecr#v1.2.0:
      login: true
  timeout_in_minutes: 5
  retry:
    automatic: true
  agents:
    queue: cpu
- label: ':spark: Spark Keras MNIST (test-cpu-gloo-py2_7-tf1_15_0-keras2_3_1-torch1_4_0-mxnet1_5_0-pyspark2_4_0)'
  command: bash -c "OMP_NUM_THREADS=1 python /horovod/examples/keras_spark_mnist.py --num-proc 2 --work-dir /work --data-dir /data --epochs 3"
  plugins:
  - docker-compose#v2.6.0:
      run: test-cpu-gloo-py2_7-tf1_15_0-keras2_3_1-torch1_4_0-mxnet1_5_0-pyspark2_4_0
      config: docker-compose.test.yml
      pull-retries: 3
  - ecr#v1.2.0:
      login: true
  timeout_in_minutes: 5
  retry:
    automatic: true
  agents:
    queue: cpu
- label: ':spark: Spark Torch MNIST (test-cpu-gloo-py2_7-tf1_15_0-keras2_3_1-torch1_4_0-mxnet1_5_0-pyspark2_4_0)'
  command: bash -c "OMP_NUM_THREADS=1 python /horovod/examples/pytorch_spark_mnist.py --num-proc 2 --work-dir /work --data-dir /data --epochs 3"
  plugins:
  - docker-compose#v2.6.0:
      run: test-cpu-gloo-py2_7-tf1_15_0-keras2_3_1-torch1_4_0-mxnet1_5_0-pyspark2_4_0
      config: docker-compose.test.yml
      pull-retries: 3
  - ecr#v1.2.0:
      login: true
  timeout_in_minutes: 5
  retry:
    automatic: true
  agents:
    queue: cpu
- label: ':tensorflow: Single Keras MNIST (test-cpu-gloo-py2_7-tf1_15_0-keras2_3_1-torch1_4_0-mxnet1_5_0-pyspark2_4_0)'
  command: bash -c " python /horovod/examples/keras_mnist_advanced.py --epochs 3 --batch-size 64"
  plugins:
  - docker-compose#v2.6.0:
      run: test-cpu-gloo-py2_7-tf1_15_0-keras2_3_1-torch1_4_0-mxnet1_5_0-pyspark2_4_0
      config: docker-compose.test.yml
      pull-retries: 3
  - ecr#v1.2.0:
      login: true
  timeout_in_minutes: 5
  retry:
    automatic: true
  agents:
    queue: cpu
- label: ':python: Single PyTorch MNIST (test-cpu-gloo-py2_7-tf1_15_0-keras2_3_1-torch1_4_0-mxnet1_5_0-pyspark2_4_0)'
  command: bash -c " python /horovod/examples/pytorch_mnist.py --epochs 3"
  plugins:
  - docker-compose#v2.6.0:
      run: test-cpu-gloo-py2_7-tf1_15_0-keras2_3_1-torch1_4_0-mxnet1_5_0-pyspark2_4_0
      config: docker-compose.test.yml
      pull-retries: 3
  - ecr#v1.2.0:
      login: true
  timeout_in_minutes: 5
  retry:
    automatic: true
  agents:
    queue: cpu
- label: ':muscle: Single MXNet MNIST (test-cpu-gloo-py2_7-tf1_15_0-keras2_3_1-torch1_4_0-mxnet1_5_0-pyspark2_4_0)'
  command: bash -c " python /horovod/examples/mxnet_mnist.py --epochs 3"
  plugins:
  - docker-compose#v2.6.0:
      run: test-cpu-gloo-py2_7-tf1_15_0-keras2_3_1-torch1_4_0-mxnet1_5_0-pyspark2_4_0
      config: docker-compose.test.yml
      pull-retries: 3
  - ecr#v1.2.0:
      login: true
  timeout_in_minutes: 5
  retry:
    automatic: true
  agents:
    queue: cpu
<<<<<<< HEAD
- label: ':pytest: Run PyTests (test-cpu-gloo-py3_6-tf1_15_0-keras2_3_1-torch1_4_0-mxnet1_5_0-pyspark2_4_0)'
  command: bash -c "cd /horovod/test && (echo test_*.py | sed 's/test_interactiverun.py//g' | sed 's/test_spark_keras.py//g' | sed 's/test_spark_torch.py//g' | sed 's/[a-z_]*tensorflow2[a-z_.]*//g' | sed 's/test_spark.py//g' | xargs -n 1 horovodrun -np 2 -H localhost:2 --gloo pytest -v --capture=no) && pytest --forked -v --capture=no test_spark.py"
=======
- label: ':pytest: Run PyTests (test-cpu-openmpi-py3_6-tf1_14_0-keras2_2_4-torch1_2_0-mxnet1_4_1-pyspark2_4_0)'
  command: bash -c " cd /horovod/test && (echo test_*.py | sed 's/[a-z_]*tensorflow2[a-z_.]*//g' | sed 's/test_interactiverun.py//g' | sed 's/test_spark_keras.py//g' | sed 's/test_spark_torch.py//g' | sed 's/test_spark.py//g' | sed 's/test_run.py//g' | xargs -n 1 \$(cat /mpirun_command) pytest -v --capture=no) && pytest --forked -v --capture=no test_spark.py test_run.py"
  plugins:
  - docker-compose#v2.6.0:
      run: test-cpu-openmpi-py3_6-tf1_14_0-keras2_2_4-torch1_2_0-mxnet1_4_1-pyspark2_4_0
      config: docker-compose.test.yml
      pull-retries: 3
  - ecr#v1.2.0:
      login: true
  timeout_in_minutes: 5
  retry:
    automatic: true
  agents:
    queue: cpu
- label: ':jupyter: Run PyTests test_interactiverun (test-cpu-openmpi-py3_6-tf1_14_0-keras2_2_4-torch1_2_0-mxnet1_4_1-pyspark2_4_0)'
  command: bash -c "cd /horovod/test && pytest -v --capture=no test_interactiverun.py"
  plugins:
  - docker-compose#v2.6.0:
      run: test-cpu-openmpi-py3_6-tf1_14_0-keras2_2_4-torch1_2_0-mxnet1_4_1-pyspark2_4_0
      config: docker-compose.test.yml
      pull-retries: 3
  - ecr#v1.2.0:
      login: true
  timeout_in_minutes: 5
  retry:
    automatic: true
  agents:
    queue: cpu
- label: ':tensorflow: Test TensorFlow MNIST (test-cpu-openmpi-py3_6-tf1_14_0-keras2_2_4-torch1_2_0-mxnet1_4_1-pyspark2_4_0)'
  command: bash -c " \$(cat /mpirun_command) python /horovod/examples/tensorflow_mnist.py"
  plugins:
  - docker-compose#v2.6.0:
      run: test-cpu-openmpi-py3_6-tf1_14_0-keras2_2_4-torch1_2_0-mxnet1_4_1-pyspark2_4_0
      config: docker-compose.test.yml
      pull-retries: 3
  - ecr#v1.2.0:
      login: true
  timeout_in_minutes: 5
  retry:
    automatic: true
  agents:
    queue: cpu
- label: ':tensorflow: Test TensorFlow Eager MNIST (test-cpu-openmpi-py3_6-tf1_14_0-keras2_2_4-torch1_2_0-mxnet1_4_1-pyspark2_4_0)'
  command: bash -c " \$(cat /mpirun_command) python /horovod/examples/tensorflow_mnist_eager.py"
  plugins:
  - docker-compose#v2.6.0:
      run: test-cpu-openmpi-py3_6-tf1_14_0-keras2_2_4-torch1_2_0-mxnet1_4_1-pyspark2_4_0
      config: docker-compose.test.yml
      pull-retries: 3
  - ecr#v1.2.0:
      login: true
  timeout_in_minutes: 5
  retry:
    automatic: true
  agents:
    queue: cpu
- label: ':tensorflow: Test Keras MNIST (test-cpu-openmpi-py3_6-tf1_14_0-keras2_2_4-torch1_2_0-mxnet1_4_1-pyspark2_4_0)'
  command: bash -c " \$(cat /mpirun_command) python /horovod/examples/keras_mnist_advanced.py"
  plugins:
  - docker-compose#v2.6.0:
      run: test-cpu-openmpi-py3_6-tf1_14_0-keras2_2_4-torch1_2_0-mxnet1_4_1-pyspark2_4_0
      config: docker-compose.test.yml
      pull-retries: 3
  - ecr#v1.2.0:
      login: true
  timeout_in_minutes: 5
  retry:
    automatic: true
  agents:
    queue: cpu
- label: ':python: Test PyTorch MNIST (test-cpu-openmpi-py3_6-tf1_14_0-keras2_2_4-torch1_2_0-mxnet1_4_1-pyspark2_4_0)'
  command: bash -c " \$(cat /mpirun_command) python /horovod/examples/pytorch_mnist.py"
  plugins:
  - docker-compose#v2.6.0:
      run: test-cpu-openmpi-py3_6-tf1_14_0-keras2_2_4-torch1_2_0-mxnet1_4_1-pyspark2_4_0
      config: docker-compose.test.yml
      pull-retries: 3
  - ecr#v1.2.0:
      login: true
  timeout_in_minutes: 5
  retry:
    automatic: true
  agents:
    queue: cpu
- label: ':muscle: Test MXNet MNIST (test-cpu-openmpi-py3_6-tf1_14_0-keras2_2_4-torch1_2_0-mxnet1_4_1-pyspark2_4_0)'
  command: bash -c " OMP_NUM_THREADS=1 \$(cat /mpirun_command) python /horovod/examples/mxnet_mnist.py"
>>>>>>> 2a3f43f3
  plugins:
  - docker-compose#v2.6.0:
      run: test-cpu-gloo-py3_6-tf1_15_0-keras2_3_1-torch1_4_0-mxnet1_5_0-pyspark2_4_0
      config: docker-compose.test.yml
      pull-retries: 3
  - ecr#v1.2.0:
      login: true
  timeout_in_minutes: 5
  retry:
    automatic: true
  agents:
    queue: cpu
- label: ':tensorflow: Test Keras MNIST (test-cpu-gloo-py3_6-tf1_15_0-keras2_3_1-torch1_4_0-mxnet1_5_0-pyspark2_4_0)'
  command: horovodrun -np 2 -H localhost:2 --gloo python /horovod/examples/keras_mnist_advanced.py
  plugins:
  - docker-compose#v2.6.0:
      run: test-cpu-gloo-py3_6-tf1_15_0-keras2_3_1-torch1_4_0-mxnet1_5_0-pyspark2_4_0
      config: docker-compose.test.yml
      pull-retries: 3
  - ecr#v1.2.0:
      login: true
  timeout_in_minutes: 5
  retry:
    automatic: true
  agents:
    queue: cpu
- label: ':python: Test PyTorch MNIST (test-cpu-gloo-py3_6-tf1_15_0-keras2_3_1-torch1_4_0-mxnet1_5_0-pyspark2_4_0)'
  command: horovodrun -np 2 -H localhost:2 --gloo python /horovod/examples/pytorch_mnist.py
  plugins:
  - docker-compose#v2.6.0:
      run: test-cpu-gloo-py3_6-tf1_15_0-keras2_3_1-torch1_4_0-mxnet1_5_0-pyspark2_4_0
      config: docker-compose.test.yml
      pull-retries: 3
  - ecr#v1.2.0:
      login: true
  timeout_in_minutes: 5
  retry:
    automatic: true
  agents:
    queue: cpu
- label: ':muscle: Test MXNet MNIST (test-cpu-gloo-py3_6-tf1_15_0-keras2_3_1-torch1_4_0-mxnet1_5_0-pyspark2_4_0)'
  command: horovodrun -np 2 -H localhost:2 --gloo python /horovod/examples/mxnet_mnist.py
  plugins:
  - docker-compose#v2.6.0:
      run: test-cpu-gloo-py3_6-tf1_15_0-keras2_3_1-torch1_4_0-mxnet1_5_0-pyspark2_4_0
      config: docker-compose.test.yml
      pull-retries: 3
  - ecr#v1.2.0:
      login: true
  timeout_in_minutes: 5
  retry:
    automatic: true
  agents:
    queue: cpu
- label: ':spark: Spark Keras Rossmann Run (test-cpu-gloo-py3_6-tf1_15_0-keras2_3_1-torch1_4_0-mxnet1_5_0-pyspark2_4_0)'
  command: bash -c "OMP_NUM_THREADS=1 python /horovod/examples/keras_spark_rossmann_run.py --num-proc 2 --data-dir file:///data --epochs 3 --sample-rate 0.01"
  plugins:
  - docker-compose#v2.6.0:
      run: test-cpu-gloo-py3_6-tf1_15_0-keras2_3_1-torch1_4_0-mxnet1_5_0-pyspark2_4_0
      config: docker-compose.test.yml
      pull-retries: 3
  - ecr#v1.2.0:
      login: true
  timeout_in_minutes: 5
  retry:
    automatic: true
  agents:
    queue: cpu
- label: ':spark: Spark Keras Rossmann Estimator (test-cpu-gloo-py3_6-tf1_15_0-keras2_3_1-torch1_4_0-mxnet1_5_0-pyspark2_4_0)'
  command: bash -c "OMP_NUM_THREADS=1 python /horovod/examples/keras_spark_rossmann_estimator.py --num-proc 2 --work-dir /work --data-dir file:///data --epochs 3 --sample-rate 0.01"
  plugins:
  - docker-compose#v2.6.0:
      run: test-cpu-gloo-py3_6-tf1_15_0-keras2_3_1-torch1_4_0-mxnet1_5_0-pyspark2_4_0
      config: docker-compose.test.yml
      pull-retries: 3
  - ecr#v1.2.0:
      login: true
  timeout_in_minutes: 5
  retry:
    automatic: true
  agents:
    queue: cpu
- label: ':spark: PyTests Spark Estimators (test-cpu-gloo-py3_6-tf1_15_0-keras2_3_1-torch1_4_0-mxnet1_5_0-pyspark2_4_0)'
  command: bash -c "cd /horovod/test && pytest --forked -v --capture=no test_spark_keras.py test_spark_torch.py"
  plugins:
  - docker-compose#v2.6.0:
      run: test-cpu-gloo-py3_6-tf1_15_0-keras2_3_1-torch1_4_0-mxnet1_5_0-pyspark2_4_0
      config: docker-compose.test.yml
      pull-retries: 3
  - ecr#v1.2.0:
      login: true
  timeout_in_minutes: 5
  retry:
    automatic: true
  agents:
    queue: cpu
- label: ':spark: Spark Keras MNIST (test-cpu-gloo-py3_6-tf1_15_0-keras2_3_1-torch1_4_0-mxnet1_5_0-pyspark2_4_0)'
  command: bash -c "OMP_NUM_THREADS=1 python /horovod/examples/keras_spark_mnist.py --num-proc 2 --work-dir /work --data-dir /data --epochs 3"
  plugins:
  - docker-compose#v2.6.0:
      run: test-cpu-gloo-py3_6-tf1_15_0-keras2_3_1-torch1_4_0-mxnet1_5_0-pyspark2_4_0
      config: docker-compose.test.yml
      pull-retries: 3
  - ecr#v1.2.0:
      login: true
  timeout_in_minutes: 5
  retry:
    automatic: true
  agents:
    queue: cpu
- label: ':spark: Spark Torch MNIST (test-cpu-gloo-py3_6-tf1_15_0-keras2_3_1-torch1_4_0-mxnet1_5_0-pyspark2_4_0)'
  command: bash -c "OMP_NUM_THREADS=1 python /horovod/examples/pytorch_spark_mnist.py --num-proc 2 --work-dir /work --data-dir /data --epochs 3"
  plugins:
  - docker-compose#v2.6.0:
      run: test-cpu-gloo-py3_6-tf1_15_0-keras2_3_1-torch1_4_0-mxnet1_5_0-pyspark2_4_0
      config: docker-compose.test.yml
      pull-retries: 3
  - ecr#v1.2.0:
      login: true
  timeout_in_minutes: 5
  retry:
    automatic: true
  agents:
    queue: cpu
- label: ':tensorflow: Single Keras MNIST (test-cpu-gloo-py3_6-tf1_15_0-keras2_3_1-torch1_4_0-mxnet1_5_0-pyspark2_4_0)'
  command: bash -c " python /horovod/examples/keras_mnist_advanced.py --epochs 3 --batch-size 64"
  plugins:
  - docker-compose#v2.6.0:
      run: test-cpu-gloo-py3_6-tf1_15_0-keras2_3_1-torch1_4_0-mxnet1_5_0-pyspark2_4_0
      config: docker-compose.test.yml
      pull-retries: 3
  - ecr#v1.2.0:
      login: true
  timeout_in_minutes: 5
  retry:
    automatic: true
  agents:
    queue: cpu
- label: ':python: Single PyTorch MNIST (test-cpu-gloo-py3_6-tf1_15_0-keras2_3_1-torch1_4_0-mxnet1_5_0-pyspark2_4_0)'
  command: bash -c " python /horovod/examples/pytorch_mnist.py --epochs 3"
  plugins:
  - docker-compose#v2.6.0:
      run: test-cpu-gloo-py3_6-tf1_15_0-keras2_3_1-torch1_4_0-mxnet1_5_0-pyspark2_4_0
      config: docker-compose.test.yml
      pull-retries: 3
  - ecr#v1.2.0:
      login: true
  timeout_in_minutes: 5
  retry:
    automatic: true
  agents:
    queue: cpu
- label: ':muscle: Single MXNet MNIST (test-cpu-gloo-py3_6-tf1_15_0-keras2_3_1-torch1_4_0-mxnet1_5_0-pyspark2_4_0)'
  command: bash -c " python /horovod/examples/mxnet_mnist.py --epochs 3"
  plugins:
  - docker-compose#v2.6.0:
      run: test-cpu-gloo-py3_6-tf1_15_0-keras2_3_1-torch1_4_0-mxnet1_5_0-pyspark2_4_0
      config: docker-compose.test.yml
      pull-retries: 3
  - ecr#v1.2.0:
      login: true
  timeout_in_minutes: 5
  retry:
    automatic: true
  agents:
    queue: cpu
<<<<<<< HEAD
- label: ':pytest: Run PyTests (test-cpu-gloo-py3_7-tf1_15_0-keras2_3_1-torch1_4_0-mxnet1_5_0-pyspark2_4_0)'
  command: bash -c "cd /horovod/test && (echo test_*.py | sed 's/test_interactiverun.py//g' | sed 's/test_spark_keras.py//g' | sed 's/test_spark_torch.py//g' | sed 's/[a-z_]*tensorflow2[a-z_.]*//g' | sed 's/test_spark.py//g' | xargs -n 1 horovodrun -np 2 -H localhost:2 --gloo pytest -v --capture=no) && pytest --forked -v --capture=no test_spark.py"
=======
- label: ':pytest: Run PyTests (test-cpu-gloo-py2_7-tf1_14_0-keras2_3_1-torch1_3_0-mxnet1_4_1-pyspark2_4_0)'
  command: bash -c "cd /horovod/test && (echo test_*.py | sed 's/test_interactiverun.py//g' | sed 's/test_spark_keras.py//g' | sed 's/test_spark_torch.py//g' | sed 's/[a-z_]*tensorflow2[a-z_.]*//g' | sed 's/test_spark.py//g' | sed 's/test_run.py//g' | xargs -n 1 horovodrun -np 2 -H localhost:2 --gloo pytest -v --capture=no) && pytest --forked -v --capture=no test_spark.py test_run.py"
>>>>>>> 2a3f43f3
  plugins:
  - docker-compose#v2.6.0:
      run: test-cpu-gloo-py3_7-tf1_15_0-keras2_3_1-torch1_4_0-mxnet1_5_0-pyspark2_4_0
      config: docker-compose.test.yml
      pull-retries: 3
  - ecr#v1.2.0:
      login: true
  timeout_in_minutes: 5
  retry:
    automatic: true
  agents:
    queue: cpu
- label: ':tensorflow: Test Keras MNIST (test-cpu-gloo-py3_7-tf1_15_0-keras2_3_1-torch1_4_0-mxnet1_5_0-pyspark2_4_0)'
  command: horovodrun -np 2 -H localhost:2 --gloo python /horovod/examples/keras_mnist_advanced.py
  plugins:
  - docker-compose#v2.6.0:
      run: test-cpu-gloo-py3_7-tf1_15_0-keras2_3_1-torch1_4_0-mxnet1_5_0-pyspark2_4_0
      config: docker-compose.test.yml
      pull-retries: 3
  - ecr#v1.2.0:
      login: true
  timeout_in_minutes: 5
  retry:
    automatic: true
  agents:
    queue: cpu
- label: ':python: Test PyTorch MNIST (test-cpu-gloo-py3_7-tf1_15_0-keras2_3_1-torch1_4_0-mxnet1_5_0-pyspark2_4_0)'
  command: horovodrun -np 2 -H localhost:2 --gloo python /horovod/examples/pytorch_mnist.py
  plugins:
  - docker-compose#v2.6.0:
      run: test-cpu-gloo-py3_7-tf1_15_0-keras2_3_1-torch1_4_0-mxnet1_5_0-pyspark2_4_0
      config: docker-compose.test.yml
      pull-retries: 3
  - ecr#v1.2.0:
      login: true
  timeout_in_minutes: 5
  retry:
    automatic: true
  agents:
    queue: cpu
- label: ':muscle: Test MXNet MNIST (test-cpu-gloo-py3_7-tf1_15_0-keras2_3_1-torch1_4_0-mxnet1_5_0-pyspark2_4_0)'
  command: horovodrun -np 2 -H localhost:2 --gloo python /horovod/examples/mxnet_mnist.py
  plugins:
  - docker-compose#v2.6.0:
      run: test-cpu-gloo-py3_7-tf1_15_0-keras2_3_1-torch1_4_0-mxnet1_5_0-pyspark2_4_0
      config: docker-compose.test.yml
      pull-retries: 3
  - ecr#v1.2.0:
      login: true
  timeout_in_minutes: 5
  retry:
    automatic: true
  agents:
    queue: cpu
- label: ':spark: Spark Keras Rossmann Run (test-cpu-gloo-py3_7-tf1_15_0-keras2_3_1-torch1_4_0-mxnet1_5_0-pyspark2_4_0)'
  command: bash -c "OMP_NUM_THREADS=1 python /horovod/examples/keras_spark_rossmann_run.py --num-proc 2 --data-dir file:///data --epochs 3 --sample-rate 0.01"
  plugins:
  - docker-compose#v2.6.0:
      run: test-cpu-gloo-py3_7-tf1_15_0-keras2_3_1-torch1_4_0-mxnet1_5_0-pyspark2_4_0
      config: docker-compose.test.yml
      pull-retries: 3
  - ecr#v1.2.0:
      login: true
  timeout_in_minutes: 5
  retry:
    automatic: true
  agents:
    queue: cpu
- label: ':spark: Spark Keras Rossmann Estimator (test-cpu-gloo-py3_7-tf1_15_0-keras2_3_1-torch1_4_0-mxnet1_5_0-pyspark2_4_0)'
  command: bash -c "OMP_NUM_THREADS=1 python /horovod/examples/keras_spark_rossmann_estimator.py --num-proc 2 --work-dir /work --data-dir file:///data --epochs 3 --sample-rate 0.01"
  plugins:
  - docker-compose#v2.6.0:
      run: test-cpu-gloo-py3_7-tf1_15_0-keras2_3_1-torch1_4_0-mxnet1_5_0-pyspark2_4_0
      config: docker-compose.test.yml
      pull-retries: 3
  - ecr#v1.2.0:
      login: true
  timeout_in_minutes: 5
  retry:
    automatic: true
  agents:
    queue: cpu
- label: ':spark: PyTests Spark Estimators (test-cpu-gloo-py3_7-tf1_15_0-keras2_3_1-torch1_4_0-mxnet1_5_0-pyspark2_4_0)'
  command: bash -c "cd /horovod/test && pytest --forked -v --capture=no test_spark_keras.py test_spark_torch.py"
  plugins:
  - docker-compose#v2.6.0:
      run: test-cpu-gloo-py3_7-tf1_15_0-keras2_3_1-torch1_4_0-mxnet1_5_0-pyspark2_4_0
      config: docker-compose.test.yml
      pull-retries: 3
  - ecr#v1.2.0:
      login: true
  timeout_in_minutes: 5
  retry:
    automatic: true
  agents:
    queue: cpu
- label: ':spark: Spark Keras MNIST (test-cpu-gloo-py3_7-tf1_15_0-keras2_3_1-torch1_4_0-mxnet1_5_0-pyspark2_4_0)'
  command: bash -c "OMP_NUM_THREADS=1 python /horovod/examples/keras_spark_mnist.py --num-proc 2 --work-dir /work --data-dir /data --epochs 3"
  plugins:
  - docker-compose#v2.6.0:
      run: test-cpu-gloo-py3_7-tf1_15_0-keras2_3_1-torch1_4_0-mxnet1_5_0-pyspark2_4_0
      config: docker-compose.test.yml
      pull-retries: 3
  - ecr#v1.2.0:
      login: true
  timeout_in_minutes: 5
  retry:
    automatic: true
  agents:
    queue: cpu
- label: ':spark: Spark Torch MNIST (test-cpu-gloo-py3_7-tf1_15_0-keras2_3_1-torch1_4_0-mxnet1_5_0-pyspark2_4_0)'
  command: bash -c "OMP_NUM_THREADS=1 python /horovod/examples/pytorch_spark_mnist.py --num-proc 2 --work-dir /work --data-dir /data --epochs 3"
  plugins:
  - docker-compose#v2.6.0:
      run: test-cpu-gloo-py3_7-tf1_15_0-keras2_3_1-torch1_4_0-mxnet1_5_0-pyspark2_4_0
      config: docker-compose.test.yml
      pull-retries: 3
  - ecr#v1.2.0:
      login: true
  timeout_in_minutes: 5
  retry:
    automatic: true
  agents:
    queue: cpu
- label: ':tensorflow: Single Keras MNIST (test-cpu-gloo-py3_7-tf1_15_0-keras2_3_1-torch1_4_0-mxnet1_5_0-pyspark2_4_0)'
  command: bash -c " python /horovod/examples/keras_mnist_advanced.py --epochs 3 --batch-size 64"
  plugins:
  - docker-compose#v2.6.0:
      run: test-cpu-gloo-py3_7-tf1_15_0-keras2_3_1-torch1_4_0-mxnet1_5_0-pyspark2_4_0
      config: docker-compose.test.yml
      pull-retries: 3
  - ecr#v1.2.0:
      login: true
  timeout_in_minutes: 5
  retry:
    automatic: true
  agents:
    queue: cpu
- label: ':python: Single PyTorch MNIST (test-cpu-gloo-py3_7-tf1_15_0-keras2_3_1-torch1_4_0-mxnet1_5_0-pyspark2_4_0)'
  command: bash -c " python /horovod/examples/pytorch_mnist.py --epochs 3"
  plugins:
  - docker-compose#v2.6.0:
      run: test-cpu-gloo-py3_7-tf1_15_0-keras2_3_1-torch1_4_0-mxnet1_5_0-pyspark2_4_0
      config: docker-compose.test.yml
      pull-retries: 3
  - ecr#v1.2.0:
      login: true
  timeout_in_minutes: 5
  retry:
    automatic: true
  agents:
    queue: cpu
- label: ':muscle: Single MXNet MNIST (test-cpu-gloo-py3_7-tf1_15_0-keras2_3_1-torch1_4_0-mxnet1_5_0-pyspark2_4_0)'
  command: bash -c " python /horovod/examples/mxnet_mnist.py --epochs 3"
  plugins:
  - docker-compose#v2.6.0:
      run: test-cpu-gloo-py3_7-tf1_15_0-keras2_3_1-torch1_4_0-mxnet1_5_0-pyspark2_4_0
      config: docker-compose.test.yml
      pull-retries: 3
  - ecr#v1.2.0:
      login: true
  timeout_in_minutes: 5
  retry:
    automatic: true
  agents:
    queue: cpu
<<<<<<< HEAD
- label: ':pytest: Run PyTests (test-cpu-gloo-py3_8-tf2_2_0-keras2_3_1-torch1_5_0-mxnet1_5_0-pyspark2_4_0)'
  command: bash -c "cd /horovod/test && (echo test_*.py | sed 's/test_interactiverun.py//g' | sed 's/test_spark_keras.py//g' | sed 's/test_spark_torch.py//g' | sed 's/[a-z_]*tensorflow2[a-z_.]*//g' | sed 's/test_spark.py//g' | xargs -n 1 horovodrun -np 2 -H localhost:2 --gloo pytest -v --capture=no) && pytest --forked -v --capture=no test_spark.py"
=======
- label: ':pytest: Run PyTests (test-cpu-gloo-py3_6-tf1_14_0-keras2_3_1-torch1_3_0-mxnet1_4_1-pyspark2_4_0)'
  command: bash -c "cd /horovod/test && (echo test_*.py | sed 's/test_interactiverun.py//g' | sed 's/test_spark_keras.py//g' | sed 's/test_spark_torch.py//g' | sed 's/[a-z_]*tensorflow2[a-z_.]*//g' | sed 's/test_spark.py//g' | sed 's/test_run.py//g' | xargs -n 1 horovodrun -np 2 -H localhost:2 --gloo pytest -v --capture=no) && pytest --forked -v --capture=no test_spark.py test_run.py"
>>>>>>> 2a3f43f3
  plugins:
  - docker-compose#v2.6.0:
      run: test-cpu-gloo-py3_8-tf2_2_0-keras2_3_1-torch1_5_0-mxnet1_5_0-pyspark2_4_0
      config: docker-compose.test.yml
      pull-retries: 3
  - ecr#v1.2.0:
      login: true
  timeout_in_minutes: 5
  retry:
    automatic: true
  agents:
    queue: cpu
- label: ':tensorflow: Test Keras MNIST (test-cpu-gloo-py3_8-tf2_2_0-keras2_3_1-torch1_5_0-mxnet1_5_0-pyspark2_4_0)'
  command: horovodrun -np 2 -H localhost:2 --gloo python /horovod/examples/keras_mnist_advanced.py
  plugins:
  - docker-compose#v2.6.0:
      run: test-cpu-gloo-py3_8-tf2_2_0-keras2_3_1-torch1_5_0-mxnet1_5_0-pyspark2_4_0
      config: docker-compose.test.yml
      pull-retries: 3
  - ecr#v1.2.0:
      login: true
  timeout_in_minutes: 5
  retry:
    automatic: true
  agents:
    queue: cpu
- label: ':python: Test PyTorch MNIST (test-cpu-gloo-py3_8-tf2_2_0-keras2_3_1-torch1_5_0-mxnet1_5_0-pyspark2_4_0)'
  command: horovodrun -np 2 -H localhost:2 --gloo python /horovod/examples/pytorch_mnist.py
  plugins:
  - docker-compose#v2.6.0:
      run: test-cpu-gloo-py3_8-tf2_2_0-keras2_3_1-torch1_5_0-mxnet1_5_0-pyspark2_4_0
      config: docker-compose.test.yml
      pull-retries: 3
  - ecr#v1.2.0:
      login: true
  timeout_in_minutes: 5
  retry:
    automatic: true
  agents:
    queue: cpu
- label: ':muscle: Test MXNet MNIST (test-cpu-gloo-py3_8-tf2_2_0-keras2_3_1-torch1_5_0-mxnet1_5_0-pyspark2_4_0)'
  command: horovodrun -np 2 -H localhost:2 --gloo python /horovod/examples/mxnet_mnist.py
  plugins:
  - docker-compose#v2.6.0:
      run: test-cpu-gloo-py3_8-tf2_2_0-keras2_3_1-torch1_5_0-mxnet1_5_0-pyspark2_4_0
      config: docker-compose.test.yml
      pull-retries: 3
  - ecr#v1.2.0:
      login: true
  timeout_in_minutes: 5
  retry:
    automatic: true
  agents:
    queue: cpu
- label: ':spark: Spark Torch MNIST (test-cpu-gloo-py3_8-tf2_2_0-keras2_3_1-torch1_5_0-mxnet1_5_0-pyspark2_4_0)'
  command: bash -c "OMP_NUM_THREADS=1 python /horovod/examples/pytorch_spark_mnist.py --num-proc 2 --work-dir /work --data-dir /data --epochs 3"
  plugins:
  - docker-compose#v2.6.0:
      run: test-cpu-gloo-py3_8-tf2_2_0-keras2_3_1-torch1_5_0-mxnet1_5_0-pyspark2_4_0
      config: docker-compose.test.yml
      pull-retries: 3
  - ecr#v1.2.0:
      login: true
  timeout_in_minutes: 5
  retry:
    automatic: true
  agents:
    queue: cpu
- label: ':python: Single PyTorch MNIST (test-cpu-gloo-py3_8-tf2_2_0-keras2_3_1-torch1_5_0-mxnet1_5_0-pyspark2_4_0)'
  command: bash -c " python /horovod/examples/pytorch_mnist.py --epochs 3"
  plugins:
  - docker-compose#v2.6.0:
      run: test-cpu-gloo-py3_8-tf2_2_0-keras2_3_1-torch1_5_0-mxnet1_5_0-pyspark2_4_0
      config: docker-compose.test.yml
      pull-retries: 3
  - ecr#v1.2.0:
      login: true
  timeout_in_minutes: 5
  retry:
    automatic: true
  agents:
    queue: cpu
- label: ':muscle: Single MXNet MNIST (test-cpu-gloo-py3_8-tf2_2_0-keras2_3_1-torch1_5_0-mxnet1_5_0-pyspark2_4_0)'
  command: bash -c " python /horovod/examples/mxnet_mnist.py --epochs 3"
  plugins:
  - docker-compose#v2.6.0:
<<<<<<< HEAD
      run: test-cpu-gloo-py3_8-tf2_2_0-keras2_3_1-torch1_5_0-mxnet1_5_0-pyspark2_4_0
=======
      run: test-cpu-gloo-py3_6-tf1_14_0-keras2_3_1-torch1_3_0-mxnet1_4_1-pyspark2_4_0
      config: docker-compose.test.yml
      pull-retries: 3
  - ecr#v1.2.0:
      login: true
  timeout_in_minutes: 5
  retry:
    automatic: true
  agents:
    queue: cpu
- label: ':pytest: Run PyTests (test-cpu-openmpi-gloo-py2_7-tf1_14_0-keras2_3_1-torch1_3_0-mxnet1_4_1-pyspark2_4_0)'
  command: bash -c "cd /horovod/test && (echo test_*.py | sed 's/test_interactiverun.py//g' | sed 's/test_spark_keras.py//g' | sed 's/test_spark_torch.py//g' | sed 's/[a-z_]*tensorflow2[a-z_.]*//g' | sed 's/test_spark.py//g' | sed 's/test_run.py//g' | xargs -n 1 horovodrun -np 2 -H localhost:2 --gloo pytest -v --capture=no) && pytest --forked -v --capture=no test_spark.py test_run.py"
  plugins:
  - docker-compose#v2.6.0:
      run: test-cpu-openmpi-gloo-py2_7-tf1_14_0-keras2_3_1-torch1_3_0-mxnet1_4_1-pyspark2_4_0
      config: docker-compose.test.yml
      pull-retries: 3
  - ecr#v1.2.0:
      login: true
  timeout_in_minutes: 5
  retry:
    automatic: true
  agents:
    queue: cpu
- label: ':tensorflow: Test Keras MNIST (test-cpu-openmpi-gloo-py2_7-tf1_14_0-keras2_3_1-torch1_3_0-mxnet1_4_1-pyspark2_4_0)'
  command: horovodrun -np 2 -H localhost:2 --gloo python /horovod/examples/keras_mnist_advanced.py
  plugins:
  - docker-compose#v2.6.0:
      run: test-cpu-openmpi-gloo-py2_7-tf1_14_0-keras2_3_1-torch1_3_0-mxnet1_4_1-pyspark2_4_0
      config: docker-compose.test.yml
      pull-retries: 3
  - ecr#v1.2.0:
      login: true
  timeout_in_minutes: 5
  retry:
    automatic: true
  agents:
    queue: cpu
- label: ':python: Test PyTorch MNIST (test-cpu-openmpi-gloo-py2_7-tf1_14_0-keras2_3_1-torch1_3_0-mxnet1_4_1-pyspark2_4_0)'
  command: horovodrun -np 2 -H localhost:2 --gloo python /horovod/examples/pytorch_mnist.py
  plugins:
  - docker-compose#v2.6.0:
      run: test-cpu-openmpi-gloo-py2_7-tf1_14_0-keras2_3_1-torch1_3_0-mxnet1_4_1-pyspark2_4_0
      config: docker-compose.test.yml
      pull-retries: 3
  - ecr#v1.2.0:
      login: true
  timeout_in_minutes: 5
  retry:
    automatic: true
  agents:
    queue: cpu
- label: ':muscle: Test MXNet MNIST (test-cpu-openmpi-gloo-py2_7-tf1_14_0-keras2_3_1-torch1_3_0-mxnet1_4_1-pyspark2_4_0)'
  command: horovodrun -np 2 -H localhost:2 --gloo python /horovod/examples/mxnet_mnist.py
  plugins:
  - docker-compose#v2.6.0:
      run: test-cpu-openmpi-gloo-py2_7-tf1_14_0-keras2_3_1-torch1_3_0-mxnet1_4_1-pyspark2_4_0
>>>>>>> 2a3f43f3
      config: docker-compose.test.yml
      pull-retries: 3
  - ecr#v1.2.0:
      login: true
  timeout_in_minutes: 5
  retry:
    automatic: true
  agents:
    queue: cpu
<<<<<<< HEAD
- label: ':pytest: Run PyTests (test-cpu-openmpi-py3_6-tf1_14_0-keras2_2_4-torch1_2_0-mxnet1_4_1-pyspark2_4_0)'
  command: bash -c " cd /horovod/test && (echo test_*.py | sed 's/[a-z_]*tensorflow2[a-z_.]*//g' | sed 's/test_interactiverun.py//g' | sed 's/test_spark_keras.py//g' | sed 's/test_spark_torch.py//g' | sed 's/test_spark.py//g' | xargs -n 1 \$(cat /mpirun_command) pytest -v --capture=no) && pytest --forked -v --capture=no test_spark.py"
=======
- label: ':pytest: Run PyTests (test-cpu-openmpi-gloo-py2_7-tf1_14_0-keras2_3_1-torch1_3_0-mxnet1_4_1-pyspark2_4_0)'
  command: bash -c " cd /horovod/test && (echo test_*.py | sed 's/[a-z_]*tensorflow2[a-z_.]*//g' | sed 's/test_interactiverun.py//g' | sed 's/test_spark_keras.py//g' | sed 's/test_spark_torch.py//g' | sed 's/test_spark.py//g' | sed 's/test_run.py//g' | xargs -n 1 \$(cat /mpirun_command) pytest -v --capture=no) && pytest --forked -v --capture=no test_spark.py test_run.py"
>>>>>>> 2a3f43f3
  plugins:
  - docker-compose#v2.6.0:
      run: test-cpu-openmpi-py3_6-tf1_14_0-keras2_2_4-torch1_2_0-mxnet1_4_1-pyspark2_4_0
      config: docker-compose.test.yml
      pull-retries: 3
  - ecr#v1.2.0:
      login: true
  timeout_in_minutes: 5
  retry:
    automatic: true
  agents:
    queue: cpu
- label: ':jupyter: Run PyTests test_interactiverun (test-cpu-openmpi-py3_6-tf1_14_0-keras2_2_4-torch1_2_0-mxnet1_4_1-pyspark2_4_0)'
  command: bash -c "cd /horovod/test && pytest -v --capture=no test_interactiverun.py"
  plugins:
  - docker-compose#v2.6.0:
      run: test-cpu-openmpi-py3_6-tf1_14_0-keras2_2_4-torch1_2_0-mxnet1_4_1-pyspark2_4_0
      config: docker-compose.test.yml
      pull-retries: 3
  - ecr#v1.2.0:
      login: true
  timeout_in_minutes: 5
  retry:
    automatic: true
  agents:
    queue: cpu
- label: ':tensorflow: Test TensorFlow MNIST (test-cpu-openmpi-py3_6-tf1_14_0-keras2_2_4-torch1_2_0-mxnet1_4_1-pyspark2_4_0)'
  command: bash -c " \$(cat /mpirun_command) python /horovod/examples/tensorflow_mnist.py"
  plugins:
  - docker-compose#v2.6.0:
      run: test-cpu-openmpi-py3_6-tf1_14_0-keras2_2_4-torch1_2_0-mxnet1_4_1-pyspark2_4_0
      config: docker-compose.test.yml
      pull-retries: 3
  - ecr#v1.2.0:
      login: true
  timeout_in_minutes: 5
  retry:
    automatic: true
  agents:
    queue: cpu
- label: ':tensorflow: Test TensorFlow Eager MNIST (test-cpu-openmpi-py3_6-tf1_14_0-keras2_2_4-torch1_2_0-mxnet1_4_1-pyspark2_4_0)'
  command: bash -c " \$(cat /mpirun_command) python /horovod/examples/tensorflow_mnist_eager.py"
  plugins:
  - docker-compose#v2.6.0:
      run: test-cpu-openmpi-py3_6-tf1_14_0-keras2_2_4-torch1_2_0-mxnet1_4_1-pyspark2_4_0
      config: docker-compose.test.yml
      pull-retries: 3
  - ecr#v1.2.0:
      login: true
  timeout_in_minutes: 5
  retry:
    automatic: true
  agents:
    queue: cpu
- label: ':tensorflow: Test Keras MNIST (test-cpu-openmpi-py3_6-tf1_14_0-keras2_2_4-torch1_2_0-mxnet1_4_1-pyspark2_4_0)'
  command: bash -c " \$(cat /mpirun_command) python /horovod/examples/keras_mnist_advanced.py"
  plugins:
  - docker-compose#v2.6.0:
      run: test-cpu-openmpi-py3_6-tf1_14_0-keras2_2_4-torch1_2_0-mxnet1_4_1-pyspark2_4_0
      config: docker-compose.test.yml
      pull-retries: 3
  - ecr#v1.2.0:
      login: true
  timeout_in_minutes: 5
  retry:
    automatic: true
  agents:
    queue: cpu
- label: ':python: Test PyTorch MNIST (test-cpu-openmpi-py3_6-tf1_14_0-keras2_2_4-torch1_2_0-mxnet1_4_1-pyspark2_4_0)'
  command: bash -c " \$(cat /mpirun_command) python /horovod/examples/pytorch_mnist.py"
  plugins:
  - docker-compose#v2.6.0:
      run: test-cpu-openmpi-py3_6-tf1_14_0-keras2_2_4-torch1_2_0-mxnet1_4_1-pyspark2_4_0
      config: docker-compose.test.yml
      pull-retries: 3
  - ecr#v1.2.0:
      login: true
  timeout_in_minutes: 5
  retry:
    automatic: true
  agents:
    queue: cpu
- label: ':muscle: Test MXNet MNIST (test-cpu-openmpi-py3_6-tf1_14_0-keras2_2_4-torch1_2_0-mxnet1_4_1-pyspark2_4_0)'
  command: bash -c " OMP_NUM_THREADS=1 \$(cat /mpirun_command) python /horovod/examples/mxnet_mnist.py"
  plugins:
  - docker-compose#v2.6.0:
      run: test-cpu-openmpi-py3_6-tf1_14_0-keras2_2_4-torch1_2_0-mxnet1_4_1-pyspark2_4_0
      config: docker-compose.test.yml
      pull-retries: 3
  - ecr#v1.2.0:
      login: true
  timeout_in_minutes: 5
  retry:
    automatic: true
  agents:
    queue: cpu
- label: ':muscle: Test Stall (test-cpu-openmpi-py3_6-tf1_14_0-keras2_2_4-torch1_2_0-mxnet1_4_1-pyspark2_4_0)'
  command: bash -c " \$(cat /mpirun_command) python /horovod/test/test_stall.py"
  plugins:
  - docker-compose#v2.6.0:
      run: test-cpu-openmpi-py3_6-tf1_14_0-keras2_2_4-torch1_2_0-mxnet1_4_1-pyspark2_4_0
      config: docker-compose.test.yml
      pull-retries: 3
  - ecr#v1.2.0:
      login: true
  timeout_in_minutes: 5
  retry:
    automatic: true
  agents:
    queue: cpu
- label: ':terminal: Test Horovodrun (test-cpu-openmpi-py3_6-tf1_14_0-keras2_2_4-torch1_2_0-mxnet1_4_1-pyspark2_4_0)'
  command: horovodrun -np 2 -H localhost:2 python /horovod/examples/tensorflow_mnist.py
  plugins:
  - docker-compose#v2.6.0:
      run: test-cpu-openmpi-py3_6-tf1_14_0-keras2_2_4-torch1_2_0-mxnet1_4_1-pyspark2_4_0
      config: docker-compose.test.yml
      pull-retries: 3
  - ecr#v1.2.0:
      login: true
  timeout_in_minutes: 5
  retry:
    automatic: true
  agents:
    queue: cpu
- label: ':terminal: Test Horovodrun (test-cpu-openmpi-py3_6-tf1_14_0-keras2_2_4-torch1_2_0-mxnet1_4_1-pyspark2_4_0)'
  command: echo 'localhost slots=2' > hostfile
  plugins:
  - docker-compose#v2.6.0:
      run: test-cpu-openmpi-py3_6-tf1_14_0-keras2_2_4-torch1_2_0-mxnet1_4_1-pyspark2_4_0
      config: docker-compose.test.yml
      pull-retries: 3
  - ecr#v1.2.0:
      login: true
  timeout_in_minutes: 5
  retry:
    automatic: true
  agents:
    queue: cpu
- label: ':spark: Spark Keras Rossmann Run (test-cpu-openmpi-py3_6-tf1_14_0-keras2_2_4-torch1_2_0-mxnet1_4_1-pyspark2_4_0)'
  command: bash -c "OMP_NUM_THREADS=1 python /horovod/examples/keras_spark_rossmann_run.py --num-proc 2 --data-dir file:///data --epochs 3 --sample-rate 0.01"
  plugins:
  - docker-compose#v2.6.0:
      run: test-cpu-openmpi-py3_6-tf1_14_0-keras2_2_4-torch1_2_0-mxnet1_4_1-pyspark2_4_0
      config: docker-compose.test.yml
      pull-retries: 3
  - ecr#v1.2.0:
      login: true
  timeout_in_minutes: 5
  retry:
    automatic: true
  agents:
    queue: cpu
- label: ':spark: Spark Keras Rossmann Estimator (test-cpu-openmpi-py3_6-tf1_14_0-keras2_2_4-torch1_2_0-mxnet1_4_1-pyspark2_4_0)'
  command: bash -c "OMP_NUM_THREADS=1 python /horovod/examples/keras_spark_rossmann_estimator.py --num-proc 2 --work-dir /work --data-dir file:///data --epochs 3 --sample-rate 0.01"
  plugins:
  - docker-compose#v2.6.0:
      run: test-cpu-openmpi-py3_6-tf1_14_0-keras2_2_4-torch1_2_0-mxnet1_4_1-pyspark2_4_0
      config: docker-compose.test.yml
      pull-retries: 3
  - ecr#v1.2.0:
      login: true
  timeout_in_minutes: 5
  retry:
    automatic: true
  agents:
    queue: cpu
- label: ':spark: PyTests Spark Estimators (test-cpu-openmpi-py3_6-tf1_14_0-keras2_2_4-torch1_2_0-mxnet1_4_1-pyspark2_4_0)'
  command: bash -c "cd /horovod/test && pytest --forked -v --capture=no test_spark_keras.py test_spark_torch.py"
  plugins:
  - docker-compose#v2.6.0:
      run: test-cpu-openmpi-py3_6-tf1_14_0-keras2_2_4-torch1_2_0-mxnet1_4_1-pyspark2_4_0
      config: docker-compose.test.yml
      pull-retries: 3
  - ecr#v1.2.0:
      login: true
  timeout_in_minutes: 5
  retry:
    automatic: true
  agents:
    queue: cpu
- label: ':spark: Spark Keras MNIST (test-cpu-openmpi-py3_6-tf1_14_0-keras2_2_4-torch1_2_0-mxnet1_4_1-pyspark2_4_0)'
  command: bash -c "OMP_NUM_THREADS=1 python /horovod/examples/keras_spark_mnist.py --num-proc 2 --work-dir /work --data-dir /data --epochs 3"
  plugins:
  - docker-compose#v2.6.0:
      run: test-cpu-openmpi-py3_6-tf1_14_0-keras2_2_4-torch1_2_0-mxnet1_4_1-pyspark2_4_0
      config: docker-compose.test.yml
      pull-retries: 3
  - ecr#v1.2.0:
      login: true
  timeout_in_minutes: 5
  retry:
    automatic: true
  agents:
    queue: cpu
- label: ':spark: Spark Torch MNIST (test-cpu-openmpi-py3_6-tf1_14_0-keras2_2_4-torch1_2_0-mxnet1_4_1-pyspark2_4_0)'
  command: bash -c "OMP_NUM_THREADS=1 python /horovod/examples/pytorch_spark_mnist.py --num-proc 2 --work-dir /work --data-dir /data --epochs 3"
  plugins:
  - docker-compose#v2.6.0:
      run: test-cpu-openmpi-py3_6-tf1_14_0-keras2_2_4-torch1_2_0-mxnet1_4_1-pyspark2_4_0
      config: docker-compose.test.yml
      pull-retries: 3
  - ecr#v1.2.0:
      login: true
  timeout_in_minutes: 5
  retry:
    automatic: true
  agents:
    queue: cpu
- label: ':tensorflow: Single Keras MNIST (test-cpu-openmpi-py3_6-tf1_14_0-keras2_2_4-torch1_2_0-mxnet1_4_1-pyspark2_4_0)'
  command: bash -c " python /horovod/examples/keras_mnist_advanced.py --epochs 3 --batch-size 64"
  plugins:
  - docker-compose#v2.6.0:
      run: test-cpu-openmpi-py3_6-tf1_14_0-keras2_2_4-torch1_2_0-mxnet1_4_1-pyspark2_4_0
      config: docker-compose.test.yml
      pull-retries: 3
  - ecr#v1.2.0:
      login: true
  timeout_in_minutes: 5
  retry:
    automatic: true
  agents:
    queue: cpu
- label: ':python: Single PyTorch MNIST (test-cpu-openmpi-py3_6-tf1_14_0-keras2_2_4-torch1_2_0-mxnet1_4_1-pyspark2_4_0)'
  command: bash -c " python /horovod/examples/pytorch_mnist.py --epochs 3"
  plugins:
  - docker-compose#v2.6.0:
      run: test-cpu-openmpi-py3_6-tf1_14_0-keras2_2_4-torch1_2_0-mxnet1_4_1-pyspark2_4_0
      config: docker-compose.test.yml
      pull-retries: 3
  - ecr#v1.2.0:
      login: true
  timeout_in_minutes: 5
  retry:
    automatic: true
  agents:
    queue: cpu
- label: ':muscle: Single MXNet MNIST (test-cpu-openmpi-py3_6-tf1_14_0-keras2_2_4-torch1_2_0-mxnet1_4_1-pyspark2_4_0)'
  command: bash -c " python /horovod/examples/mxnet_mnist.py --epochs 3"
  plugins:
  - docker-compose#v2.6.0:
      run: test-cpu-openmpi-py3_6-tf1_14_0-keras2_2_4-torch1_2_0-mxnet1_4_1-pyspark2_4_0
      config: docker-compose.test.yml
      pull-retries: 3
  - ecr#v1.2.0:
      login: true
  timeout_in_minutes: 5
  retry:
    automatic: true
  agents:
    queue: cpu
- label: ':pytest: Run PyTests (test-cpu-openmpi-gloo-py3_6-tf1_14_0-keras2_3_1-torch1_3_0-mxnet1_4_1-pyspark2_4_0)'
  command: bash -c "cd /horovod/test && (echo test_*.py | sed 's/test_interactiverun.py//g' | sed 's/test_spark_keras.py//g' | sed 's/test_spark_torch.py//g' | sed 's/[a-z_]*tensorflow2[a-z_.]*//g' | sed 's/test_spark.py//g' | sed 's/test_run.py//g' | xargs -n 1 horovodrun -np 2 -H localhost:2 --gloo pytest -v --capture=no) && pytest --forked -v --capture=no test_spark.py test_run.py"
  plugins:
  - docker-compose#v2.6.0:
      run: test-cpu-openmpi-gloo-py3_6-tf1_14_0-keras2_3_1-torch1_3_0-mxnet1_4_1-pyspark2_4_0
      config: docker-compose.test.yml
      pull-retries: 3
  - ecr#v1.2.0:
      login: true
  timeout_in_minutes: 5
  retry:
    automatic: true
  agents:
    queue: cpu
- label: ':tensorflow: Test Keras MNIST (test-cpu-openmpi-gloo-py3_6-tf1_14_0-keras2_3_1-torch1_3_0-mxnet1_4_1-pyspark2_4_0)'
  command: horovodrun -np 2 -H localhost:2 --gloo python /horovod/examples/keras_mnist_advanced.py
  plugins:
  - docker-compose#v2.6.0:
      run: test-cpu-openmpi-gloo-py3_6-tf1_14_0-keras2_3_1-torch1_3_0-mxnet1_4_1-pyspark2_4_0
      config: docker-compose.test.yml
      pull-retries: 3
  - ecr#v1.2.0:
      login: true
  timeout_in_minutes: 5
  retry:
    automatic: true
  agents:
    queue: cpu
- label: ':python: Test PyTorch MNIST (test-cpu-openmpi-gloo-py3_6-tf1_14_0-keras2_3_1-torch1_3_0-mxnet1_4_1-pyspark2_4_0)'
  command: horovodrun -np 2 -H localhost:2 --gloo python /horovod/examples/pytorch_mnist.py
  plugins:
  - docker-compose#v2.6.0:
      run: test-cpu-openmpi-gloo-py3_6-tf1_14_0-keras2_3_1-torch1_3_0-mxnet1_4_1-pyspark2_4_0
      config: docker-compose.test.yml
      pull-retries: 3
  - ecr#v1.2.0:
      login: true
  timeout_in_minutes: 5
  retry:
    automatic: true
  agents:
    queue: cpu
- label: ':muscle: Test MXNet MNIST (test-cpu-openmpi-gloo-py3_6-tf1_14_0-keras2_3_1-torch1_3_0-mxnet1_4_1-pyspark2_4_0)'
  command: horovodrun -np 2 -H localhost:2 --gloo python /horovod/examples/mxnet_mnist.py
  plugins:
  - docker-compose#v2.6.0:
      run: test-cpu-openmpi-gloo-py3_6-tf1_14_0-keras2_3_1-torch1_3_0-mxnet1_4_1-pyspark2_4_0
      config: docker-compose.test.yml
      pull-retries: 3
  - ecr#v1.2.0:
      login: true
  timeout_in_minutes: 5
  retry:
    automatic: true
  agents:
    queue: cpu
- label: ':pytest: Run PyTests (test-cpu-openmpi-gloo-py3_6-tf1_14_0-keras2_3_1-torch1_3_0-mxnet1_4_1-pyspark2_4_0)'
  command: bash -c " cd /horovod/test && (echo test_*.py | sed 's/[a-z_]*tensorflow2[a-z_.]*//g' | sed 's/test_interactiverun.py//g' | sed 's/test_spark_keras.py//g' | sed 's/test_spark_torch.py//g' | sed 's/test_spark.py//g' | sed 's/test_run.py//g' | xargs -n 1 \$(cat /mpirun_command) pytest -v --capture=no) && pytest --forked -v --capture=no test_spark.py test_run.py"
  plugins:
  - docker-compose#v2.6.0:
      run: test-cpu-openmpi-gloo-py3_6-tf1_14_0-keras2_3_1-torch1_3_0-mxnet1_4_1-pyspark2_4_0
      config: docker-compose.test.yml
      pull-retries: 3
  - ecr#v1.2.0:
      login: true
  timeout_in_minutes: 5
  retry:
    automatic: true
  agents:
    queue: cpu
- label: ':jupyter: Run PyTests test_interactiverun (test-cpu-openmpi-gloo-py3_6-tf1_14_0-keras2_3_1-torch1_3_0-mxnet1_4_1-pyspark2_4_0)'
  command: bash -c "cd /horovod/test && pytest -v --capture=no test_interactiverun.py"
  plugins:
  - docker-compose#v2.6.0:
      run: test-cpu-openmpi-gloo-py3_6-tf1_14_0-keras2_3_1-torch1_3_0-mxnet1_4_1-pyspark2_4_0
      config: docker-compose.test.yml
      pull-retries: 3
  - ecr#v1.2.0:
      login: true
  timeout_in_minutes: 5
  retry:
    automatic: true
  agents:
    queue: cpu
- label: ':tensorflow: Test TensorFlow MNIST (test-cpu-openmpi-gloo-py3_6-tf1_14_0-keras2_3_1-torch1_3_0-mxnet1_4_1-pyspark2_4_0)'
  command: bash -c " \$(cat /mpirun_command) python /horovod/examples/tensorflow_mnist.py"
  plugins:
  - docker-compose#v2.6.0:
      run: test-cpu-openmpi-gloo-py3_6-tf1_14_0-keras2_3_1-torch1_3_0-mxnet1_4_1-pyspark2_4_0
      config: docker-compose.test.yml
      pull-retries: 3
  - ecr#v1.2.0:
      login: true
  timeout_in_minutes: 5
  retry:
    automatic: true
  agents:
    queue: cpu
- label: ':tensorflow: Test TensorFlow Eager MNIST (test-cpu-openmpi-gloo-py3_6-tf1_14_0-keras2_3_1-torch1_3_0-mxnet1_4_1-pyspark2_4_0)'
  command: bash -c " \$(cat /mpirun_command) python /horovod/examples/tensorflow_mnist_eager.py"
  plugins:
  - docker-compose#v2.6.0:
      run: test-cpu-openmpi-gloo-py3_6-tf1_14_0-keras2_3_1-torch1_3_0-mxnet1_4_1-pyspark2_4_0
      config: docker-compose.test.yml
      pull-retries: 3
  - ecr#v1.2.0:
      login: true
  timeout_in_minutes: 5
  retry:
    automatic: true
  agents:
    queue: cpu
- label: ':tensorflow: Test Keras MNIST (test-cpu-openmpi-gloo-py3_6-tf1_14_0-keras2_3_1-torch1_3_0-mxnet1_4_1-pyspark2_4_0)'
  command: bash -c " \$(cat /mpirun_command) python /horovod/examples/keras_mnist_advanced.py"
  plugins:
  - docker-compose#v2.6.0:
      run: test-cpu-openmpi-gloo-py3_6-tf1_14_0-keras2_3_1-torch1_3_0-mxnet1_4_1-pyspark2_4_0
      config: docker-compose.test.yml
      pull-retries: 3
  - ecr#v1.2.0:
      login: true
  timeout_in_minutes: 5
  retry:
    automatic: true
  agents:
    queue: cpu
- label: ':python: Test PyTorch MNIST (test-cpu-openmpi-gloo-py3_6-tf1_14_0-keras2_3_1-torch1_3_0-mxnet1_4_1-pyspark2_4_0)'
  command: bash -c " \$(cat /mpirun_command) python /horovod/examples/pytorch_mnist.py"
  plugins:
  - docker-compose#v2.6.0:
      run: test-cpu-openmpi-gloo-py3_6-tf1_14_0-keras2_3_1-torch1_3_0-mxnet1_4_1-pyspark2_4_0
      config: docker-compose.test.yml
      pull-retries: 3
  - ecr#v1.2.0:
      login: true
  timeout_in_minutes: 5
  retry:
    automatic: true
  agents:
    queue: cpu
- label: ':muscle: Test MXNet MNIST (test-cpu-openmpi-gloo-py3_6-tf1_14_0-keras2_3_1-torch1_3_0-mxnet1_4_1-pyspark2_4_0)'
  command: bash -c " OMP_NUM_THREADS=1 \$(cat /mpirun_command) python /horovod/examples/mxnet_mnist.py"
  plugins:
  - docker-compose#v2.6.0:
      run: test-cpu-openmpi-gloo-py3_6-tf1_14_0-keras2_3_1-torch1_3_0-mxnet1_4_1-pyspark2_4_0
      config: docker-compose.test.yml
      pull-retries: 3
  - ecr#v1.2.0:
      login: true
  timeout_in_minutes: 5
  retry:
    automatic: true
  agents:
    queue: cpu
- label: ':muscle: Test Stall (test-cpu-openmpi-gloo-py3_6-tf1_14_0-keras2_3_1-torch1_3_0-mxnet1_4_1-pyspark2_4_0)'
  command: bash -c " \$(cat /mpirun_command) python /horovod/test/test_stall.py"
  plugins:
  - docker-compose#v2.6.0:
      run: test-cpu-openmpi-gloo-py3_6-tf1_14_0-keras2_3_1-torch1_3_0-mxnet1_4_1-pyspark2_4_0
      config: docker-compose.test.yml
      pull-retries: 3
  - ecr#v1.2.0:
      login: true
  timeout_in_minutes: 5
  retry:
    automatic: true
  agents:
    queue: cpu
- label: ':terminal: Test Horovodrun (test-cpu-openmpi-gloo-py3_6-tf1_14_0-keras2_3_1-torch1_3_0-mxnet1_4_1-pyspark2_4_0)'
  command: horovodrun -np 2 -H localhost:2 python /horovod/examples/tensorflow_mnist.py
  plugins:
  - docker-compose#v2.6.0:
      run: test-cpu-openmpi-gloo-py3_6-tf1_14_0-keras2_3_1-torch1_3_0-mxnet1_4_1-pyspark2_4_0
      config: docker-compose.test.yml
      pull-retries: 3
  - ecr#v1.2.0:
      login: true
  timeout_in_minutes: 5
  retry:
    automatic: true
  agents:
    queue: cpu
- label: ':terminal: Test Horovodrun (test-cpu-openmpi-gloo-py3_6-tf1_14_0-keras2_3_1-torch1_3_0-mxnet1_4_1-pyspark2_4_0)'
  command: echo 'localhost slots=2' > hostfile
  plugins:
  - docker-compose#v2.6.0:
      run: test-cpu-openmpi-gloo-py3_6-tf1_14_0-keras2_3_1-torch1_3_0-mxnet1_4_1-pyspark2_4_0
      config: docker-compose.test.yml
      pull-retries: 3
  - ecr#v1.2.0:
      login: true
  timeout_in_minutes: 5
  retry:
    automatic: true
  agents:
    queue: cpu
- label: ':spark: Spark Keras Rossmann Run (test-cpu-openmpi-gloo-py3_6-tf1_14_0-keras2_3_1-torch1_3_0-mxnet1_4_1-pyspark2_4_0)'
  command: bash -c "OMP_NUM_THREADS=1 python /horovod/examples/keras_spark_rossmann_run.py --num-proc 2 --data-dir file:///data --epochs 3 --sample-rate 0.01"
  plugins:
  - docker-compose#v2.6.0:
      run: test-cpu-openmpi-gloo-py3_6-tf1_14_0-keras2_3_1-torch1_3_0-mxnet1_4_1-pyspark2_4_0
      config: docker-compose.test.yml
      pull-retries: 3
  - ecr#v1.2.0:
      login: true
  timeout_in_minutes: 5
  retry:
    automatic: true
  agents:
    queue: cpu
- label: ':spark: Spark Keras Rossmann Estimator (test-cpu-openmpi-gloo-py3_6-tf1_14_0-keras2_3_1-torch1_3_0-mxnet1_4_1-pyspark2_4_0)'
  command: bash -c "OMP_NUM_THREADS=1 python /horovod/examples/keras_spark_rossmann_estimator.py --num-proc 2 --work-dir /work --data-dir file:///data --epochs 3 --sample-rate 0.01"
  plugins:
  - docker-compose#v2.6.0:
      run: test-cpu-openmpi-gloo-py3_6-tf1_14_0-keras2_3_1-torch1_3_0-mxnet1_4_1-pyspark2_4_0
      config: docker-compose.test.yml
      pull-retries: 3
  - ecr#v1.2.0:
      login: true
  timeout_in_minutes: 5
  retry:
    automatic: true
  agents:
    queue: cpu
- label: ':spark: PyTests Spark Estimators (test-cpu-openmpi-gloo-py3_6-tf1_14_0-keras2_3_1-torch1_3_0-mxnet1_4_1-pyspark2_4_0)'
  command: bash -c "cd /horovod/test && pytest --forked -v --capture=no test_spark_keras.py test_spark_torch.py"
  plugins:
  - docker-compose#v2.6.0:
      run: test-cpu-openmpi-gloo-py3_6-tf1_14_0-keras2_3_1-torch1_3_0-mxnet1_4_1-pyspark2_4_0
      config: docker-compose.test.yml
      pull-retries: 3
  - ecr#v1.2.0:
      login: true
  timeout_in_minutes: 5
  retry:
    automatic: true
  agents:
    queue: cpu
- label: ':spark: Spark Keras MNIST (test-cpu-openmpi-gloo-py3_6-tf1_14_0-keras2_3_1-torch1_3_0-mxnet1_4_1-pyspark2_4_0)'
  command: bash -c "OMP_NUM_THREADS=1 python /horovod/examples/keras_spark_mnist.py --num-proc 2 --work-dir /work --data-dir /data --epochs 3"
  plugins:
  - docker-compose#v2.6.0:
      run: test-cpu-openmpi-gloo-py3_6-tf1_14_0-keras2_3_1-torch1_3_0-mxnet1_4_1-pyspark2_4_0
      config: docker-compose.test.yml
      pull-retries: 3
  - ecr#v1.2.0:
      login: true
  timeout_in_minutes: 5
  retry:
    automatic: true
  agents:
    queue: cpu
- label: ':spark: Spark Torch MNIST (test-cpu-openmpi-gloo-py3_6-tf1_14_0-keras2_3_1-torch1_3_0-mxnet1_4_1-pyspark2_4_0)'
  command: bash -c "OMP_NUM_THREADS=1 python /horovod/examples/pytorch_spark_mnist.py --num-proc 2 --work-dir /work --data-dir /data --epochs 3"
  plugins:
  - docker-compose#v2.6.0:
      run: test-cpu-openmpi-gloo-py3_6-tf1_14_0-keras2_3_1-torch1_3_0-mxnet1_4_1-pyspark2_4_0
      config: docker-compose.test.yml
      pull-retries: 3
  - ecr#v1.2.0:
      login: true
  timeout_in_minutes: 5
  retry:
    automatic: true
  agents:
    queue: cpu
- label: ':tensorflow: Single Keras MNIST (test-cpu-openmpi-gloo-py3_6-tf1_14_0-keras2_3_1-torch1_3_0-mxnet1_4_1-pyspark2_4_0)'
  command: bash -c " python /horovod/examples/keras_mnist_advanced.py --epochs 3 --batch-size 64"
  plugins:
  - docker-compose#v2.6.0:
      run: test-cpu-openmpi-gloo-py3_6-tf1_14_0-keras2_3_1-torch1_3_0-mxnet1_4_1-pyspark2_4_0
      config: docker-compose.test.yml
      pull-retries: 3
  - ecr#v1.2.0:
      login: true
  timeout_in_minutes: 5
  retry:
    automatic: true
  agents:
    queue: cpu
- label: ':python: Single PyTorch MNIST (test-cpu-openmpi-gloo-py3_6-tf1_14_0-keras2_3_1-torch1_3_0-mxnet1_4_1-pyspark2_4_0)'
  command: bash -c " python /horovod/examples/pytorch_mnist.py --epochs 3"
  plugins:
  - docker-compose#v2.6.0:
      run: test-cpu-openmpi-gloo-py3_6-tf1_14_0-keras2_3_1-torch1_3_0-mxnet1_4_1-pyspark2_4_0
      config: docker-compose.test.yml
      pull-retries: 3
  - ecr#v1.2.0:
      login: true
  timeout_in_minutes: 5
  retry:
    automatic: true
  agents:
    queue: cpu
- label: ':muscle: Single MXNet MNIST (test-cpu-openmpi-gloo-py3_6-tf1_14_0-keras2_3_1-torch1_3_0-mxnet1_4_1-pyspark2_4_0)'
  command: bash -c " python /horovod/examples/mxnet_mnist.py --epochs 3"
  plugins:
  - docker-compose#v2.6.0:
      run: test-cpu-openmpi-gloo-py3_6-tf1_14_0-keras2_3_1-torch1_3_0-mxnet1_4_1-pyspark2_4_0
      config: docker-compose.test.yml
      pull-retries: 3
  - ecr#v1.2.0:
      login: true
  timeout_in_minutes: 5
  retry:
    automatic: true
  agents:
    queue: cpu
- label: ':pytest: Run PyTests (test-cpu-openmpi-py2_7-tf2_0_0-keras2_3_1-torch1_3_0-mxnet1_5_0-pyspark2_4_0)'
  command: bash -c " cd /horovod/test && (echo test_*.py | sed 's/test_keras.py//g' | sed 's/test_tensorflow_keras.py//g' | sed 's/test_interactiverun.py//g' | sed 's/test_spark_keras.py//g' | sed 's/test_spark_torch.py//g' | sed 's/test_spark.py//g' | sed 's/test_run.py//g' | xargs -n 1 \$(cat /mpirun_command) pytest -v --capture=no) && pytest --forked -v --capture=no test_spark.py test_run.py"
  plugins:
  - docker-compose#v2.6.0:
      run: test-cpu-openmpi-py2_7-tf2_0_0-keras2_3_1-torch1_3_0-mxnet1_5_0-pyspark2_4_0
      config: docker-compose.test.yml
      pull-retries: 3
  - ecr#v1.2.0:
      login: true
  timeout_in_minutes: 5
  retry:
    automatic: true
  agents:
    queue: cpu
- label: ':jupyter: Run PyTests test_interactiverun (test-cpu-openmpi-py2_7-tf2_0_0-keras2_3_1-torch1_3_0-mxnet1_5_0-pyspark2_4_0)'
  command: bash -c "cd /horovod/test && pytest -v --capture=no test_interactiverun.py"
  plugins:
  - docker-compose#v2.6.0:
      run: test-cpu-openmpi-py2_7-tf2_0_0-keras2_3_1-torch1_3_0-mxnet1_5_0-pyspark2_4_0
      config: docker-compose.test.yml
      pull-retries: 3
  - ecr#v1.2.0:
      login: true
  timeout_in_minutes: 5
  retry:
    automatic: true
  agents:
    queue: cpu
- label: ':python: Test PyTorch MNIST (test-cpu-openmpi-py2_7-tf2_0_0-keras2_3_1-torch1_3_0-mxnet1_5_0-pyspark2_4_0)'
  command: bash -c " \$(cat /mpirun_command) python /horovod/examples/pytorch_mnist.py"
  plugins:
  - docker-compose#v2.6.0:
      run: test-cpu-openmpi-py2_7-tf2_0_0-keras2_3_1-torch1_3_0-mxnet1_5_0-pyspark2_4_0
      config: docker-compose.test.yml
      pull-retries: 3
  - ecr#v1.2.0:
      login: true
  timeout_in_minutes: 5
  retry:
    automatic: true
  agents:
    queue: cpu
- label: ':muscle: Test MXNet MNIST (test-cpu-openmpi-py2_7-tf2_0_0-keras2_3_1-torch1_3_0-mxnet1_5_0-pyspark2_4_0)'
  command: bash -c " OMP_NUM_THREADS=1 \$(cat /mpirun_command) python /horovod/examples/mxnet_mnist.py"
  plugins:
  - docker-compose#v2.6.0:
      run: test-cpu-openmpi-py2_7-tf2_0_0-keras2_3_1-torch1_3_0-mxnet1_5_0-pyspark2_4_0
      config: docker-compose.test.yml
      pull-retries: 3
  - ecr#v1.2.0:
      login: true
  timeout_in_minutes: 5
  retry:
    automatic: true
  agents:
    queue: cpu
- label: ':tensorflow: Test TensorFlow 2.0 MNIST (test-cpu-openmpi-py2_7-tf2_0_0-keras2_3_1-torch1_3_0-mxnet1_5_0-pyspark2_4_0)'
  command: bash -c "\$(cat /mpirun_command) python /horovod/examples/tensorflow2_mnist.py"
  plugins:
  - docker-compose#v2.6.0:
      run: test-cpu-openmpi-py2_7-tf2_0_0-keras2_3_1-torch1_3_0-mxnet1_5_0-pyspark2_4_0
      config: docker-compose.test.yml
      pull-retries: 3
  - ecr#v1.2.0:
      login: true
  timeout_in_minutes: 5
  retry:
    automatic: true
  agents:
    queue: cpu
- label: ':tensorflow: Test TensorFlow 2.0 Keras MNIST (test-cpu-openmpi-py2_7-tf2_0_0-keras2_3_1-torch1_3_0-mxnet1_5_0-pyspark2_4_0)'
  command: bash -c "\$(cat /mpirun_command) python /horovod/examples/tensorflow2_keras_mnist.py"
  plugins:
  - docker-compose#v2.6.0:
      run: test-cpu-openmpi-py2_7-tf2_0_0-keras2_3_1-torch1_3_0-mxnet1_5_0-pyspark2_4_0
      config: docker-compose.test.yml
      pull-retries: 3
  - ecr#v1.2.0:
      login: true
  timeout_in_minutes: 5
  retry:
    automatic: true
  agents:
    queue: cpu
- label: ':spark: Spark Torch MNIST (test-cpu-openmpi-py2_7-tf2_0_0-keras2_3_1-torch1_3_0-mxnet1_5_0-pyspark2_4_0)'
  command: bash -c "OMP_NUM_THREADS=1 python /horovod/examples/pytorch_spark_mnist.py --num-proc 2 --work-dir /work --data-dir /data --epochs 3"
  plugins:
  - docker-compose#v2.6.0:
      run: test-cpu-openmpi-py2_7-tf2_0_0-keras2_3_1-torch1_3_0-mxnet1_5_0-pyspark2_4_0
      config: docker-compose.test.yml
      pull-retries: 3
  - ecr#v1.2.0:
      login: true
  timeout_in_minutes: 5
  retry:
    automatic: true
  agents:
    queue: cpu
- label: ':python: Single PyTorch MNIST (test-cpu-openmpi-py2_7-tf2_0_0-keras2_3_1-torch1_3_0-mxnet1_5_0-pyspark2_4_0)'
  command: bash -c " python /horovod/examples/pytorch_mnist.py --epochs 3"
  plugins:
  - docker-compose#v2.6.0:
      run: test-cpu-openmpi-py2_7-tf2_0_0-keras2_3_1-torch1_3_0-mxnet1_5_0-pyspark2_4_0
      config: docker-compose.test.yml
      pull-retries: 3
  - ecr#v1.2.0:
      login: true
  timeout_in_minutes: 5
  retry:
    automatic: true
  agents:
    queue: cpu
- label: ':muscle: Single MXNet MNIST (test-cpu-openmpi-py2_7-tf2_0_0-keras2_3_1-torch1_3_0-mxnet1_5_0-pyspark2_4_0)'
  command: bash -c " python /horovod/examples/mxnet_mnist.py --epochs 3"
  plugins:
  - docker-compose#v2.6.0:
      run: test-cpu-openmpi-py2_7-tf2_0_0-keras2_3_1-torch1_3_0-mxnet1_5_0-pyspark2_4_0
      config: docker-compose.test.yml
      pull-retries: 3
  - ecr#v1.2.0:
      login: true
  timeout_in_minutes: 5
  retry:
    automatic: true
  agents:
    queue: cpu
- label: ':pytest: Run PyTests (test-cpu-openmpi-py3_6-tf2_0_0-keras2_3_1-torch1_3_0-mxnet1_5_0-pyspark2_4_0)'
  command: bash -c " cd /horovod/test && (echo test_*.py | sed 's/test_keras.py//g' | sed 's/test_tensorflow_keras.py//g' | sed 's/test_interactiverun.py//g' | sed 's/test_spark_keras.py//g' | sed 's/test_spark_torch.py//g' | sed 's/test_spark.py//g' | sed 's/test_run.py//g' | xargs -n 1 \$(cat /mpirun_command) pytest -v --capture=no) && pytest --forked -v --capture=no test_spark.py test_run.py"
  plugins:
  - docker-compose#v2.6.0:
      run: test-cpu-openmpi-py3_6-tf2_0_0-keras2_3_1-torch1_3_0-mxnet1_5_0-pyspark2_4_0
      config: docker-compose.test.yml
      pull-retries: 3
  - ecr#v1.2.0:
      login: true
  timeout_in_minutes: 5
  retry:
    automatic: true
  agents:
    queue: cpu
- label: ':jupyter: Run PyTests test_interactiverun (test-cpu-openmpi-py3_6-tf2_0_0-keras2_3_1-torch1_3_0-mxnet1_5_0-pyspark2_4_0)'
  command: bash -c "cd /horovod/test && pytest -v --capture=no test_interactiverun.py"
  plugins:
  - docker-compose#v2.6.0:
      run: test-cpu-openmpi-py3_6-tf2_0_0-keras2_3_1-torch1_3_0-mxnet1_5_0-pyspark2_4_0
      config: docker-compose.test.yml
      pull-retries: 3
  - ecr#v1.2.0:
      login: true
  timeout_in_minutes: 5
  retry:
    automatic: true
  agents:
    queue: cpu
- label: ':python: Test PyTorch MNIST (test-cpu-openmpi-py3_6-tf2_0_0-keras2_3_1-torch1_3_0-mxnet1_5_0-pyspark2_4_0)'
  command: bash -c " \$(cat /mpirun_command) python /horovod/examples/pytorch_mnist.py"
  plugins:
  - docker-compose#v2.6.0:
      run: test-cpu-openmpi-py3_6-tf2_0_0-keras2_3_1-torch1_3_0-mxnet1_5_0-pyspark2_4_0
      config: docker-compose.test.yml
      pull-retries: 3
  - ecr#v1.2.0:
      login: true
  timeout_in_minutes: 5
  retry:
    automatic: true
  agents:
    queue: cpu
- label: ':muscle: Test MXNet MNIST (test-cpu-openmpi-py3_6-tf2_0_0-keras2_3_1-torch1_3_0-mxnet1_5_0-pyspark2_4_0)'
  command: bash -c " OMP_NUM_THREADS=1 \$(cat /mpirun_command) python /horovod/examples/mxnet_mnist.py"
  plugins:
  - docker-compose#v2.6.0:
      run: test-cpu-openmpi-py3_6-tf2_0_0-keras2_3_1-torch1_3_0-mxnet1_5_0-pyspark2_4_0
      config: docker-compose.test.yml
      pull-retries: 3
  - ecr#v1.2.0:
      login: true
  timeout_in_minutes: 5
  retry:
    automatic: true
  agents:
    queue: cpu
- label: ':tensorflow: Test TensorFlow 2.0 MNIST (test-cpu-openmpi-py3_6-tf2_0_0-keras2_3_1-torch1_3_0-mxnet1_5_0-pyspark2_4_0)'
  command: bash -c "\$(cat /mpirun_command) python /horovod/examples/tensorflow2_mnist.py"
  plugins:
  - docker-compose#v2.6.0:
      run: test-cpu-openmpi-py3_6-tf2_0_0-keras2_3_1-torch1_3_0-mxnet1_5_0-pyspark2_4_0
      config: docker-compose.test.yml
      pull-retries: 3
  - ecr#v1.2.0:
      login: true
  timeout_in_minutes: 5
  retry:
    automatic: true
  agents:
    queue: cpu
- label: ':tensorflow: Test TensorFlow 2.0 Keras MNIST (test-cpu-openmpi-py3_6-tf2_0_0-keras2_3_1-torch1_3_0-mxnet1_5_0-pyspark2_4_0)'
  command: bash -c "\$(cat /mpirun_command) python /horovod/examples/tensorflow2_keras_mnist.py"
  plugins:
  - docker-compose#v2.6.0:
      run: test-cpu-openmpi-py3_6-tf2_0_0-keras2_3_1-torch1_3_0-mxnet1_5_0-pyspark2_4_0
      config: docker-compose.test.yml
      pull-retries: 3
  - ecr#v1.2.0:
      login: true
  timeout_in_minutes: 5
  retry:
    automatic: true
  agents:
    queue: cpu
- label: ':spark: Spark Torch MNIST (test-cpu-openmpi-py3_6-tf2_0_0-keras2_3_1-torch1_3_0-mxnet1_5_0-pyspark2_4_0)'
  command: bash -c "OMP_NUM_THREADS=1 python /horovod/examples/pytorch_spark_mnist.py --num-proc 2 --work-dir /work --data-dir /data --epochs 3"
  plugins:
  - docker-compose#v2.6.0:
      run: test-cpu-openmpi-py3_6-tf2_0_0-keras2_3_1-torch1_3_0-mxnet1_5_0-pyspark2_4_0
      config: docker-compose.test.yml
      pull-retries: 3
  - ecr#v1.2.0:
      login: true
  timeout_in_minutes: 5
  retry:
    automatic: true
  agents:
    queue: cpu
- label: ':python: Single PyTorch MNIST (test-cpu-openmpi-py3_6-tf2_0_0-keras2_3_1-torch1_3_0-mxnet1_5_0-pyspark2_4_0)'
  command: bash -c " python /horovod/examples/pytorch_mnist.py --epochs 3"
  plugins:
  - docker-compose#v2.6.0:
      run: test-cpu-openmpi-py3_6-tf2_0_0-keras2_3_1-torch1_3_0-mxnet1_5_0-pyspark2_4_0
      config: docker-compose.test.yml
      pull-retries: 3
  - ecr#v1.2.0:
      login: true
  timeout_in_minutes: 5
  retry:
    automatic: true
  agents:
    queue: cpu
- label: ':muscle: Single MXNet MNIST (test-cpu-openmpi-py3_6-tf2_0_0-keras2_3_1-torch1_3_0-mxnet1_5_0-pyspark2_4_0)'
  command: bash -c " python /horovod/examples/mxnet_mnist.py --epochs 3"
  plugins:
  - docker-compose#v2.6.0:
      run: test-cpu-openmpi-py3_6-tf2_0_0-keras2_3_1-torch1_3_0-mxnet1_5_0-pyspark2_4_0
      config: docker-compose.test.yml
      pull-retries: 3
  - ecr#v1.2.0:
      login: true
  timeout_in_minutes: 5
  retry:
    automatic: true
  agents:
    queue: cpu
- label: ':pytest: Run PyTests (test-cpu-openmpi-py3_6-tfhead-kerashead-torchhead-mxnethead-pyspark2_4_0)'
  command: bash -c " cd /horovod/test && (echo test_*.py | sed 's/test_keras.py//g' | sed 's/test_tensorflow_keras.py//g' | sed 's/test_interactiverun.py//g' | sed 's/test_spark_keras.py//g' | sed 's/test_spark_torch.py//g' | sed 's/test_spark.py//g' | sed 's/test_run.py//g' | xargs -n 1 \$(cat /mpirun_command) pytest -v --capture=no) && pytest --forked -v --capture=no test_spark.py test_run.py"
  plugins:
  - docker-compose#v2.6.0:
      run: test-cpu-openmpi-py3_6-tfhead-kerashead-torchhead-mxnethead-pyspark2_4_0
      config: docker-compose.test.yml
      pull-retries: 3
  - ecr#v1.2.0:
      login: true
  timeout_in_minutes: 5
  retry:
    automatic: true
  agents:
    queue: cpu
- label: ':jupyter: Run PyTests test_interactiverun (test-cpu-openmpi-py3_6-tfhead-kerashead-torchhead-mxnethead-pyspark2_4_0)'
  command: bash -c "cd /horovod/test && pytest -v --capture=no test_interactiverun.py"
  plugins:
  - docker-compose#v2.6.0:
      run: test-cpu-openmpi-py3_6-tfhead-kerashead-torchhead-mxnethead-pyspark2_4_0
      config: docker-compose.test.yml
      pull-retries: 3
  - ecr#v1.2.0:
      login: true
  timeout_in_minutes: 5
  retry:
    automatic: true
  agents:
    queue: cpu
- label: ':python: Test PyTorch MNIST (test-cpu-openmpi-py3_6-tfhead-kerashead-torchhead-mxnethead-pyspark2_4_0)'
  command: bash -c " \$(cat /mpirun_command) python /horovod/examples/pytorch_mnist.py"
  plugins:
  - docker-compose#v2.6.0:
      run: test-cpu-openmpi-py3_6-tfhead-kerashead-torchhead-mxnethead-pyspark2_4_0
      config: docker-compose.test.yml
      pull-retries: 3
  - ecr#v1.2.0:
      login: true
  timeout_in_minutes: 5
  retry:
    automatic: true
  agents:
    queue: cpu
- label: ':muscle: Test MXNet MNIST (test-cpu-openmpi-py3_6-tfhead-kerashead-torchhead-mxnethead-pyspark2_4_0)'
  command: bash -c " OMP_NUM_THREADS=1 \$(cat /mpirun_command) python /horovod/examples/mxnet_mnist.py"
  plugins:
  - docker-compose#v2.6.0:
      run: test-cpu-openmpi-py3_6-tfhead-kerashead-torchhead-mxnethead-pyspark2_4_0
      config: docker-compose.test.yml
      pull-retries: 3
  - ecr#v1.2.0:
      login: true
  timeout_in_minutes: 5
  retry:
    automatic: true
  agents:
    queue: cpu
- label: ':tensorflow: Test TensorFlow 2.0 MNIST (test-cpu-openmpi-py3_6-tfhead-kerashead-torchhead-mxnethead-pyspark2_4_0)'
  command: bash -c "\$(cat /mpirun_command) python /horovod/examples/tensorflow2_mnist.py"
  plugins:
  - docker-compose#v2.6.0:
      run: test-cpu-openmpi-py3_6-tfhead-kerashead-torchhead-mxnethead-pyspark2_4_0
      config: docker-compose.test.yml
      pull-retries: 3
  - ecr#v1.2.0:
      login: true
  timeout_in_minutes: 5
  retry:
    automatic: true
  agents:
    queue: cpu
- label: ':tensorflow: Test TensorFlow 2.0 Keras MNIST (test-cpu-openmpi-py3_6-tfhead-kerashead-torchhead-mxnethead-pyspark2_4_0)'
  command: bash -c "\$(cat /mpirun_command) python /horovod/examples/tensorflow2_keras_mnist.py"
  plugins:
  - docker-compose#v2.6.0:
      run: test-cpu-openmpi-py3_6-tfhead-kerashead-torchhead-mxnethead-pyspark2_4_0
      config: docker-compose.test.yml
      pull-retries: 3
  - ecr#v1.2.0:
      login: true
  timeout_in_minutes: 5
  retry:
    automatic: true
  agents:
    queue: cpu
- label: ':spark: Spark Torch MNIST (test-cpu-openmpi-py3_6-tfhead-kerashead-torchhead-mxnethead-pyspark2_4_0)'
  command: bash -c "OMP_NUM_THREADS=1 python /horovod/examples/pytorch_spark_mnist.py --num-proc 2 --work-dir /work --data-dir /data --epochs 3"
  plugins:
  - docker-compose#v2.6.0:
      run: test-cpu-openmpi-py3_6-tfhead-kerashead-torchhead-mxnethead-pyspark2_4_0
      config: docker-compose.test.yml
      pull-retries: 3
  - ecr#v1.2.0:
      login: true
  timeout_in_minutes: 5
  retry:
    automatic: true
  agents:
    queue: cpu
- label: ':python: Single PyTorch MNIST (test-cpu-openmpi-py3_6-tfhead-kerashead-torchhead-mxnethead-pyspark2_4_0)'
  command: bash -c " python /horovod/examples/pytorch_mnist.py --epochs 3"
  plugins:
  - docker-compose#v2.6.0:
      run: test-cpu-openmpi-py3_6-tfhead-kerashead-torchhead-mxnethead-pyspark2_4_0
      config: docker-compose.test.yml
      pull-retries: 3
  - ecr#v1.2.0:
      login: true
  timeout_in_minutes: 5
  retry:
    automatic: true
  agents:
    queue: cpu
- label: ':muscle: Single MXNet MNIST (test-cpu-openmpi-py3_6-tfhead-kerashead-torchhead-mxnethead-pyspark2_4_0)'
  command: bash -c " python /horovod/examples/mxnet_mnist.py --epochs 3"
  plugins:
  - docker-compose#v2.6.0:
      run: test-cpu-openmpi-py3_6-tfhead-kerashead-torchhead-mxnethead-pyspark2_4_0
      config: docker-compose.test.yml
      pull-retries: 3
  - ecr#v1.2.0:
      login: true
  timeout_in_minutes: 5
  retry:
    automatic: true
  agents:
    queue: cpu
- label: ':pytest: Run PyTests (test-cpu-mpich-py3_6-tf1_14_0-keras2_3_1-torch1_3_0-mxnet1_5_0-pyspark2_4_0)'
  command: bash -c " cd /horovod/test && (echo test_*.py | sed 's/[a-z_]*tensorflow2[a-z_.]*//g' | sed 's/test_interactiverun.py//g' | sed 's/test_spark_keras.py//g' | sed 's/test_spark_torch.py//g' | sed 's/test_spark.py//g' | sed 's/test_run.py//g' | xargs -n 1 \$(cat /mpirun_command) pytest -v --capture=no) && pytest --forked -v --capture=no test_spark.py test_run.py"
  plugins:
  - docker-compose#v2.6.0:
      run: test-cpu-mpich-py3_6-tf1_14_0-keras2_3_1-torch1_3_0-mxnet1_5_0-pyspark2_4_0
      config: docker-compose.test.yml
      pull-retries: 3
  - ecr#v1.2.0:
      login: true
  timeout_in_minutes: 5
  retry:
    automatic: true
  agents:
    queue: cpu
- label: ':tensorflow: Test TensorFlow MNIST (test-cpu-mpich-py3_6-tf1_14_0-keras2_3_1-torch1_3_0-mxnet1_5_0-pyspark2_4_0)'
  command: bash -c " \$(cat /mpirun_command) python /horovod/examples/tensorflow_mnist.py"
  plugins:
  - docker-compose#v2.6.0:
      run: test-cpu-mpich-py3_6-tf1_14_0-keras2_3_1-torch1_3_0-mxnet1_5_0-pyspark2_4_0
      config: docker-compose.test.yml
      pull-retries: 3
  - ecr#v1.2.0:
      login: true
  timeout_in_minutes: 5
  retry:
    automatic: true
  agents:
    queue: cpu
- label: ':tensorflow: Test TensorFlow Eager MNIST (test-cpu-mpich-py3_6-tf1_14_0-keras2_3_1-torch1_3_0-mxnet1_5_0-pyspark2_4_0)'
  command: bash -c " \$(cat /mpirun_command) python /horovod/examples/tensorflow_mnist_eager.py"
  plugins:
  - docker-compose#v2.6.0:
      run: test-cpu-mpich-py3_6-tf1_14_0-keras2_3_1-torch1_3_0-mxnet1_5_0-pyspark2_4_0
      config: docker-compose.test.yml
      pull-retries: 3
  - ecr#v1.2.0:
      login: true
  timeout_in_minutes: 5
  retry:
    automatic: true
  agents:
    queue: cpu
- label: ':tensorflow: Test Keras MNIST (test-cpu-mpich-py3_6-tf1_14_0-keras2_3_1-torch1_3_0-mxnet1_5_0-pyspark2_4_0)'
  command: bash -c " \$(cat /mpirun_command) python /horovod/examples/keras_mnist_advanced.py"
  plugins:
  - docker-compose#v2.6.0:
      run: test-cpu-mpich-py3_6-tf1_14_0-keras2_3_1-torch1_3_0-mxnet1_5_0-pyspark2_4_0
      config: docker-compose.test.yml
      pull-retries: 3
  - ecr#v1.2.0:
      login: true
  timeout_in_minutes: 5
  retry:
    automatic: true
  agents:
    queue: cpu
- label: ':python: Test PyTorch MNIST (test-cpu-mpich-py3_6-tf1_14_0-keras2_3_1-torch1_3_0-mxnet1_5_0-pyspark2_4_0)'
  command: bash -c " \$(cat /mpirun_command) python /horovod/examples/pytorch_mnist.py"
  plugins:
  - docker-compose#v2.6.0:
      run: test-cpu-mpich-py3_6-tf1_14_0-keras2_3_1-torch1_3_0-mxnet1_5_0-pyspark2_4_0
      config: docker-compose.test.yml
      pull-retries: 3
  - ecr#v1.2.0:
      login: true
  timeout_in_minutes: 5
  retry:
    automatic: true
  agents:
    queue: cpu
- label: ':muscle: Test MXNet MNIST (test-cpu-mpich-py3_6-tf1_14_0-keras2_3_1-torch1_3_0-mxnet1_5_0-pyspark2_4_0)'
  command: bash -c " OMP_NUM_THREADS=1 \$(cat /mpirun_command) python /horovod/examples/mxnet_mnist.py"
  plugins:
  - docker-compose#v2.6.0:
      run: test-cpu-mpich-py3_6-tf1_14_0-keras2_3_1-torch1_3_0-mxnet1_5_0-pyspark2_4_0
      config: docker-compose.test.yml
      pull-retries: 3
  - ecr#v1.2.0:
      login: true
  timeout_in_minutes: 5
  retry:
    automatic: true
  agents:
    queue: cpu
- label: ':muscle: Test Stall (test-cpu-mpich-py3_6-tf1_14_0-keras2_3_1-torch1_3_0-mxnet1_5_0-pyspark2_4_0)'
  command: bash -c " \$(cat /mpirun_command) python /horovod/test/test_stall.py"
  plugins:
  - docker-compose#v2.6.0:
      run: test-cpu-mpich-py3_6-tf1_14_0-keras2_3_1-torch1_3_0-mxnet1_5_0-pyspark2_4_0
      config: docker-compose.test.yml
      pull-retries: 3
  - ecr#v1.2.0:
      login: true
  timeout_in_minutes: 5
  retry:
    automatic: true
  agents:
    queue: cpu
- label: ':tensorflow: Single Keras MNIST (test-cpu-mpich-py3_6-tf1_14_0-keras2_3_1-torch1_3_0-mxnet1_5_0-pyspark2_4_0)'
  command: bash -c " python /horovod/examples/keras_mnist_advanced.py --epochs 3 --batch-size 64"
  plugins:
  - docker-compose#v2.6.0:
      run: test-cpu-mpich-py3_6-tf1_14_0-keras2_3_1-torch1_3_0-mxnet1_5_0-pyspark2_4_0
      config: docker-compose.test.yml
      pull-retries: 3
  - ecr#v1.2.0:
      login: true
  timeout_in_minutes: 5
  retry:
    automatic: true
  agents:
    queue: cpu
- label: ':python: Single PyTorch MNIST (test-cpu-mpich-py3_6-tf1_14_0-keras2_3_1-torch1_3_0-mxnet1_5_0-pyspark2_4_0)'
  command: bash -c " python /horovod/examples/pytorch_mnist.py --epochs 3"
  plugins:
  - docker-compose#v2.6.0:
      run: test-cpu-mpich-py3_6-tf1_14_0-keras2_3_1-torch1_3_0-mxnet1_5_0-pyspark2_4_0
      config: docker-compose.test.yml
      pull-retries: 3
  - ecr#v1.2.0:
      login: true
  timeout_in_minutes: 5
  retry:
    automatic: true
  agents:
    queue: cpu
- label: ':muscle: Single MXNet MNIST (test-cpu-mpich-py3_6-tf1_14_0-keras2_3_1-torch1_3_0-mxnet1_5_0-pyspark2_4_0)'
  command: bash -c " python /horovod/examples/mxnet_mnist.py --epochs 3"
  plugins:
  - docker-compose#v2.6.0:
      run: test-cpu-mpich-py3_6-tf1_14_0-keras2_3_1-torch1_3_0-mxnet1_5_0-pyspark2_4_0
      config: docker-compose.test.yml
      pull-retries: 3
  - ecr#v1.2.0:
      login: true
  timeout_in_minutes: 5
  retry:
    automatic: true
  agents:
    queue: cpu
- label: ':pytest: Run PyTests (test-cpu-oneccl-py3_6-tf1_14_0-keras2_3_1-torch1_3_0-mxnet1_5_0-pyspark2_4_0)'
  command: bash -c "\$(cat /oneccl_env) && echo '/mpirun_command_mpi' > /mpirun_command && cd /horovod/test && (echo test_*.py | sed 's/[a-z_]*tensorflow2[a-z_.]*//g' | sed 's/test_interactiverun.py//g' | sed 's/test_spark_keras.py//g' | sed 's/test_spark_torch.py//g' | sed 's/test_spark.py//g' | sed 's/test_run.py//g' | xargs -n 1 \$(cat /mpirun_command) pytest -v --capture=no) && pytest --forked -v --capture=no test_spark.py test_run.py"
  plugins:
  - docker-compose#v2.6.0:
      run: test-cpu-oneccl-py3_6-tf1_14_0-keras2_3_1-torch1_3_0-mxnet1_5_0-pyspark2_4_0
      config: docker-compose.test.yml
      pull-retries: 3
  - ecr#v1.2.0:
      login: true
  timeout_in_minutes: 5
  retry:
    automatic: true
  agents:
    queue: cpu
- label: ':tensorflow: Test TensorFlow MNIST (test-cpu-oneccl-py3_6-tf1_14_0-keras2_3_1-torch1_3_0-mxnet1_5_0-pyspark2_4_0)'
  command: bash -c "\$(cat /oneccl_env) && echo '/mpirun_command_mpi' > /mpirun_command && \$(cat /mpirun_command) python /horovod/examples/tensorflow_mnist.py"
  plugins:
  - docker-compose#v2.6.0:
      run: test-cpu-oneccl-py3_6-tf1_14_0-keras2_3_1-torch1_3_0-mxnet1_5_0-pyspark2_4_0
      config: docker-compose.test.yml
      pull-retries: 3
  - ecr#v1.2.0:
      login: true
  timeout_in_minutes: 5
  retry:
    automatic: true
  agents:
    queue: cpu
- label: ':tensorflow: Test TensorFlow Eager MNIST (test-cpu-oneccl-py3_6-tf1_14_0-keras2_3_1-torch1_3_0-mxnet1_5_0-pyspark2_4_0)'
  command: bash -c "\$(cat /oneccl_env) && echo '/mpirun_command_mpi' > /mpirun_command && \$(cat /mpirun_command) python /horovod/examples/tensorflow_mnist_eager.py"
  plugins:
  - docker-compose#v2.6.0:
      run: test-cpu-oneccl-py3_6-tf1_14_0-keras2_3_1-torch1_3_0-mxnet1_5_0-pyspark2_4_0
      config: docker-compose.test.yml
      pull-retries: 3
  - ecr#v1.2.0:
      login: true
  timeout_in_minutes: 5
  retry:
    automatic: true
  agents:
    queue: cpu
- label: ':tensorflow: Test Keras MNIST (test-cpu-oneccl-py3_6-tf1_14_0-keras2_3_1-torch1_3_0-mxnet1_5_0-pyspark2_4_0)'
  command: bash -c "\$(cat /oneccl_env) && echo '/mpirun_command_mpi' > /mpirun_command && \$(cat /mpirun_command) python /horovod/examples/keras_mnist_advanced.py"
  plugins:
  - docker-compose#v2.6.0:
      run: test-cpu-oneccl-py3_6-tf1_14_0-keras2_3_1-torch1_3_0-mxnet1_5_0-pyspark2_4_0
      config: docker-compose.test.yml
      pull-retries: 3
  - ecr#v1.2.0:
      login: true
  timeout_in_minutes: 5
  retry:
    automatic: true
  agents:
    queue: cpu
- label: ':python: Test PyTorch MNIST (test-cpu-oneccl-py3_6-tf1_14_0-keras2_3_1-torch1_3_0-mxnet1_5_0-pyspark2_4_0)'
  command: bash -c "\$(cat /oneccl_env) && echo '/mpirun_command_mpi' > /mpirun_command && \$(cat /mpirun_command) python /horovod/examples/pytorch_mnist.py"
  plugins:
  - docker-compose#v2.6.0:
      run: test-cpu-oneccl-py3_6-tf1_14_0-keras2_3_1-torch1_3_0-mxnet1_5_0-pyspark2_4_0
      config: docker-compose.test.yml
      pull-retries: 3
  - ecr#v1.2.0:
      login: true
  timeout_in_minutes: 5
  retry:
    automatic: true
  agents:
    queue: cpu
- label: ':muscle: Test MXNet MNIST (test-cpu-oneccl-py3_6-tf1_14_0-keras2_3_1-torch1_3_0-mxnet1_5_0-pyspark2_4_0)'
  command: bash -c "\$(cat /oneccl_env) && echo '/mpirun_command_mpi' > /mpirun_command && OMP_NUM_THREADS=1 \$(cat /mpirun_command) python /horovod/examples/mxnet_mnist.py"
  plugins:
  - docker-compose#v2.6.0:
      run: test-cpu-oneccl-py3_6-tf1_14_0-keras2_3_1-torch1_3_0-mxnet1_5_0-pyspark2_4_0
      config: docker-compose.test.yml
      pull-retries: 3
  - ecr#v1.2.0:
      login: true
  timeout_in_minutes: 5
  retry:
    automatic: true
  agents:
    queue: cpu
- label: ':muscle: Test Stall (test-cpu-oneccl-py3_6-tf1_14_0-keras2_3_1-torch1_3_0-mxnet1_5_0-pyspark2_4_0)'
  command: bash -c "\$(cat /oneccl_env) && echo '/mpirun_command_mpi' > /mpirun_command && \$(cat /mpirun_command) python /horovod/test/test_stall.py"
  plugins:
  - docker-compose#v2.6.0:
      run: test-cpu-oneccl-py3_6-tf1_14_0-keras2_3_1-torch1_3_0-mxnet1_5_0-pyspark2_4_0
      config: docker-compose.test.yml
      pull-retries: 3
  - ecr#v1.2.0:
      login: true
  timeout_in_minutes: 5
  retry:
    automatic: true
  agents:
    queue: cpu
- label: ':tensorflow: Single Keras MNIST (test-cpu-oneccl-py3_6-tf1_14_0-keras2_3_1-torch1_3_0-mxnet1_5_0-pyspark2_4_0)'
  command: bash -c "\$(cat /oneccl_env) && echo '/mpirun_command_mpi' > /mpirun_command && python /horovod/examples/keras_mnist_advanced.py --epochs 3 --batch-size 64"
  plugins:
  - docker-compose#v2.6.0:
      run: test-cpu-oneccl-py3_6-tf1_14_0-keras2_3_1-torch1_3_0-mxnet1_5_0-pyspark2_4_0
      config: docker-compose.test.yml
      pull-retries: 3
  - ecr#v1.2.0:
      login: true
  timeout_in_minutes: 5
  retry:
    automatic: true
  agents:
    queue: cpu
- label: ':python: Single PyTorch MNIST (test-cpu-oneccl-py3_6-tf1_14_0-keras2_3_1-torch1_3_0-mxnet1_5_0-pyspark2_4_0)'
  command: bash -c "\$(cat /oneccl_env) && echo '/mpirun_command_mpi' > /mpirun_command && python /horovod/examples/pytorch_mnist.py --epochs 3"
  plugins:
  - docker-compose#v2.6.0:
      run: test-cpu-oneccl-py3_6-tf1_14_0-keras2_3_1-torch1_3_0-mxnet1_5_0-pyspark2_4_0
      config: docker-compose.test.yml
      pull-retries: 3
  - ecr#v1.2.0:
      login: true
  timeout_in_minutes: 5
  retry:
    automatic: true
  agents:
    queue: cpu
- label: ':muscle: Single MXNet MNIST (test-cpu-oneccl-py3_6-tf1_14_0-keras2_3_1-torch1_3_0-mxnet1_5_0-pyspark2_4_0)'
  command: bash -c "\$(cat /oneccl_env) && echo '/mpirun_command_mpi' > /mpirun_command && python /horovod/examples/mxnet_mnist.py --epochs 3"
  plugins:
  - docker-compose#v2.6.0:
      run: test-cpu-oneccl-py3_6-tf1_14_0-keras2_3_1-torch1_3_0-mxnet1_5_0-pyspark2_4_0
      config: docker-compose.test.yml
      pull-retries: 3
  - ecr#v1.2.0:
      login: true
  timeout_in_minutes: 5
  retry:
    automatic: true
  agents:
    queue: cpu
- label: ':pytest: Run PyTests (test-cpu-oneccl-ofi-py3_6-tf1_14_0-keras2_3_1-torch1_3_0-mxnet1_5_0-pyspark2_4_0)'
  command: bash -c "\$(cat /oneccl_env) && echo '/mpirun_command_ofi' > /mpirun_command && cd /horovod/test && (echo test_*.py | sed 's/[a-z_]*tensorflow2[a-z_.]*//g' | sed 's/test_interactiverun.py//g' | sed 's/test_spark_keras.py//g' | sed 's/test_spark_torch.py//g' | sed 's/test_spark.py//g' | sed 's/test_run.py//g' | xargs -n 1 \$(cat /mpirun_command) pytest -v --capture=no) && pytest --forked -v --capture=no test_spark.py test_run.py"
  plugins:
  - docker-compose#v2.6.0:
      run: test-cpu-oneccl-ofi-py3_6-tf1_14_0-keras2_3_1-torch1_3_0-mxnet1_5_0-pyspark2_4_0
      config: docker-compose.test.yml
      pull-retries: 3
  - ecr#v1.2.0:
      login: true
  timeout_in_minutes: 5
  retry:
    automatic: true
  agents:
    queue: cpu
- label: ':tensorflow: Test TensorFlow MNIST (test-cpu-oneccl-ofi-py3_6-tf1_14_0-keras2_3_1-torch1_3_0-mxnet1_5_0-pyspark2_4_0)'
  command: bash -c "\$(cat /oneccl_env) && echo '/mpirun_command_ofi' > /mpirun_command && \$(cat /mpirun_command) python /horovod/examples/tensorflow_mnist.py"
  plugins:
  - docker-compose#v2.6.0:
      run: test-cpu-oneccl-ofi-py3_6-tf1_14_0-keras2_3_1-torch1_3_0-mxnet1_5_0-pyspark2_4_0
      config: docker-compose.test.yml
      pull-retries: 3
  - ecr#v1.2.0:
      login: true
  timeout_in_minutes: 5
  retry:
    automatic: true
  agents:
    queue: cpu
- label: ':tensorflow: Test TensorFlow Eager MNIST (test-cpu-oneccl-ofi-py3_6-tf1_14_0-keras2_3_1-torch1_3_0-mxnet1_5_0-pyspark2_4_0)'
  command: bash -c "\$(cat /oneccl_env) && echo '/mpirun_command_ofi' > /mpirun_command && \$(cat /mpirun_command) python /horovod/examples/tensorflow_mnist_eager.py"
  plugins:
  - docker-compose#v2.6.0:
      run: test-cpu-oneccl-ofi-py3_6-tf1_14_0-keras2_3_1-torch1_3_0-mxnet1_5_0-pyspark2_4_0
      config: docker-compose.test.yml
      pull-retries: 3
  - ecr#v1.2.0:
      login: true
  timeout_in_minutes: 5
  retry:
    automatic: true
  agents:
    queue: cpu
- label: ':tensorflow: Test Keras MNIST (test-cpu-oneccl-ofi-py3_6-tf1_14_0-keras2_3_1-torch1_3_0-mxnet1_5_0-pyspark2_4_0)'
  command: bash -c "\$(cat /oneccl_env) && echo '/mpirun_command_ofi' > /mpirun_command && \$(cat /mpirun_command) python /horovod/examples/keras_mnist_advanced.py"
  plugins:
  - docker-compose#v2.6.0:
      run: test-cpu-oneccl-ofi-py3_6-tf1_14_0-keras2_3_1-torch1_3_0-mxnet1_5_0-pyspark2_4_0
      config: docker-compose.test.yml
      pull-retries: 3
  - ecr#v1.2.0:
      login: true
  timeout_in_minutes: 5
  retry:
    automatic: true
  agents:
    queue: cpu
- label: ':python: Test PyTorch MNIST (test-cpu-oneccl-ofi-py3_6-tf1_14_0-keras2_3_1-torch1_3_0-mxnet1_5_0-pyspark2_4_0)'
  command: bash -c "\$(cat /oneccl_env) && echo '/mpirun_command_ofi' > /mpirun_command && \$(cat /mpirun_command) python /horovod/examples/pytorch_mnist.py"
  plugins:
  - docker-compose#v2.6.0:
      run: test-cpu-oneccl-ofi-py3_6-tf1_14_0-keras2_3_1-torch1_3_0-mxnet1_5_0-pyspark2_4_0
      config: docker-compose.test.yml
      pull-retries: 3
  - ecr#v1.2.0:
      login: true
  timeout_in_minutes: 5
  retry:
    automatic: true
  agents:
    queue: cpu
- label: ':muscle: Test MXNet MNIST (test-cpu-oneccl-ofi-py3_6-tf1_14_0-keras2_3_1-torch1_3_0-mxnet1_5_0-pyspark2_4_0)'
  command: bash -c "\$(cat /oneccl_env) && echo '/mpirun_command_ofi' > /mpirun_command && OMP_NUM_THREADS=1 \$(cat /mpirun_command) python /horovod/examples/mxnet_mnist.py"
  plugins:
  - docker-compose#v2.6.0:
      run: test-cpu-oneccl-ofi-py3_6-tf1_14_0-keras2_3_1-torch1_3_0-mxnet1_5_0-pyspark2_4_0
      config: docker-compose.test.yml
      pull-retries: 3
  - ecr#v1.2.0:
      login: true
  timeout_in_minutes: 5
  retry:
    automatic: true
  agents:
    queue: cpu
- label: ':muscle: Test Stall (test-cpu-oneccl-ofi-py3_6-tf1_14_0-keras2_3_1-torch1_3_0-mxnet1_5_0-pyspark2_4_0)'
  command: bash -c "\$(cat /oneccl_env) && echo '/mpirun_command_ofi' > /mpirun_command && \$(cat /mpirun_command) python /horovod/test/test_stall.py"
  plugins:
  - docker-compose#v2.6.0:
      run: test-cpu-oneccl-ofi-py3_6-tf1_14_0-keras2_3_1-torch1_3_0-mxnet1_5_0-pyspark2_4_0
      config: docker-compose.test.yml
      pull-retries: 3
  - ecr#v1.2.0:
      login: true
  timeout_in_minutes: 5
  retry:
    automatic: true
  agents:
    queue: cpu
- label: ':tensorflow: Single Keras MNIST (test-cpu-oneccl-ofi-py3_6-tf1_14_0-keras2_3_1-torch1_3_0-mxnet1_5_0-pyspark2_4_0)'
  command: bash -c "\$(cat /oneccl_env) && echo '/mpirun_command_ofi' > /mpirun_command && python /horovod/examples/keras_mnist_advanced.py --epochs 3 --batch-size 64"
  plugins:
  - docker-compose#v2.6.0:
      run: test-cpu-oneccl-ofi-py3_6-tf1_14_0-keras2_3_1-torch1_3_0-mxnet1_5_0-pyspark2_4_0
      config: docker-compose.test.yml
      pull-retries: 3
  - ecr#v1.2.0:
      login: true
  timeout_in_minutes: 5
  retry:
    automatic: true
  agents:
    queue: cpu
- label: ':python: Single PyTorch MNIST (test-cpu-oneccl-ofi-py3_6-tf1_14_0-keras2_3_1-torch1_3_0-mxnet1_5_0-pyspark2_4_0)'
  command: bash -c "\$(cat /oneccl_env) && echo '/mpirun_command_ofi' > /mpirun_command && python /horovod/examples/pytorch_mnist.py --epochs 3"
  plugins:
  - docker-compose#v2.6.0:
      run: test-cpu-oneccl-ofi-py3_6-tf1_14_0-keras2_3_1-torch1_3_0-mxnet1_5_0-pyspark2_4_0
      config: docker-compose.test.yml
      pull-retries: 3
  - ecr#v1.2.0:
      login: true
  timeout_in_minutes: 5
  retry:
    automatic: true
  agents:
    queue: cpu
- label: ':muscle: Single MXNet MNIST (test-cpu-oneccl-ofi-py3_6-tf1_14_0-keras2_3_1-torch1_3_0-mxnet1_5_0-pyspark2_4_0)'
  command: bash -c "\$(cat /oneccl_env) && echo '/mpirun_command_ofi' > /mpirun_command && python /horovod/examples/mxnet_mnist.py --epochs 3"
  plugins:
  - docker-compose#v2.6.0:
      run: test-cpu-oneccl-ofi-py3_6-tf1_14_0-keras2_3_1-torch1_3_0-mxnet1_5_0-pyspark2_4_0
      config: docker-compose.test.yml
      pull-retries: 3
  - ecr#v1.2.0:
      login: true
  timeout_in_minutes: 5
  retry:
    automatic: true
  agents:
    queue: cpu
- wait
- label: ':pytest: Run PyTests (test-gpu-openmpi-py3_6-tf1_15_0-keras2_3_1-torch1_3_0-mxnet1_4_1-pyspark2_4_0)'
  command: bash -c " cd /horovod/test && (echo test_*.py | sed 's/[a-z_]*tensorflow2[a-z_.]*//g' | sed 's/test_interactiverun.py//g' | sed 's/test_spark_keras.py//g' | sed 's/test_spark_torch.py//g' | sed 's/test_spark.py//g' | sed 's/test_run.py//g' | xargs -n 1 \$(cat /mpirun_command) pytest -v --capture=no) && pytest --forked -v --capture=no test_spark.py test_run.py"
  plugins:
  - docker-compose#v2.6.0:
      run: test-gpu-openmpi-py3_6-tf1_15_0-keras2_3_1-torch1_3_0-mxnet1_4_1-pyspark2_4_0
      config: docker-compose.test.yml
      pull-retries: 3
  - ecr#v1.2.0:
      login: true
  timeout_in_minutes: 5
  retry:
    automatic: true
  agents:
    queue: 4x-gpu-g4
- label: ':pytest: Run PyTests (test-gpu-gloo-py3_6-tf1_15_0-keras2_3_1-torch1_3_0-mxnet1_4_1-pyspark2_4_0)'
  command: bash -c "cd /horovod/test && (echo test_*.py | sed 's/test_interactiverun.py//g' | sed 's/test_spark_keras.py//g' | sed 's/test_spark_torch.py//g' | sed 's/[a-z_]*tensorflow2[a-z_.]*//g' | sed 's/test_spark.py//g' | sed 's/test_run.py//g' | xargs -n 1 horovodrun -np 2 -H localhost:2 --gloo pytest -v --capture=no) && pytest --forked -v --capture=no test_spark.py test_run.py"
  plugins:
  - docker-compose#v2.6.0:
      run: test-gpu-gloo-py3_6-tf1_15_0-keras2_3_1-torch1_3_0-mxnet1_4_1-pyspark2_4_0
      config: docker-compose.test.yml
      pull-retries: 3
  - ecr#v1.2.0:
      login: true
  timeout_in_minutes: 5
  retry:
    automatic: true
  agents:
    queue: 4x-gpu-g4
- label: ':pytest: Run PyTests (test-gpu-openmpi-gloo-py3_6-tf1_15_0-keras2_3_1-torch1_3_0-mxnet1_4_1-pyspark2_4_0)'
  command: bash -c "cd /horovod/test && (echo test_*.py | sed 's/test_interactiverun.py//g' | sed 's/test_spark_keras.py//g' | sed 's/test_spark_torch.py//g' | sed 's/[a-z_]*tensorflow2[a-z_.]*//g' | sed 's/test_spark.py//g' | sed 's/test_run.py//g' | xargs -n 1 horovodrun -np 2 -H localhost:2 --gloo pytest -v --capture=no) && pytest --forked -v --capture=no test_spark.py test_run.py"
  plugins:
  - docker-compose#v2.6.0:
      run: test-gpu-openmpi-gloo-py3_6-tf1_15_0-keras2_3_1-torch1_3_0-mxnet1_4_1-pyspark2_4_0
      config: docker-compose.test.yml
      pull-retries: 3
  - ecr#v1.2.0:
      login: true
  timeout_in_minutes: 5
  retry:
    automatic: true
  agents:
    queue: 4x-gpu-g4
- label: ':pytest: Run PyTests (test-gpu-openmpi-gloo-py3_6-tf1_15_0-keras2_3_1-torch1_3_0-mxnet1_4_1-pyspark2_4_0)'
  command: bash -c " cd /horovod/test && (echo test_*.py | sed 's/[a-z_]*tensorflow2[a-z_.]*//g' | sed 's/test_interactiverun.py//g' | sed 's/test_spark_keras.py//g' | sed 's/test_spark_torch.py//g' | sed 's/test_spark.py//g' | sed 's/test_run.py//g' | xargs -n 1 \$(cat /mpirun_command) pytest -v --capture=no) && pytest --forked -v --capture=no test_spark.py test_run.py"
  plugins:
  - docker-compose#v2.6.0:
      run: test-gpu-openmpi-gloo-py3_6-tf1_15_0-keras2_3_1-torch1_3_0-mxnet1_4_1-pyspark2_4_0
      config: docker-compose.test.yml
      pull-retries: 3
  - ecr#v1.2.0:
      login: true
  timeout_in_minutes: 5
  retry:
    automatic: true
  agents:
    queue: 4x-gpu-g4
- label: ':pytest: Run PyTests (test-gpu-openmpi-py3_6-tf2_0_0-keras2_3_1-torch1_3_0-mxnet1_5_0-pyspark2_4_0)'
  command: bash -c " cd /horovod/test && (echo test_*.py | sed 's/test_keras.py//g' | sed 's/test_tensorflow_keras.py//g' | sed 's/test_interactiverun.py//g' | sed 's/test_spark_keras.py//g' | sed 's/test_spark_torch.py//g' | sed 's/test_spark.py//g' | sed 's/test_run.py//g' | xargs -n 1 \$(cat /mpirun_command) pytest -v --capture=no) && pytest --forked -v --capture=no test_spark.py test_run.py"
  plugins:
  - docker-compose#v2.6.0:
      run: test-gpu-openmpi-py3_6-tf2_0_0-keras2_3_1-torch1_3_0-mxnet1_5_0-pyspark2_4_0
      config: docker-compose.test.yml
      pull-retries: 3
  - ecr#v1.2.0:
      login: true
  timeout_in_minutes: 5
  retry:
    automatic: true
  agents:
    queue: 4x-gpu-g4
- label: ':pytest: Run PyTests (test-gpu-openmpi-py3_6-tfhead-kerashead-torchhead-mxnethead-pyspark2_4_0)'
  command: bash -c " cd /horovod/test && (echo test_*.py | sed 's/test_keras.py//g' | sed 's/test_tensorflow_keras.py//g' | sed 's/test_interactiverun.py//g' | sed 's/test_spark_keras.py//g' | sed 's/test_spark_torch.py//g' | sed 's/test_spark.py//g' | sed 's/test_run.py//g' | xargs -n 1 \$(cat /mpirun_command) pytest -v --capture=no) && pytest --forked -v --capture=no test_spark.py test_run.py"
  plugins:
  - docker-compose#v2.6.0:
      run: test-gpu-openmpi-py3_6-tfhead-kerashead-torchhead-mxnethead-pyspark2_4_0
      config: docker-compose.test.yml
      pull-retries: 3
  - ecr#v1.2.0:
      login: true
  timeout_in_minutes: 5
  retry:
    automatic: true
  agents:
    queue: 4x-gpu-g4
- label: ':pytest: Run PyTests (test-mixed-openmpi-py3_6-tf1_15_0-keras2_3_1-torch1_3_0-mxnet1_5_0-pyspark2_4_0)'
  command: bash -c " cd /horovod/test && (echo test_*.py | sed 's/[a-z_]*tensorflow2[a-z_.]*//g' | sed 's/test_interactiverun.py//g' | sed 's/test_spark_keras.py//g' | sed 's/test_spark_torch.py//g' | sed 's/test_spark.py//g' | sed 's/test_run.py//g' | xargs -n 1 \$(cat /mpirun_command) pytest -v --capture=no) && pytest --forked -v --capture=no test_spark.py test_run.py"
  plugins:
  - docker-compose#v2.6.0:
      run: test-mixed-openmpi-py3_6-tf1_15_0-keras2_3_1-torch1_3_0-mxnet1_5_0-pyspark2_4_0
      config: docker-compose.test.yml
      pull-retries: 3
  - ecr#v1.2.0:
      login: true
  timeout_in_minutes: 5
  retry:
    automatic: true
  agents:
    queue: 4x-gpu-g4
- wait
- label: ':jupyter: Run PyTests test_interactiverun (test-gpu-openmpi-py3_6-tf1_15_0-keras2_3_1-torch1_3_0-mxnet1_4_1-pyspark2_4_0)'
  command: bash -c "cd /horovod/test && pytest -v --capture=no test_interactiverun.py"
  plugins:
  - docker-compose#v2.6.0:
      run: test-gpu-openmpi-py3_6-tf1_15_0-keras2_3_1-torch1_3_0-mxnet1_4_1-pyspark2_4_0
      config: docker-compose.test.yml
      pull-retries: 3
  - ecr#v1.2.0:
      login: true
  timeout_in_minutes: 5
  retry:
    automatic: true
  agents:
    queue: 2x-gpu-g4
- label: ':tensorflow: Test TensorFlow MNIST (test-gpu-openmpi-py3_6-tf1_15_0-keras2_3_1-torch1_3_0-mxnet1_4_1-pyspark2_4_0)'
  command: bash -c " \$(cat /mpirun_command) python /horovod/examples/tensorflow_mnist.py"
  plugins:
  - docker-compose#v2.6.0:
      run: test-gpu-openmpi-py3_6-tf1_15_0-keras2_3_1-torch1_3_0-mxnet1_4_1-pyspark2_4_0
      config: docker-compose.test.yml
      pull-retries: 3
  - ecr#v1.2.0:
      login: true
  timeout_in_minutes: 5
  retry:
    automatic: true
  agents:
    queue: 2x-gpu-g4
- label: ':tensorflow: Test TensorFlow Eager MNIST (test-gpu-openmpi-py3_6-tf1_15_0-keras2_3_1-torch1_3_0-mxnet1_4_1-pyspark2_4_0)'
  command: bash -c " \$(cat /mpirun_command) python /horovod/examples/tensorflow_mnist_eager.py"
  plugins:
  - docker-compose#v2.6.0:
      run: test-gpu-openmpi-py3_6-tf1_15_0-keras2_3_1-torch1_3_0-mxnet1_4_1-pyspark2_4_0
      config: docker-compose.test.yml
      pull-retries: 3
  - ecr#v1.2.0:
      login: true
  timeout_in_minutes: 5
  retry:
    automatic: true
  agents:
    queue: 2x-gpu-g4
- label: ':tensorflow: Test Keras MNIST (test-gpu-openmpi-py3_6-tf1_15_0-keras2_3_1-torch1_3_0-mxnet1_4_1-pyspark2_4_0)'
  command: bash -c " \$(cat /mpirun_command) python /horovod/examples/keras_mnist_advanced.py"
  plugins:
  - docker-compose#v2.6.0:
      run: test-gpu-openmpi-py3_6-tf1_15_0-keras2_3_1-torch1_3_0-mxnet1_4_1-pyspark2_4_0
      config: docker-compose.test.yml
      pull-retries: 3
  - ecr#v1.2.0:
      login: true
  timeout_in_minutes: 5
  retry:
    automatic: true
  agents:
    queue: 2x-gpu-g4
- label: ':python: Test PyTorch MNIST (test-gpu-openmpi-py3_6-tf1_15_0-keras2_3_1-torch1_3_0-mxnet1_4_1-pyspark2_4_0)'
  command: bash -c " \$(cat /mpirun_command) python /horovod/examples/pytorch_mnist.py"
  plugins:
  - docker-compose#v2.6.0:
      run: test-gpu-openmpi-py3_6-tf1_15_0-keras2_3_1-torch1_3_0-mxnet1_4_1-pyspark2_4_0
      config: docker-compose.test.yml
      pull-retries: 3
  - ecr#v1.2.0:
      login: true
  timeout_in_minutes: 5
  retry:
    automatic: true
  agents:
    queue: 2x-gpu-g4
- label: ':muscle: Test MXNet MNIST (test-gpu-openmpi-py3_6-tf1_15_0-keras2_3_1-torch1_3_0-mxnet1_4_1-pyspark2_4_0)'
  command: bash -c " OMP_NUM_THREADS=1 \$(cat /mpirun_command) python /horovod/examples/mxnet_mnist.py"
  plugins:
  - docker-compose#v2.6.0:
      run: test-gpu-openmpi-py3_6-tf1_15_0-keras2_3_1-torch1_3_0-mxnet1_4_1-pyspark2_4_0
      config: docker-compose.test.yml
      pull-retries: 3
  - ecr#v1.2.0:
      login: true
  timeout_in_minutes: 5
  retry:
    automatic: true
  agents:
    queue: 2x-gpu-g4
- label: ':spark: Spark Keras Rossmann Run (test-gpu-openmpi-py3_6-tf1_15_0-keras2_3_1-torch1_3_0-mxnet1_4_1-pyspark2_4_0)'
  command: bash -c "OMP_NUM_THREADS=1 python /horovod/examples/keras_spark_rossmann_run.py --num-proc 2 --data-dir file:///data --epochs 3 --sample-rate 0.01"
  plugins:
  - docker-compose#v2.6.0:
      run: test-gpu-openmpi-py3_6-tf1_15_0-keras2_3_1-torch1_3_0-mxnet1_4_1-pyspark2_4_0
      config: docker-compose.test.yml
      pull-retries: 3
  - ecr#v1.2.0:
      login: true
  timeout_in_minutes: 5
  retry:
    automatic: true
  agents:
    queue: 2x-gpu-g4
- label: ':spark: Spark Keras Rossmann Estimator (test-gpu-openmpi-py3_6-tf1_15_0-keras2_3_1-torch1_3_0-mxnet1_4_1-pyspark2_4_0)'
  command: bash -c "OMP_NUM_THREADS=1 python /horovod/examples/keras_spark_rossmann_estimator.py --num-proc 2 --work-dir /work --data-dir file:///data --epochs 3 --sample-rate 0.01"
  plugins:
  - docker-compose#v2.6.0:
      run: test-gpu-openmpi-py3_6-tf1_15_0-keras2_3_1-torch1_3_0-mxnet1_4_1-pyspark2_4_0
      config: docker-compose.test.yml
      pull-retries: 3
  - ecr#v1.2.0:
      login: true
  timeout_in_minutes: 5
  retry:
    automatic: true
  agents:
    queue: 2x-gpu-g4
- label: ':spark: Spark Keras MNIST (test-gpu-openmpi-py3_6-tf1_15_0-keras2_3_1-torch1_3_0-mxnet1_4_1-pyspark2_4_0)'
  command: bash -c "OMP_NUM_THREADS=1 python /horovod/examples/keras_spark_mnist.py --num-proc 2 --work-dir /work --data-dir /data --epochs 3"
  plugins:
  - docker-compose#v2.6.0:
      run: test-gpu-openmpi-py3_6-tf1_15_0-keras2_3_1-torch1_3_0-mxnet1_4_1-pyspark2_4_0
      config: docker-compose.test.yml
      pull-retries: 3
  - ecr#v1.2.0:
      login: true
  timeout_in_minutes: 5
  retry:
    automatic: true
  agents:
    queue: 2x-gpu-g4
- label: ':spark: Spark Torch MNIST (test-gpu-openmpi-py3_6-tf1_15_0-keras2_3_1-torch1_3_0-mxnet1_4_1-pyspark2_4_0)'
  command: bash -c "OMP_NUM_THREADS=1 python /horovod/examples/pytorch_spark_mnist.py --num-proc 2 --work-dir /work --data-dir /data --epochs 3"
  plugins:
  - docker-compose#v2.6.0:
      run: test-gpu-openmpi-py3_6-tf1_15_0-keras2_3_1-torch1_3_0-mxnet1_4_1-pyspark2_4_0
      config: docker-compose.test.yml
      pull-retries: 3
  - ecr#v1.2.0:
      login: true
  timeout_in_minutes: 5
  retry:
    automatic: true
  agents:
    queue: 2x-gpu-g4
- label: ':tensorflow: Test Keras MNIST (test-gpu-gloo-py3_6-tf1_15_0-keras2_3_1-torch1_3_0-mxnet1_4_1-pyspark2_4_0)'
  command: horovodrun -np 2 -H localhost:2 --gloo python /horovod/examples/keras_mnist_advanced.py
  plugins:
  - docker-compose#v2.6.0:
      run: test-gpu-gloo-py3_6-tf1_15_0-keras2_3_1-torch1_3_0-mxnet1_4_1-pyspark2_4_0
      config: docker-compose.test.yml
      pull-retries: 3
  - ecr#v1.2.0:
      login: true
  timeout_in_minutes: 5
  retry:
    automatic: true
  agents:
    queue: 2x-gpu-g4
- label: ':python: Test PyTorch MNIST (test-gpu-gloo-py3_6-tf1_15_0-keras2_3_1-torch1_3_0-mxnet1_4_1-pyspark2_4_0)'
  command: horovodrun -np 2 -H localhost:2 --gloo python /horovod/examples/pytorch_mnist.py
  plugins:
  - docker-compose#v2.6.0:
      run: test-gpu-gloo-py3_6-tf1_15_0-keras2_3_1-torch1_3_0-mxnet1_4_1-pyspark2_4_0
      config: docker-compose.test.yml
      pull-retries: 3
  - ecr#v1.2.0:
      login: true
  timeout_in_minutes: 5
  retry:
    automatic: true
  agents:
    queue: 2x-gpu-g4
- label: ':muscle: Test MXNet MNIST (test-gpu-gloo-py3_6-tf1_15_0-keras2_3_1-torch1_3_0-mxnet1_4_1-pyspark2_4_0)'
  command: horovodrun -np 2 -H localhost:2 --gloo python /horovod/examples/mxnet_mnist.py
  plugins:
  - docker-compose#v2.6.0:
      run: test-gpu-gloo-py3_6-tf1_15_0-keras2_3_1-torch1_3_0-mxnet1_4_1-pyspark2_4_0
      config: docker-compose.test.yml
      pull-retries: 3
  - ecr#v1.2.0:
      login: true
  timeout_in_minutes: 5
  retry:
    automatic: true
  agents:
    queue: 2x-gpu-g4
- label: ':spark: Spark Keras Rossmann Run (test-gpu-gloo-py3_6-tf1_15_0-keras2_3_1-torch1_3_0-mxnet1_4_1-pyspark2_4_0)'
  command: bash -c "OMP_NUM_THREADS=1 python /horovod/examples/keras_spark_rossmann_run.py --num-proc 2 --data-dir file:///data --epochs 3 --sample-rate 0.01"
  plugins:
  - docker-compose#v2.6.0:
      run: test-gpu-gloo-py3_6-tf1_15_0-keras2_3_1-torch1_3_0-mxnet1_4_1-pyspark2_4_0
      config: docker-compose.test.yml
      pull-retries: 3
  - ecr#v1.2.0:
      login: true
  timeout_in_minutes: 5
  retry:
    automatic: true
  agents:
    queue: 2x-gpu-g4
- label: ':spark: Spark Keras Rossmann Estimator (test-gpu-gloo-py3_6-tf1_15_0-keras2_3_1-torch1_3_0-mxnet1_4_1-pyspark2_4_0)'
  command: bash -c "OMP_NUM_THREADS=1 python /horovod/examples/keras_spark_rossmann_estimator.py --num-proc 2 --work-dir /work --data-dir file:///data --epochs 3 --sample-rate 0.01"
  plugins:
  - docker-compose#v2.6.0:
      run: test-gpu-gloo-py3_6-tf1_15_0-keras2_3_1-torch1_3_0-mxnet1_4_1-pyspark2_4_0
      config: docker-compose.test.yml
      pull-retries: 3
  - ecr#v1.2.0:
      login: true
  timeout_in_minutes: 5
  retry:
    automatic: true
  agents:
    queue: 2x-gpu-g4
- label: ':spark: Spark Keras MNIST (test-gpu-gloo-py3_6-tf1_15_0-keras2_3_1-torch1_3_0-mxnet1_4_1-pyspark2_4_0)'
  command: bash -c "OMP_NUM_THREADS=1 python /horovod/examples/keras_spark_mnist.py --num-proc 2 --work-dir /work --data-dir /data --epochs 3"
  plugins:
  - docker-compose#v2.6.0:
      run: test-gpu-gloo-py3_6-tf1_15_0-keras2_3_1-torch1_3_0-mxnet1_4_1-pyspark2_4_0
      config: docker-compose.test.yml
      pull-retries: 3
  - ecr#v1.2.0:
      login: true
  timeout_in_minutes: 5
  retry:
    automatic: true
  agents:
    queue: 2x-gpu-g4
- label: ':spark: Spark Torch MNIST (test-gpu-gloo-py3_6-tf1_15_0-keras2_3_1-torch1_3_0-mxnet1_4_1-pyspark2_4_0)'
  command: bash -c "OMP_NUM_THREADS=1 python /horovod/examples/pytorch_spark_mnist.py --num-proc 2 --work-dir /work --data-dir /data --epochs 3"
  plugins:
  - docker-compose#v2.6.0:
      run: test-gpu-gloo-py3_6-tf1_15_0-keras2_3_1-torch1_3_0-mxnet1_4_1-pyspark2_4_0
      config: docker-compose.test.yml
      pull-retries: 3
  - ecr#v1.2.0:
      login: true
  timeout_in_minutes: 5
  retry:
    automatic: true
  agents:
    queue: 2x-gpu-g4
- label: ':tensorflow: Test Keras MNIST (test-gpu-openmpi-gloo-py3_6-tf1_15_0-keras2_3_1-torch1_3_0-mxnet1_4_1-pyspark2_4_0)'
  command: horovodrun -np 2 -H localhost:2 --gloo python /horovod/examples/keras_mnist_advanced.py
  plugins:
  - docker-compose#v2.6.0:
      run: test-gpu-openmpi-gloo-py3_6-tf1_15_0-keras2_3_1-torch1_3_0-mxnet1_4_1-pyspark2_4_0
      config: docker-compose.test.yml
      pull-retries: 3
  - ecr#v1.2.0:
      login: true
  timeout_in_minutes: 5
  retry:
    automatic: true
  agents:
    queue: 2x-gpu-g4
- label: ':python: Test PyTorch MNIST (test-gpu-openmpi-gloo-py3_6-tf1_15_0-keras2_3_1-torch1_3_0-mxnet1_4_1-pyspark2_4_0)'
  command: horovodrun -np 2 -H localhost:2 --gloo python /horovod/examples/pytorch_mnist.py
  plugins:
  - docker-compose#v2.6.0:
      run: test-gpu-openmpi-gloo-py3_6-tf1_15_0-keras2_3_1-torch1_3_0-mxnet1_4_1-pyspark2_4_0
      config: docker-compose.test.yml
      pull-retries: 3
  - ecr#v1.2.0:
      login: true
  timeout_in_minutes: 5
  retry:
    automatic: true
  agents:
    queue: 2x-gpu-g4
- label: ':muscle: Test MXNet MNIST (test-gpu-openmpi-gloo-py3_6-tf1_15_0-keras2_3_1-torch1_3_0-mxnet1_4_1-pyspark2_4_0)'
  command: horovodrun -np 2 -H localhost:2 --gloo python /horovod/examples/mxnet_mnist.py
  plugins:
  - docker-compose#v2.6.0:
      run: test-gpu-openmpi-gloo-py3_6-tf1_15_0-keras2_3_1-torch1_3_0-mxnet1_4_1-pyspark2_4_0
      config: docker-compose.test.yml
      pull-retries: 3
  - ecr#v1.2.0:
      login: true
  timeout_in_minutes: 5
  retry:
    automatic: true
  agents:
    queue: 2x-gpu-g4
- label: ':jupyter: Run PyTests test_interactiverun (test-gpu-openmpi-gloo-py3_6-tf1_15_0-keras2_3_1-torch1_3_0-mxnet1_4_1-pyspark2_4_0)'
  command: bash -c "cd /horovod/test && pytest -v --capture=no test_interactiverun.py"
  plugins:
  - docker-compose#v2.6.0:
      run: test-gpu-openmpi-gloo-py3_6-tf1_15_0-keras2_3_1-torch1_3_0-mxnet1_4_1-pyspark2_4_0
      config: docker-compose.test.yml
      pull-retries: 3
  - ecr#v1.2.0:
      login: true
  timeout_in_minutes: 5
  retry:
    automatic: true
  agents:
    queue: 2x-gpu-g4
- label: ':tensorflow: Test TensorFlow MNIST (test-gpu-openmpi-gloo-py3_6-tf1_15_0-keras2_3_1-torch1_3_0-mxnet1_4_1-pyspark2_4_0)'
  command: bash -c " \$(cat /mpirun_command) python /horovod/examples/tensorflow_mnist.py"
  plugins:
  - docker-compose#v2.6.0:
      run: test-gpu-openmpi-gloo-py3_6-tf1_15_0-keras2_3_1-torch1_3_0-mxnet1_4_1-pyspark2_4_0
      config: docker-compose.test.yml
      pull-retries: 3
  - ecr#v1.2.0:
      login: true
  timeout_in_minutes: 5
  retry:
    automatic: true
  agents:
    queue: 2x-gpu-g4
- label: ':tensorflow: Test TensorFlow Eager MNIST (test-gpu-openmpi-gloo-py3_6-tf1_15_0-keras2_3_1-torch1_3_0-mxnet1_4_1-pyspark2_4_0)'
  command: bash -c " \$(cat /mpirun_command) python /horovod/examples/tensorflow_mnist_eager.py"
  plugins:
  - docker-compose#v2.6.0:
      run: test-gpu-openmpi-gloo-py3_6-tf1_15_0-keras2_3_1-torch1_3_0-mxnet1_4_1-pyspark2_4_0
      config: docker-compose.test.yml
      pull-retries: 3
  - ecr#v1.2.0:
      login: true
  timeout_in_minutes: 5
  retry:
    automatic: true
  agents:
    queue: 2x-gpu-g4
- label: ':tensorflow: Test Keras MNIST (test-gpu-openmpi-gloo-py3_6-tf1_15_0-keras2_3_1-torch1_3_0-mxnet1_4_1-pyspark2_4_0)'
  command: bash -c " \$(cat /mpirun_command) python /horovod/examples/keras_mnist_advanced.py"
  plugins:
  - docker-compose#v2.6.0:
      run: test-gpu-openmpi-gloo-py3_6-tf1_15_0-keras2_3_1-torch1_3_0-mxnet1_4_1-pyspark2_4_0
      config: docker-compose.test.yml
      pull-retries: 3
  - ecr#v1.2.0:
      login: true
  timeout_in_minutes: 5
  retry:
    automatic: true
  agents:
    queue: 2x-gpu-g4
- label: ':python: Test PyTorch MNIST (test-gpu-openmpi-gloo-py3_6-tf1_15_0-keras2_3_1-torch1_3_0-mxnet1_4_1-pyspark2_4_0)'
  command: bash -c " \$(cat /mpirun_command) python /horovod/examples/pytorch_mnist.py"
  plugins:
  - docker-compose#v2.6.0:
      run: test-gpu-openmpi-gloo-py3_6-tf1_15_0-keras2_3_1-torch1_3_0-mxnet1_4_1-pyspark2_4_0
      config: docker-compose.test.yml
      pull-retries: 3
  - ecr#v1.2.0:
      login: true
  timeout_in_minutes: 5
  retry:
    automatic: true
  agents:
    queue: 2x-gpu-g4
- label: ':muscle: Test MXNet MNIST (test-gpu-openmpi-gloo-py3_6-tf1_15_0-keras2_3_1-torch1_3_0-mxnet1_4_1-pyspark2_4_0)'
  command: bash -c " OMP_NUM_THREADS=1 \$(cat /mpirun_command) python /horovod/examples/mxnet_mnist.py"
  plugins:
  - docker-compose#v2.6.0:
      run: test-gpu-openmpi-gloo-py3_6-tf1_15_0-keras2_3_1-torch1_3_0-mxnet1_4_1-pyspark2_4_0
      config: docker-compose.test.yml
      pull-retries: 3
  - ecr#v1.2.0:
      login: true
  timeout_in_minutes: 5
  retry:
    automatic: true
  agents:
    queue: 2x-gpu-g4
- label: ':spark: Spark Keras Rossmann Run (test-gpu-openmpi-gloo-py3_6-tf1_15_0-keras2_3_1-torch1_3_0-mxnet1_4_1-pyspark2_4_0)'
  command: bash -c "OMP_NUM_THREADS=1 python /horovod/examples/keras_spark_rossmann_run.py --num-proc 2 --data-dir file:///data --epochs 3 --sample-rate 0.01"
  plugins:
  - docker-compose#v2.6.0:
      run: test-gpu-openmpi-gloo-py3_6-tf1_15_0-keras2_3_1-torch1_3_0-mxnet1_4_1-pyspark2_4_0
      config: docker-compose.test.yml
      pull-retries: 3
  - ecr#v1.2.0:
      login: true
  timeout_in_minutes: 5
  retry:
    automatic: true
  agents:
    queue: 2x-gpu-g4
- label: ':spark: Spark Keras Rossmann Estimator (test-gpu-openmpi-gloo-py3_6-tf1_15_0-keras2_3_1-torch1_3_0-mxnet1_4_1-pyspark2_4_0)'
  command: bash -c "OMP_NUM_THREADS=1 python /horovod/examples/keras_spark_rossmann_estimator.py --num-proc 2 --work-dir /work --data-dir file:///data --epochs 3 --sample-rate 0.01"
  plugins:
  - docker-compose#v2.6.0:
      run: test-gpu-openmpi-gloo-py3_6-tf1_15_0-keras2_3_1-torch1_3_0-mxnet1_4_1-pyspark2_4_0
      config: docker-compose.test.yml
      pull-retries: 3
  - ecr#v1.2.0:
      login: true
  timeout_in_minutes: 5
  retry:
    automatic: true
  agents:
    queue: 2x-gpu-g4
- label: ':spark: Spark Keras MNIST (test-gpu-openmpi-gloo-py3_6-tf1_15_0-keras2_3_1-torch1_3_0-mxnet1_4_1-pyspark2_4_0)'
  command: bash -c "OMP_NUM_THREADS=1 python /horovod/examples/keras_spark_mnist.py --num-proc 2 --work-dir /work --data-dir /data --epochs 3"
  plugins:
  - docker-compose#v2.6.0:
      run: test-gpu-openmpi-gloo-py3_6-tf1_15_0-keras2_3_1-torch1_3_0-mxnet1_4_1-pyspark2_4_0
      config: docker-compose.test.yml
      pull-retries: 3
  - ecr#v1.2.0:
      login: true
  timeout_in_minutes: 5
  retry:
    automatic: true
  agents:
    queue: 2x-gpu-g4
- label: ':spark: Spark Torch MNIST (test-gpu-openmpi-gloo-py3_6-tf1_15_0-keras2_3_1-torch1_3_0-mxnet1_4_1-pyspark2_4_0)'
  command: bash -c "OMP_NUM_THREADS=1 python /horovod/examples/pytorch_spark_mnist.py --num-proc 2 --work-dir /work --data-dir /data --epochs 3"
  plugins:
  - docker-compose#v2.6.0:
      run: test-gpu-openmpi-gloo-py3_6-tf1_15_0-keras2_3_1-torch1_3_0-mxnet1_4_1-pyspark2_4_0
      config: docker-compose.test.yml
      pull-retries: 3
  - ecr#v1.2.0:
      login: true
  timeout_in_minutes: 5
  retry:
    automatic: true
  agents:
    queue: 2x-gpu-g4
- label: ':jupyter: Run PyTests test_interactiverun (test-gpu-openmpi-py3_6-tf2_0_0-keras2_3_1-torch1_3_0-mxnet1_5_0-pyspark2_4_0)'
  command: bash -c "cd /horovod/test && pytest -v --capture=no test_interactiverun.py"
  plugins:
  - docker-compose#v2.6.0:
      run: test-gpu-openmpi-py3_6-tf2_0_0-keras2_3_1-torch1_3_0-mxnet1_5_0-pyspark2_4_0
      config: docker-compose.test.yml
      pull-retries: 3
  - ecr#v1.2.0:
      login: true
  timeout_in_minutes: 5
  retry:
    automatic: true
  agents:
    queue: 2x-gpu-g4
- label: ':python: Test PyTorch MNIST (test-gpu-openmpi-py3_6-tf2_0_0-keras2_3_1-torch1_3_0-mxnet1_5_0-pyspark2_4_0)'
  command: bash -c " \$(cat /mpirun_command) python /horovod/examples/pytorch_mnist.py"
  plugins:
  - docker-compose#v2.6.0:
      run: test-gpu-openmpi-py3_6-tf2_0_0-keras2_3_1-torch1_3_0-mxnet1_5_0-pyspark2_4_0
      config: docker-compose.test.yml
      pull-retries: 3
  - ecr#v1.2.0:
      login: true
  timeout_in_minutes: 5
  retry:
    automatic: true
  agents:
    queue: 2x-gpu-g4
- label: ':muscle: Test MXNet MNIST (test-gpu-openmpi-py3_6-tf2_0_0-keras2_3_1-torch1_3_0-mxnet1_5_0-pyspark2_4_0)'
  command: bash -c " OMP_NUM_THREADS=1 \$(cat /mpirun_command) python /horovod/examples/mxnet_mnist.py"
  plugins:
  - docker-compose#v2.6.0:
      run: test-gpu-openmpi-py3_6-tf2_0_0-keras2_3_1-torch1_3_0-mxnet1_5_0-pyspark2_4_0
      config: docker-compose.test.yml
      pull-retries: 3
  - ecr#v1.2.0:
      login: true
  timeout_in_minutes: 5
  retry:
    automatic: true
  agents:
    queue: 2x-gpu-g4
- label: ':tensorflow: Test TensorFlow 2.0 MNIST (test-gpu-openmpi-py3_6-tf2_0_0-keras2_3_1-torch1_3_0-mxnet1_5_0-pyspark2_4_0)'
  command: bash -c "\$(cat /mpirun_command) python /horovod/examples/tensorflow2_mnist.py"
  plugins:
  - docker-compose#v2.6.0:
      run: test-gpu-openmpi-py3_6-tf2_0_0-keras2_3_1-torch1_3_0-mxnet1_5_0-pyspark2_4_0
      config: docker-compose.test.yml
      pull-retries: 3
  - ecr#v1.2.0:
      login: true
  timeout_in_minutes: 5
  retry:
    automatic: true
  agents:
    queue: 2x-gpu-g4
- label: ':tensorflow: Test TensorFlow 2.0 Keras MNIST (test-gpu-openmpi-py3_6-tf2_0_0-keras2_3_1-torch1_3_0-mxnet1_5_0-pyspark2_4_0)'
  command: bash -c "\$(cat /mpirun_command) python /horovod/examples/tensorflow2_keras_mnist.py"
  plugins:
  - docker-compose#v2.6.0:
      run: test-gpu-openmpi-py3_6-tf2_0_0-keras2_3_1-torch1_3_0-mxnet1_5_0-pyspark2_4_0
      config: docker-compose.test.yml
      pull-retries: 3
  - ecr#v1.2.0:
      login: true
  timeout_in_minutes: 5
  retry:
    automatic: true
  agents:
    queue: 2x-gpu-g4
- label: ':spark: Spark Torch MNIST (test-gpu-openmpi-py3_6-tf2_0_0-keras2_3_1-torch1_3_0-mxnet1_5_0-pyspark2_4_0)'
  command: bash -c "OMP_NUM_THREADS=1 python /horovod/examples/pytorch_spark_mnist.py --num-proc 2 --work-dir /work --data-dir /data --epochs 3"
  plugins:
  - docker-compose#v2.6.0:
      run: test-gpu-openmpi-py3_6-tf2_0_0-keras2_3_1-torch1_3_0-mxnet1_5_0-pyspark2_4_0
      config: docker-compose.test.yml
      pull-retries: 3
  - ecr#v1.2.0:
      login: true
  timeout_in_minutes: 5
  retry:
    automatic: true
  agents:
    queue: 2x-gpu-g4
- label: ':jupyter: Run PyTests test_interactiverun (test-gpu-openmpi-py3_6-tfhead-kerashead-torchhead-mxnethead-pyspark2_4_0)'
  command: bash -c "cd /horovod/test && pytest -v --capture=no test_interactiverun.py"
  plugins:
  - docker-compose#v2.6.0:
      run: test-gpu-openmpi-py3_6-tfhead-kerashead-torchhead-mxnethead-pyspark2_4_0
      config: docker-compose.test.yml
      pull-retries: 3
  - ecr#v1.2.0:
      login: true
  timeout_in_minutes: 5
  retry:
    automatic: true
  agents:
    queue: 2x-gpu-g4
- label: ':python: Test PyTorch MNIST (test-gpu-openmpi-py3_6-tfhead-kerashead-torchhead-mxnethead-pyspark2_4_0)'
  command: bash -c " \$(cat /mpirun_command) python /horovod/examples/pytorch_mnist.py"
  plugins:
  - docker-compose#v2.6.0:
      run: test-gpu-openmpi-py3_6-tfhead-kerashead-torchhead-mxnethead-pyspark2_4_0
      config: docker-compose.test.yml
      pull-retries: 3
  - ecr#v1.2.0:
      login: true
  timeout_in_minutes: 5
  retry:
    automatic: true
  agents:
    queue: 2x-gpu-g4
- label: ':muscle: Test MXNet MNIST (test-gpu-openmpi-py3_6-tfhead-kerashead-torchhead-mxnethead-pyspark2_4_0)'
  command: bash -c " OMP_NUM_THREADS=1 \$(cat /mpirun_command) python /horovod/examples/mxnet_mnist.py"
  plugins:
  - docker-compose#v2.6.0:
      run: test-gpu-openmpi-py3_6-tfhead-kerashead-torchhead-mxnethead-pyspark2_4_0
      config: docker-compose.test.yml
      pull-retries: 3
  - ecr#v1.2.0:
      login: true
  timeout_in_minutes: 5
  retry:
    automatic: true
  agents:
    queue: 2x-gpu-g4
- label: ':tensorflow: Test TensorFlow 2.0 MNIST (test-gpu-openmpi-py3_6-tfhead-kerashead-torchhead-mxnethead-pyspark2_4_0)'
  command: bash -c "\$(cat /mpirun_command) python /horovod/examples/tensorflow2_mnist.py"
  plugins:
  - docker-compose#v2.6.0:
      run: test-gpu-openmpi-py3_6-tfhead-kerashead-torchhead-mxnethead-pyspark2_4_0
      config: docker-compose.test.yml
      pull-retries: 3
  - ecr#v1.2.0:
      login: true
  timeout_in_minutes: 5
  retry:
    automatic: true
  agents:
    queue: 2x-gpu-g4
- label: ':tensorflow: Test TensorFlow 2.0 Keras MNIST (test-gpu-openmpi-py3_6-tfhead-kerashead-torchhead-mxnethead-pyspark2_4_0)'
  command: bash -c "\$(cat /mpirun_command) python /horovod/examples/tensorflow2_keras_mnist.py"
  plugins:
  - docker-compose#v2.6.0:
      run: test-gpu-openmpi-py3_6-tfhead-kerashead-torchhead-mxnethead-pyspark2_4_0
      config: docker-compose.test.yml
      pull-retries: 3
  - ecr#v1.2.0:
      login: true
  timeout_in_minutes: 5
  retry:
    automatic: true
  agents:
    queue: 2x-gpu-g4
- label: ':spark: Spark Torch MNIST (test-gpu-openmpi-py3_6-tfhead-kerashead-torchhead-mxnethead-pyspark2_4_0)'
  command: bash -c "OMP_NUM_THREADS=1 python /horovod/examples/pytorch_spark_mnist.py --num-proc 2 --work-dir /work --data-dir /data --epochs 3"
  plugins:
  - docker-compose#v2.6.0:
      run: test-gpu-openmpi-py3_6-tfhead-kerashead-torchhead-mxnethead-pyspark2_4_0
      config: docker-compose.test.yml
      pull-retries: 3
  - ecr#v1.2.0:
      login: true
  timeout_in_minutes: 5
  retry:
    automatic: true
  agents:
    queue: 2x-gpu-g4
- label: ':jupyter: Run PyTests test_interactiverun (test-mixed-openmpi-py3_6-tf1_15_0-keras2_3_1-torch1_3_0-mxnet1_5_0-pyspark2_4_0)'
  command: bash -c "cd /horovod/test && pytest -v --capture=no test_interactiverun.py"
  plugins:
  - docker-compose#v2.6.0:
      run: test-mixed-openmpi-py3_6-tf1_15_0-keras2_3_1-torch1_3_0-mxnet1_5_0-pyspark2_4_0
      config: docker-compose.test.yml
      pull-retries: 3
  - ecr#v1.2.0:
      login: true
  timeout_in_minutes: 5
  retry:
    automatic: true
  agents:
    queue: 2x-gpu-g4
- label: ':tensorflow: Test TensorFlow MNIST (test-mixed-openmpi-py3_6-tf1_15_0-keras2_3_1-torch1_3_0-mxnet1_5_0-pyspark2_4_0)'
  command: bash -c " \$(cat /mpirun_command) python /horovod/examples/tensorflow_mnist.py"
  plugins:
  - docker-compose#v2.6.0:
      run: test-mixed-openmpi-py3_6-tf1_15_0-keras2_3_1-torch1_3_0-mxnet1_5_0-pyspark2_4_0
      config: docker-compose.test.yml
      pull-retries: 3
  - ecr#v1.2.0:
      login: true
  timeout_in_minutes: 5
  retry:
    automatic: true
  agents:
    queue: 2x-gpu-g4
- label: ':tensorflow: Test TensorFlow Eager MNIST (test-mixed-openmpi-py3_6-tf1_15_0-keras2_3_1-torch1_3_0-mxnet1_5_0-pyspark2_4_0)'
  command: bash -c " \$(cat /mpirun_command) python /horovod/examples/tensorflow_mnist_eager.py"
  plugins:
  - docker-compose#v2.6.0:
      run: test-mixed-openmpi-py3_6-tf1_15_0-keras2_3_1-torch1_3_0-mxnet1_5_0-pyspark2_4_0
      config: docker-compose.test.yml
      pull-retries: 3
  - ecr#v1.2.0:
      login: true
  timeout_in_minutes: 5
  retry:
    automatic: true
  agents:
    queue: 2x-gpu-g4
- label: ':tensorflow: Test Keras MNIST (test-mixed-openmpi-py3_6-tf1_15_0-keras2_3_1-torch1_3_0-mxnet1_5_0-pyspark2_4_0)'
  command: bash -c " \$(cat /mpirun_command) python /horovod/examples/keras_mnist_advanced.py"
  plugins:
  - docker-compose#v2.6.0:
      run: test-mixed-openmpi-py3_6-tf1_15_0-keras2_3_1-torch1_3_0-mxnet1_5_0-pyspark2_4_0
      config: docker-compose.test.yml
      pull-retries: 3
  - ecr#v1.2.0:
      login: true
  timeout_in_minutes: 5
  retry:
    automatic: true
  agents:
    queue: 2x-gpu-g4
- label: ':python: Test PyTorch MNIST (test-mixed-openmpi-py3_6-tf1_15_0-keras2_3_1-torch1_3_0-mxnet1_5_0-pyspark2_4_0)'
  command: bash -c " \$(cat /mpirun_command) python /horovod/examples/pytorch_mnist.py"
  plugins:
  - docker-compose#v2.6.0:
      run: test-mixed-openmpi-py3_6-tf1_15_0-keras2_3_1-torch1_3_0-mxnet1_5_0-pyspark2_4_0
      config: docker-compose.test.yml
      pull-retries: 3
  - ecr#v1.2.0:
      login: true
  timeout_in_minutes: 5
  retry:
    automatic: true
  agents:
    queue: 2x-gpu-g4
- label: ':muscle: Test MXNet MNIST (test-mixed-openmpi-py3_6-tf1_15_0-keras2_3_1-torch1_3_0-mxnet1_5_0-pyspark2_4_0)'
  command: bash -c " OMP_NUM_THREADS=1 \$(cat /mpirun_command) python /horovod/examples/mxnet_mnist.py"
  plugins:
  - docker-compose#v2.6.0:
      run: test-mixed-openmpi-py3_6-tf1_15_0-keras2_3_1-torch1_3_0-mxnet1_5_0-pyspark2_4_0
      config: docker-compose.test.yml
      pull-retries: 3
  - ecr#v1.2.0:
      login: true
  timeout_in_minutes: 5
  retry:
    automatic: true
  agents:
    queue: 2x-gpu-g4
- label: ':spark: Spark Keras Rossmann Run (test-mixed-openmpi-py3_6-tf1_15_0-keras2_3_1-torch1_3_0-mxnet1_5_0-pyspark2_4_0)'
  command: bash -c "OMP_NUM_THREADS=1 python /horovod/examples/keras_spark_rossmann_run.py --num-proc 2 --data-dir file:///data --epochs 3 --sample-rate 0.01"
  plugins:
  - docker-compose#v2.6.0:
      run: test-mixed-openmpi-py3_6-tf1_15_0-keras2_3_1-torch1_3_0-mxnet1_5_0-pyspark2_4_0
      config: docker-compose.test.yml
      pull-retries: 3
  - ecr#v1.2.0:
      login: true
  timeout_in_minutes: 5
  retry:
    automatic: true
  agents:
    queue: 2x-gpu-g4
- label: ':spark: Spark Keras Rossmann Estimator (test-mixed-openmpi-py3_6-tf1_15_0-keras2_3_1-torch1_3_0-mxnet1_5_0-pyspark2_4_0)'
  command: bash -c "OMP_NUM_THREADS=1 python /horovod/examples/keras_spark_rossmann_estimator.py --num-proc 2 --work-dir /work --data-dir file:///data --epochs 3 --sample-rate 0.01"
  plugins:
  - docker-compose#v2.6.0:
      run: test-mixed-openmpi-py3_6-tf1_15_0-keras2_3_1-torch1_3_0-mxnet1_5_0-pyspark2_4_0
      config: docker-compose.test.yml
      pull-retries: 3
  - ecr#v1.2.0:
      login: true
  timeout_in_minutes: 5
  retry:
    automatic: true
  agents:
    queue: 2x-gpu-g4
- label: ':spark: Spark Keras MNIST (test-mixed-openmpi-py3_6-tf1_15_0-keras2_3_1-torch1_3_0-mxnet1_5_0-pyspark2_4_0)'
  command: bash -c "OMP_NUM_THREADS=1 python /horovod/examples/keras_spark_mnist.py --num-proc 2 --work-dir /work --data-dir /data --epochs 3"
  plugins:
  - docker-compose#v2.6.0:
      run: test-mixed-openmpi-py3_6-tf1_15_0-keras2_3_1-torch1_3_0-mxnet1_5_0-pyspark2_4_0
      config: docker-compose.test.yml
      pull-retries: 3
  - ecr#v1.2.0:
      login: true
  timeout_in_minutes: 5
  retry:
    automatic: true
  agents:
    queue: 2x-gpu-g4
- label: ':spark: Spark Torch MNIST (test-mixed-openmpi-py3_6-tf1_15_0-keras2_3_1-torch1_3_0-mxnet1_5_0-pyspark2_4_0)'
  command: bash -c "OMP_NUM_THREADS=1 python /horovod/examples/pytorch_spark_mnist.py --num-proc 2 --work-dir /work --data-dir /data --epochs 3"
  plugins:
  - docker-compose#v2.6.0:
      run: test-mixed-openmpi-py3_6-tf1_15_0-keras2_3_1-torch1_3_0-mxnet1_5_0-pyspark2_4_0
      config: docker-compose.test.yml
      pull-retries: 3
  - ecr#v1.2.0:
      login: true
  timeout_in_minutes: 5
  retry:
    automatic: true
  agents:
    queue: 2x-gpu-g4<|MERGE_RESOLUTION|>--- conflicted
+++ resolved
@@ -844,97 +844,8 @@
     automatic: true
   agents:
     queue: cpu
-<<<<<<< HEAD
 - label: ':pytest: Run PyTests (test-cpu-gloo-py2_7-tf1_15_0-keras2_3_1-torch1_4_0-mxnet1_5_0-pyspark2_4_0)'
-  command: bash -c "cd /horovod/test && (echo test_*.py | sed 's/test_interactiverun.py//g' | sed 's/test_spark_keras.py//g' | sed 's/test_spark_torch.py//g' | sed 's/[a-z_]*tensorflow2[a-z_.]*//g' | sed 's/test_spark.py//g' | xargs -n 1 horovodrun -np 2 -H localhost:2 --gloo pytest -v --capture=no) && pytest --forked -v --capture=no test_spark.py"
-=======
-- label: ':pytest: Run PyTests (test-cpu-openmpi-py2_7-tf1_14_0-keras2_2_4-torch1_2_0-mxnet1_4_1-pyspark2_4_0)'
-  command: bash -c " cd /horovod/test && (echo test_*.py | sed 's/[a-z_]*tensorflow2[a-z_.]*//g' | sed 's/test_interactiverun.py//g' | sed 's/test_spark_keras.py//g' | sed 's/test_spark_torch.py//g' | sed 's/test_spark.py//g' | sed 's/test_run.py//g' | xargs -n 1 \$(cat /mpirun_command) pytest -v --capture=no) && pytest --forked -v --capture=no test_spark.py test_run.py"
-  plugins:
-  - docker-compose#v2.6.0:
-      run: test-cpu-openmpi-py2_7-tf1_14_0-keras2_2_4-torch1_2_0-mxnet1_4_1-pyspark2_4_0
-      config: docker-compose.test.yml
-      pull-retries: 3
-  - ecr#v1.2.0:
-      login: true
-  timeout_in_minutes: 5
-  retry:
-    automatic: true
-  agents:
-    queue: cpu
-- label: ':jupyter: Run PyTests test_interactiverun (test-cpu-openmpi-py2_7-tf1_14_0-keras2_2_4-torch1_2_0-mxnet1_4_1-pyspark2_4_0)'
-  command: bash -c "cd /horovod/test && pytest -v --capture=no test_interactiverun.py"
-  plugins:
-  - docker-compose#v2.6.0:
-      run: test-cpu-openmpi-py2_7-tf1_14_0-keras2_2_4-torch1_2_0-mxnet1_4_1-pyspark2_4_0
-      config: docker-compose.test.yml
-      pull-retries: 3
-  - ecr#v1.2.0:
-      login: true
-  timeout_in_minutes: 5
-  retry:
-    automatic: true
-  agents:
-    queue: cpu
-- label: ':tensorflow: Test TensorFlow MNIST (test-cpu-openmpi-py2_7-tf1_14_0-keras2_2_4-torch1_2_0-mxnet1_4_1-pyspark2_4_0)'
-  command: bash -c " \$(cat /mpirun_command) python /horovod/examples/tensorflow_mnist.py"
-  plugins:
-  - docker-compose#v2.6.0:
-      run: test-cpu-openmpi-py2_7-tf1_14_0-keras2_2_4-torch1_2_0-mxnet1_4_1-pyspark2_4_0
-      config: docker-compose.test.yml
-      pull-retries: 3
-  - ecr#v1.2.0:
-      login: true
-  timeout_in_minutes: 5
-  retry:
-    automatic: true
-  agents:
-    queue: cpu
-- label: ':tensorflow: Test TensorFlow Eager MNIST (test-cpu-openmpi-py2_7-tf1_14_0-keras2_2_4-torch1_2_0-mxnet1_4_1-pyspark2_4_0)'
-  command: bash -c " \$(cat /mpirun_command) python /horovod/examples/tensorflow_mnist_eager.py"
-  plugins:
-  - docker-compose#v2.6.0:
-      run: test-cpu-openmpi-py2_7-tf1_14_0-keras2_2_4-torch1_2_0-mxnet1_4_1-pyspark2_4_0
-      config: docker-compose.test.yml
-      pull-retries: 3
-  - ecr#v1.2.0:
-      login: true
-  timeout_in_minutes: 5
-  retry:
-    automatic: true
-  agents:
-    queue: cpu
-- label: ':tensorflow: Test Keras MNIST (test-cpu-openmpi-py2_7-tf1_14_0-keras2_2_4-torch1_2_0-mxnet1_4_1-pyspark2_4_0)'
-  command: bash -c " \$(cat /mpirun_command) python /horovod/examples/keras_mnist_advanced.py"
-  plugins:
-  - docker-compose#v2.6.0:
-      run: test-cpu-openmpi-py2_7-tf1_14_0-keras2_2_4-torch1_2_0-mxnet1_4_1-pyspark2_4_0
-      config: docker-compose.test.yml
-      pull-retries: 3
-  - ecr#v1.2.0:
-      login: true
-  timeout_in_minutes: 5
-  retry:
-    automatic: true
-  agents:
-    queue: cpu
-- label: ':python: Test PyTorch MNIST (test-cpu-openmpi-py2_7-tf1_14_0-keras2_2_4-torch1_2_0-mxnet1_4_1-pyspark2_4_0)'
-  command: bash -c " \$(cat /mpirun_command) python /horovod/examples/pytorch_mnist.py"
-  plugins:
-  - docker-compose#v2.6.0:
-      run: test-cpu-openmpi-py2_7-tf1_14_0-keras2_2_4-torch1_2_0-mxnet1_4_1-pyspark2_4_0
-      config: docker-compose.test.yml
-      pull-retries: 3
-  - ecr#v1.2.0:
-      login: true
-  timeout_in_minutes: 5
-  retry:
-    automatic: true
-  agents:
-    queue: cpu
-- label: ':muscle: Test MXNet MNIST (test-cpu-openmpi-py2_7-tf1_14_0-keras2_2_4-torch1_2_0-mxnet1_4_1-pyspark2_4_0)'
-  command: bash -c " OMP_NUM_THREADS=1 \$(cat /mpirun_command) python /horovod/examples/mxnet_mnist.py"
->>>>>>> 2a3f43f3
+  command: bash -c "cd /horovod/test && (echo test_*.py | sed 's/test_interactiverun.py//g' | sed 's/test_spark_keras.py//g' | sed 's/test_spark_torch.py//g' | sed 's/[a-z_]*tensorflow2[a-z_.]*//g' | sed 's/test_spark.py//g' | sed 's/test_run.py//g' | xargs -n 1 horovodrun -np 2 -H localhost:2 --gloo pytest -v --capture=no) && pytest --forked -v --capture=no test_spark.py test_run.py"
   plugins:
   - docker-compose#v2.6.0:
       run: test-cpu-gloo-py2_7-tf1_15_0-keras2_3_1-torch1_4_0-mxnet1_5_0-pyspark2_4_0
@@ -1101,606 +1012,442 @@
     automatic: true
   agents:
     queue: cpu
-<<<<<<< HEAD
 - label: ':pytest: Run PyTests (test-cpu-gloo-py3_6-tf1_15_0-keras2_3_1-torch1_4_0-mxnet1_5_0-pyspark2_4_0)'
-  command: bash -c "cd /horovod/test && (echo test_*.py | sed 's/test_interactiverun.py//g' | sed 's/test_spark_keras.py//g' | sed 's/test_spark_torch.py//g' | sed 's/[a-z_]*tensorflow2[a-z_.]*//g' | sed 's/test_spark.py//g' | xargs -n 1 horovodrun -np 2 -H localhost:2 --gloo pytest -v --capture=no) && pytest --forked -v --capture=no test_spark.py"
-=======
+  command: bash -c "cd /horovod/test && (echo test_*.py | sed 's/test_interactiverun.py//g' | sed 's/test_spark_keras.py//g' | sed 's/test_spark_torch.py//g' | sed 's/[a-z_]*tensorflow2[a-z_.]*//g' | sed 's/test_spark.py//g' | sed 's/test_run.py//g' | xargs -n 1 horovodrun -np 2 -H localhost:2 --gloo pytest -v --capture=no) && pytest --forked -v --capture=no test_spark.py test_run.py"
+  plugins:
+  - docker-compose#v2.6.0:
+      run: test-cpu-gloo-py3_6-tf1_15_0-keras2_3_1-torch1_4_0-mxnet1_5_0-pyspark2_4_0
+      config: docker-compose.test.yml
+      pull-retries: 3
+  - ecr#v1.2.0:
+      login: true
+  timeout_in_minutes: 5
+  retry:
+    automatic: true
+  agents:
+    queue: cpu
+- label: ':tensorflow: Test Keras MNIST (test-cpu-gloo-py3_6-tf1_15_0-keras2_3_1-torch1_4_0-mxnet1_5_0-pyspark2_4_0)'
+  command: horovodrun -np 2 -H localhost:2 --gloo python /horovod/examples/keras_mnist_advanced.py
+  plugins:
+  - docker-compose#v2.6.0:
+      run: test-cpu-gloo-py3_6-tf1_15_0-keras2_3_1-torch1_4_0-mxnet1_5_0-pyspark2_4_0
+      config: docker-compose.test.yml
+      pull-retries: 3
+  - ecr#v1.2.0:
+      login: true
+  timeout_in_minutes: 5
+  retry:
+    automatic: true
+  agents:
+    queue: cpu
+- label: ':python: Test PyTorch MNIST (test-cpu-gloo-py3_6-tf1_15_0-keras2_3_1-torch1_4_0-mxnet1_5_0-pyspark2_4_0)'
+  command: horovodrun -np 2 -H localhost:2 --gloo python /horovod/examples/pytorch_mnist.py
+  plugins:
+  - docker-compose#v2.6.0:
+      run: test-cpu-gloo-py3_6-tf1_15_0-keras2_3_1-torch1_4_0-mxnet1_5_0-pyspark2_4_0
+      config: docker-compose.test.yml
+      pull-retries: 3
+  - ecr#v1.2.0:
+      login: true
+  timeout_in_minutes: 5
+  retry:
+    automatic: true
+  agents:
+    queue: cpu
+- label: ':muscle: Test MXNet MNIST (test-cpu-gloo-py3_6-tf1_15_0-keras2_3_1-torch1_4_0-mxnet1_5_0-pyspark2_4_0)'
+  command: horovodrun -np 2 -H localhost:2 --gloo python /horovod/examples/mxnet_mnist.py
+  plugins:
+  - docker-compose#v2.6.0:
+      run: test-cpu-gloo-py3_6-tf1_15_0-keras2_3_1-torch1_4_0-mxnet1_5_0-pyspark2_4_0
+      config: docker-compose.test.yml
+      pull-retries: 3
+  - ecr#v1.2.0:
+      login: true
+  timeout_in_minutes: 5
+  retry:
+    automatic: true
+  agents:
+    queue: cpu
+- label: ':spark: Spark Keras Rossmann Run (test-cpu-gloo-py3_6-tf1_15_0-keras2_3_1-torch1_4_0-mxnet1_5_0-pyspark2_4_0)'
+  command: bash -c "OMP_NUM_THREADS=1 python /horovod/examples/keras_spark_rossmann_run.py --num-proc 2 --data-dir file:///data --epochs 3 --sample-rate 0.01"
+  plugins:
+  - docker-compose#v2.6.0:
+      run: test-cpu-gloo-py3_6-tf1_15_0-keras2_3_1-torch1_4_0-mxnet1_5_0-pyspark2_4_0
+      config: docker-compose.test.yml
+      pull-retries: 3
+  - ecr#v1.2.0:
+      login: true
+  timeout_in_minutes: 5
+  retry:
+    automatic: true
+  agents:
+    queue: cpu
+- label: ':spark: Spark Keras Rossmann Estimator (test-cpu-gloo-py3_6-tf1_15_0-keras2_3_1-torch1_4_0-mxnet1_5_0-pyspark2_4_0)'
+  command: bash -c "OMP_NUM_THREADS=1 python /horovod/examples/keras_spark_rossmann_estimator.py --num-proc 2 --work-dir /work --data-dir file:///data --epochs 3 --sample-rate 0.01"
+  plugins:
+  - docker-compose#v2.6.0:
+      run: test-cpu-gloo-py3_6-tf1_15_0-keras2_3_1-torch1_4_0-mxnet1_5_0-pyspark2_4_0
+      config: docker-compose.test.yml
+      pull-retries: 3
+  - ecr#v1.2.0:
+      login: true
+  timeout_in_minutes: 5
+  retry:
+    automatic: true
+  agents:
+    queue: cpu
+- label: ':spark: PyTests Spark Estimators (test-cpu-gloo-py3_6-tf1_15_0-keras2_3_1-torch1_4_0-mxnet1_5_0-pyspark2_4_0)'
+  command: bash -c "cd /horovod/test && pytest --forked -v --capture=no test_spark_keras.py test_spark_torch.py"
+  plugins:
+  - docker-compose#v2.6.0:
+      run: test-cpu-gloo-py3_6-tf1_15_0-keras2_3_1-torch1_4_0-mxnet1_5_0-pyspark2_4_0
+      config: docker-compose.test.yml
+      pull-retries: 3
+  - ecr#v1.2.0:
+      login: true
+  timeout_in_minutes: 5
+  retry:
+    automatic: true
+  agents:
+    queue: cpu
+- label: ':spark: Spark Keras MNIST (test-cpu-gloo-py3_6-tf1_15_0-keras2_3_1-torch1_4_0-mxnet1_5_0-pyspark2_4_0)'
+  command: bash -c "OMP_NUM_THREADS=1 python /horovod/examples/keras_spark_mnist.py --num-proc 2 --work-dir /work --data-dir /data --epochs 3"
+  plugins:
+  - docker-compose#v2.6.0:
+      run: test-cpu-gloo-py3_6-tf1_15_0-keras2_3_1-torch1_4_0-mxnet1_5_0-pyspark2_4_0
+      config: docker-compose.test.yml
+      pull-retries: 3
+  - ecr#v1.2.0:
+      login: true
+  timeout_in_minutes: 5
+  retry:
+    automatic: true
+  agents:
+    queue: cpu
+- label: ':spark: Spark Torch MNIST (test-cpu-gloo-py3_6-tf1_15_0-keras2_3_1-torch1_4_0-mxnet1_5_0-pyspark2_4_0)'
+  command: bash -c "OMP_NUM_THREADS=1 python /horovod/examples/pytorch_spark_mnist.py --num-proc 2 --work-dir /work --data-dir /data --epochs 3"
+  plugins:
+  - docker-compose#v2.6.0:
+      run: test-cpu-gloo-py3_6-tf1_15_0-keras2_3_1-torch1_4_0-mxnet1_5_0-pyspark2_4_0
+      config: docker-compose.test.yml
+      pull-retries: 3
+  - ecr#v1.2.0:
+      login: true
+  timeout_in_minutes: 5
+  retry:
+    automatic: true
+  agents:
+    queue: cpu
+- label: ':tensorflow: Single Keras MNIST (test-cpu-gloo-py3_6-tf1_15_0-keras2_3_1-torch1_4_0-mxnet1_5_0-pyspark2_4_0)'
+  command: bash -c " python /horovod/examples/keras_mnist_advanced.py --epochs 3 --batch-size 64"
+  plugins:
+  - docker-compose#v2.6.0:
+      run: test-cpu-gloo-py3_6-tf1_15_0-keras2_3_1-torch1_4_0-mxnet1_5_0-pyspark2_4_0
+      config: docker-compose.test.yml
+      pull-retries: 3
+  - ecr#v1.2.0:
+      login: true
+  timeout_in_minutes: 5
+  retry:
+    automatic: true
+  agents:
+    queue: cpu
+- label: ':python: Single PyTorch MNIST (test-cpu-gloo-py3_6-tf1_15_0-keras2_3_1-torch1_4_0-mxnet1_5_0-pyspark2_4_0)'
+  command: bash -c " python /horovod/examples/pytorch_mnist.py --epochs 3"
+  plugins:
+  - docker-compose#v2.6.0:
+      run: test-cpu-gloo-py3_6-tf1_15_0-keras2_3_1-torch1_4_0-mxnet1_5_0-pyspark2_4_0
+      config: docker-compose.test.yml
+      pull-retries: 3
+  - ecr#v1.2.0:
+      login: true
+  timeout_in_minutes: 5
+  retry:
+    automatic: true
+  agents:
+    queue: cpu
+- label: ':muscle: Single MXNet MNIST (test-cpu-gloo-py3_6-tf1_15_0-keras2_3_1-torch1_4_0-mxnet1_5_0-pyspark2_4_0)'
+  command: bash -c " python /horovod/examples/mxnet_mnist.py --epochs 3"
+  plugins:
+  - docker-compose#v2.6.0:
+      run: test-cpu-gloo-py3_6-tf1_15_0-keras2_3_1-torch1_4_0-mxnet1_5_0-pyspark2_4_0
+      config: docker-compose.test.yml
+      pull-retries: 3
+  - ecr#v1.2.0:
+      login: true
+  timeout_in_minutes: 5
+  retry:
+    automatic: true
+  agents:
+    queue: cpu
+- label: ':pytest: Run PyTests (test-cpu-gloo-py3_7-tf1_15_0-keras2_3_1-torch1_4_0-mxnet1_5_0-pyspark2_4_0)'
+  command: bash -c "cd /horovod/test && (echo test_*.py | sed 's/test_interactiverun.py//g' | sed 's/test_spark_keras.py//g' | sed 's/test_spark_torch.py//g' | sed 's/[a-z_]*tensorflow2[a-z_.]*//g' | sed 's/test_spark.py//g' | sed 's/test_run.py//g' | xargs -n 1 horovodrun -np 2 -H localhost:2 --gloo pytest -v --capture=no) && pytest --forked -v --capture=no test_spark.py test_run.py"
+  plugins:
+  - docker-compose#v2.6.0:
+      run: test-cpu-gloo-py3_7-tf1_15_0-keras2_3_1-torch1_4_0-mxnet1_5_0-pyspark2_4_0
+      config: docker-compose.test.yml
+      pull-retries: 3
+  - ecr#v1.2.0:
+      login: true
+  timeout_in_minutes: 5
+  retry:
+    automatic: true
+  agents:
+    queue: cpu
+- label: ':tensorflow: Test Keras MNIST (test-cpu-gloo-py3_7-tf1_15_0-keras2_3_1-torch1_4_0-mxnet1_5_0-pyspark2_4_0)'
+  command: horovodrun -np 2 -H localhost:2 --gloo python /horovod/examples/keras_mnist_advanced.py
+  plugins:
+  - docker-compose#v2.6.0:
+      run: test-cpu-gloo-py3_7-tf1_15_0-keras2_3_1-torch1_4_0-mxnet1_5_0-pyspark2_4_0
+      config: docker-compose.test.yml
+      pull-retries: 3
+  - ecr#v1.2.0:
+      login: true
+  timeout_in_minutes: 5
+  retry:
+    automatic: true
+  agents:
+    queue: cpu
+- label: ':python: Test PyTorch MNIST (test-cpu-gloo-py3_7-tf1_15_0-keras2_3_1-torch1_4_0-mxnet1_5_0-pyspark2_4_0)'
+  command: horovodrun -np 2 -H localhost:2 --gloo python /horovod/examples/pytorch_mnist.py
+  plugins:
+  - docker-compose#v2.6.0:
+      run: test-cpu-gloo-py3_7-tf1_15_0-keras2_3_1-torch1_4_0-mxnet1_5_0-pyspark2_4_0
+      config: docker-compose.test.yml
+      pull-retries: 3
+  - ecr#v1.2.0:
+      login: true
+  timeout_in_minutes: 5
+  retry:
+    automatic: true
+  agents:
+    queue: cpu
+- label: ':muscle: Test MXNet MNIST (test-cpu-gloo-py3_7-tf1_15_0-keras2_3_1-torch1_4_0-mxnet1_5_0-pyspark2_4_0)'
+  command: horovodrun -np 2 -H localhost:2 --gloo python /horovod/examples/mxnet_mnist.py
+  plugins:
+  - docker-compose#v2.6.0:
+      run: test-cpu-gloo-py3_7-tf1_15_0-keras2_3_1-torch1_4_0-mxnet1_5_0-pyspark2_4_0
+      config: docker-compose.test.yml
+      pull-retries: 3
+  - ecr#v1.2.0:
+      login: true
+  timeout_in_minutes: 5
+  retry:
+    automatic: true
+  agents:
+    queue: cpu
+- label: ':spark: Spark Keras Rossmann Run (test-cpu-gloo-py3_7-tf1_15_0-keras2_3_1-torch1_4_0-mxnet1_5_0-pyspark2_4_0)'
+  command: bash -c "OMP_NUM_THREADS=1 python /horovod/examples/keras_spark_rossmann_run.py --num-proc 2 --data-dir file:///data --epochs 3 --sample-rate 0.01"
+  plugins:
+  - docker-compose#v2.6.0:
+      run: test-cpu-gloo-py3_7-tf1_15_0-keras2_3_1-torch1_4_0-mxnet1_5_0-pyspark2_4_0
+      config: docker-compose.test.yml
+      pull-retries: 3
+  - ecr#v1.2.0:
+      login: true
+  timeout_in_minutes: 5
+  retry:
+    automatic: true
+  agents:
+    queue: cpu
+- label: ':spark: Spark Keras Rossmann Estimator (test-cpu-gloo-py3_7-tf1_15_0-keras2_3_1-torch1_4_0-mxnet1_5_0-pyspark2_4_0)'
+  command: bash -c "OMP_NUM_THREADS=1 python /horovod/examples/keras_spark_rossmann_estimator.py --num-proc 2 --work-dir /work --data-dir file:///data --epochs 3 --sample-rate 0.01"
+  plugins:
+  - docker-compose#v2.6.0:
+      run: test-cpu-gloo-py3_7-tf1_15_0-keras2_3_1-torch1_4_0-mxnet1_5_0-pyspark2_4_0
+      config: docker-compose.test.yml
+      pull-retries: 3
+  - ecr#v1.2.0:
+      login: true
+  timeout_in_minutes: 5
+  retry:
+    automatic: true
+  agents:
+    queue: cpu
+- label: ':spark: PyTests Spark Estimators (test-cpu-gloo-py3_7-tf1_15_0-keras2_3_1-torch1_4_0-mxnet1_5_0-pyspark2_4_0)'
+  command: bash -c "cd /horovod/test && pytest --forked -v --capture=no test_spark_keras.py test_spark_torch.py"
+  plugins:
+  - docker-compose#v2.6.0:
+      run: test-cpu-gloo-py3_7-tf1_15_0-keras2_3_1-torch1_4_0-mxnet1_5_0-pyspark2_4_0
+      config: docker-compose.test.yml
+      pull-retries: 3
+  - ecr#v1.2.0:
+      login: true
+  timeout_in_minutes: 5
+  retry:
+    automatic: true
+  agents:
+    queue: cpu
+- label: ':spark: Spark Keras MNIST (test-cpu-gloo-py3_7-tf1_15_0-keras2_3_1-torch1_4_0-mxnet1_5_0-pyspark2_4_0)'
+  command: bash -c "OMP_NUM_THREADS=1 python /horovod/examples/keras_spark_mnist.py --num-proc 2 --work-dir /work --data-dir /data --epochs 3"
+  plugins:
+  - docker-compose#v2.6.0:
+      run: test-cpu-gloo-py3_7-tf1_15_0-keras2_3_1-torch1_4_0-mxnet1_5_0-pyspark2_4_0
+      config: docker-compose.test.yml
+      pull-retries: 3
+  - ecr#v1.2.0:
+      login: true
+  timeout_in_minutes: 5
+  retry:
+    automatic: true
+  agents:
+    queue: cpu
+- label: ':spark: Spark Torch MNIST (test-cpu-gloo-py3_7-tf1_15_0-keras2_3_1-torch1_4_0-mxnet1_5_0-pyspark2_4_0)'
+  command: bash -c "OMP_NUM_THREADS=1 python /horovod/examples/pytorch_spark_mnist.py --num-proc 2 --work-dir /work --data-dir /data --epochs 3"
+  plugins:
+  - docker-compose#v2.6.0:
+      run: test-cpu-gloo-py3_7-tf1_15_0-keras2_3_1-torch1_4_0-mxnet1_5_0-pyspark2_4_0
+      config: docker-compose.test.yml
+      pull-retries: 3
+  - ecr#v1.2.0:
+      login: true
+  timeout_in_minutes: 5
+  retry:
+    automatic: true
+  agents:
+    queue: cpu
+- label: ':tensorflow: Single Keras MNIST (test-cpu-gloo-py3_7-tf1_15_0-keras2_3_1-torch1_4_0-mxnet1_5_0-pyspark2_4_0)'
+  command: bash -c " python /horovod/examples/keras_mnist_advanced.py --epochs 3 --batch-size 64"
+  plugins:
+  - docker-compose#v2.6.0:
+      run: test-cpu-gloo-py3_7-tf1_15_0-keras2_3_1-torch1_4_0-mxnet1_5_0-pyspark2_4_0
+      config: docker-compose.test.yml
+      pull-retries: 3
+  - ecr#v1.2.0:
+      login: true
+  timeout_in_minutes: 5
+  retry:
+    automatic: true
+  agents:
+    queue: cpu
+- label: ':python: Single PyTorch MNIST (test-cpu-gloo-py3_7-tf1_15_0-keras2_3_1-torch1_4_0-mxnet1_5_0-pyspark2_4_0)'
+  command: bash -c " python /horovod/examples/pytorch_mnist.py --epochs 3"
+  plugins:
+  - docker-compose#v2.6.0:
+      run: test-cpu-gloo-py3_7-tf1_15_0-keras2_3_1-torch1_4_0-mxnet1_5_0-pyspark2_4_0
+      config: docker-compose.test.yml
+      pull-retries: 3
+  - ecr#v1.2.0:
+      login: true
+  timeout_in_minutes: 5
+  retry:
+    automatic: true
+  agents:
+    queue: cpu
+- label: ':muscle: Single MXNet MNIST (test-cpu-gloo-py3_7-tf1_15_0-keras2_3_1-torch1_4_0-mxnet1_5_0-pyspark2_4_0)'
+  command: bash -c " python /horovod/examples/mxnet_mnist.py --epochs 3"
+  plugins:
+  - docker-compose#v2.6.0:
+      run: test-cpu-gloo-py3_7-tf1_15_0-keras2_3_1-torch1_4_0-mxnet1_5_0-pyspark2_4_0
+      config: docker-compose.test.yml
+      pull-retries: 3
+  - ecr#v1.2.0:
+      login: true
+  timeout_in_minutes: 5
+  retry:
+    automatic: true
+  agents:
+    queue: cpu
+- label: ':pytest: Run PyTests (test-cpu-gloo-py3_8-tf2_2_0-keras2_3_1-torch1_5_0-mxnet1_5_0-pyspark2_4_0)'
+  command: bash -c "cd /horovod/test && (echo test_*.py | sed 's/test_interactiverun.py//g' | sed 's/test_spark_keras.py//g' | sed 's/test_spark_torch.py//g' | sed 's/[a-z_]*tensorflow2[a-z_.]*//g' | sed 's/test_spark.py//g' | sed 's/test_run.py//g' | xargs -n 1 horovodrun -np 2 -H localhost:2 --gloo pytest -v --capture=no) && pytest --forked -v --capture=no test_spark.py test_run.py"
+  plugins:
+  - docker-compose#v2.6.0:
+      run: test-cpu-gloo-py3_8-tf2_2_0-keras2_3_1-torch1_5_0-mxnet1_5_0-pyspark2_4_0
+      config: docker-compose.test.yml
+      pull-retries: 3
+  - ecr#v1.2.0:
+      login: true
+  timeout_in_minutes: 5
+  retry:
+    automatic: true
+  agents:
+    queue: cpu
+- label: ':tensorflow: Test Keras MNIST (test-cpu-gloo-py3_8-tf2_2_0-keras2_3_1-torch1_5_0-mxnet1_5_0-pyspark2_4_0)'
+  command: horovodrun -np 2 -H localhost:2 --gloo python /horovod/examples/keras_mnist_advanced.py
+  plugins:
+  - docker-compose#v2.6.0:
+      run: test-cpu-gloo-py3_8-tf2_2_0-keras2_3_1-torch1_5_0-mxnet1_5_0-pyspark2_4_0
+      config: docker-compose.test.yml
+      pull-retries: 3
+  - ecr#v1.2.0:
+      login: true
+  timeout_in_minutes: 5
+  retry:
+    automatic: true
+  agents:
+    queue: cpu
+- label: ':python: Test PyTorch MNIST (test-cpu-gloo-py3_8-tf2_2_0-keras2_3_1-torch1_5_0-mxnet1_5_0-pyspark2_4_0)'
+  command: horovodrun -np 2 -H localhost:2 --gloo python /horovod/examples/pytorch_mnist.py
+  plugins:
+  - docker-compose#v2.6.0:
+      run: test-cpu-gloo-py3_8-tf2_2_0-keras2_3_1-torch1_5_0-mxnet1_5_0-pyspark2_4_0
+      config: docker-compose.test.yml
+      pull-retries: 3
+  - ecr#v1.2.0:
+      login: true
+  timeout_in_minutes: 5
+  retry:
+    automatic: true
+  agents:
+    queue: cpu
+- label: ':muscle: Test MXNet MNIST (test-cpu-gloo-py3_8-tf2_2_0-keras2_3_1-torch1_5_0-mxnet1_5_0-pyspark2_4_0)'
+  command: horovodrun -np 2 -H localhost:2 --gloo python /horovod/examples/mxnet_mnist.py
+  plugins:
+  - docker-compose#v2.6.0:
+      run: test-cpu-gloo-py3_8-tf2_2_0-keras2_3_1-torch1_5_0-mxnet1_5_0-pyspark2_4_0
+      config: docker-compose.test.yml
+      pull-retries: 3
+  - ecr#v1.2.0:
+      login: true
+  timeout_in_minutes: 5
+  retry:
+    automatic: true
+  agents:
+    queue: cpu
+- label: ':spark: Spark Torch MNIST (test-cpu-gloo-py3_8-tf2_2_0-keras2_3_1-torch1_5_0-mxnet1_5_0-pyspark2_4_0)'
+  command: bash -c "OMP_NUM_THREADS=1 python /horovod/examples/pytorch_spark_mnist.py --num-proc 2 --work-dir /work --data-dir /data --epochs 3"
+  plugins:
+  - docker-compose#v2.6.0:
+      run: test-cpu-gloo-py3_8-tf2_2_0-keras2_3_1-torch1_5_0-mxnet1_5_0-pyspark2_4_0
+      config: docker-compose.test.yml
+      pull-retries: 3
+  - ecr#v1.2.0:
+      login: true
+  timeout_in_minutes: 5
+  retry:
+    automatic: true
+  agents:
+    queue: cpu
+- label: ':python: Single PyTorch MNIST (test-cpu-gloo-py3_8-tf2_2_0-keras2_3_1-torch1_5_0-mxnet1_5_0-pyspark2_4_0)'
+  command: bash -c " python /horovod/examples/pytorch_mnist.py --epochs 3"
+  plugins:
+  - docker-compose#v2.6.0:
+      run: test-cpu-gloo-py3_8-tf2_2_0-keras2_3_1-torch1_5_0-mxnet1_5_0-pyspark2_4_0
+      config: docker-compose.test.yml
+      pull-retries: 3
+  - ecr#v1.2.0:
+      login: true
+  timeout_in_minutes: 5
+  retry:
+    automatic: true
+  agents:
+    queue: cpu
+- label: ':muscle: Single MXNet MNIST (test-cpu-gloo-py3_8-tf2_2_0-keras2_3_1-torch1_5_0-mxnet1_5_0-pyspark2_4_0)'
+  command: bash -c " python /horovod/examples/mxnet_mnist.py --epochs 3"
+  plugins:
+  - docker-compose#v2.6.0:
+      run: test-cpu-gloo-py3_8-tf2_2_0-keras2_3_1-torch1_5_0-mxnet1_5_0-pyspark2_4_0
+      config: docker-compose.test.yml
+      pull-retries: 3
+  - ecr#v1.2.0:
+      login: true
+  timeout_in_minutes: 5
+  retry:
+    automatic: true
+  agents:
+    queue: cpu
 - label: ':pytest: Run PyTests (test-cpu-openmpi-py3_6-tf1_14_0-keras2_2_4-torch1_2_0-mxnet1_4_1-pyspark2_4_0)'
   command: bash -c " cd /horovod/test && (echo test_*.py | sed 's/[a-z_]*tensorflow2[a-z_.]*//g' | sed 's/test_interactiverun.py//g' | sed 's/test_spark_keras.py//g' | sed 's/test_spark_torch.py//g' | sed 's/test_spark.py//g' | sed 's/test_run.py//g' | xargs -n 1 \$(cat /mpirun_command) pytest -v --capture=no) && pytest --forked -v --capture=no test_spark.py test_run.py"
-  plugins:
-  - docker-compose#v2.6.0:
-      run: test-cpu-openmpi-py3_6-tf1_14_0-keras2_2_4-torch1_2_0-mxnet1_4_1-pyspark2_4_0
-      config: docker-compose.test.yml
-      pull-retries: 3
-  - ecr#v1.2.0:
-      login: true
-  timeout_in_minutes: 5
-  retry:
-    automatic: true
-  agents:
-    queue: cpu
-- label: ':jupyter: Run PyTests test_interactiverun (test-cpu-openmpi-py3_6-tf1_14_0-keras2_2_4-torch1_2_0-mxnet1_4_1-pyspark2_4_0)'
-  command: bash -c "cd /horovod/test && pytest -v --capture=no test_interactiverun.py"
-  plugins:
-  - docker-compose#v2.6.0:
-      run: test-cpu-openmpi-py3_6-tf1_14_0-keras2_2_4-torch1_2_0-mxnet1_4_1-pyspark2_4_0
-      config: docker-compose.test.yml
-      pull-retries: 3
-  - ecr#v1.2.0:
-      login: true
-  timeout_in_minutes: 5
-  retry:
-    automatic: true
-  agents:
-    queue: cpu
-- label: ':tensorflow: Test TensorFlow MNIST (test-cpu-openmpi-py3_6-tf1_14_0-keras2_2_4-torch1_2_0-mxnet1_4_1-pyspark2_4_0)'
-  command: bash -c " \$(cat /mpirun_command) python /horovod/examples/tensorflow_mnist.py"
-  plugins:
-  - docker-compose#v2.6.0:
-      run: test-cpu-openmpi-py3_6-tf1_14_0-keras2_2_4-torch1_2_0-mxnet1_4_1-pyspark2_4_0
-      config: docker-compose.test.yml
-      pull-retries: 3
-  - ecr#v1.2.0:
-      login: true
-  timeout_in_minutes: 5
-  retry:
-    automatic: true
-  agents:
-    queue: cpu
-- label: ':tensorflow: Test TensorFlow Eager MNIST (test-cpu-openmpi-py3_6-tf1_14_0-keras2_2_4-torch1_2_0-mxnet1_4_1-pyspark2_4_0)'
-  command: bash -c " \$(cat /mpirun_command) python /horovod/examples/tensorflow_mnist_eager.py"
-  plugins:
-  - docker-compose#v2.6.0:
-      run: test-cpu-openmpi-py3_6-tf1_14_0-keras2_2_4-torch1_2_0-mxnet1_4_1-pyspark2_4_0
-      config: docker-compose.test.yml
-      pull-retries: 3
-  - ecr#v1.2.0:
-      login: true
-  timeout_in_minutes: 5
-  retry:
-    automatic: true
-  agents:
-    queue: cpu
-- label: ':tensorflow: Test Keras MNIST (test-cpu-openmpi-py3_6-tf1_14_0-keras2_2_4-torch1_2_0-mxnet1_4_1-pyspark2_4_0)'
-  command: bash -c " \$(cat /mpirun_command) python /horovod/examples/keras_mnist_advanced.py"
-  plugins:
-  - docker-compose#v2.6.0:
-      run: test-cpu-openmpi-py3_6-tf1_14_0-keras2_2_4-torch1_2_0-mxnet1_4_1-pyspark2_4_0
-      config: docker-compose.test.yml
-      pull-retries: 3
-  - ecr#v1.2.0:
-      login: true
-  timeout_in_minutes: 5
-  retry:
-    automatic: true
-  agents:
-    queue: cpu
-- label: ':python: Test PyTorch MNIST (test-cpu-openmpi-py3_6-tf1_14_0-keras2_2_4-torch1_2_0-mxnet1_4_1-pyspark2_4_0)'
-  command: bash -c " \$(cat /mpirun_command) python /horovod/examples/pytorch_mnist.py"
-  plugins:
-  - docker-compose#v2.6.0:
-      run: test-cpu-openmpi-py3_6-tf1_14_0-keras2_2_4-torch1_2_0-mxnet1_4_1-pyspark2_4_0
-      config: docker-compose.test.yml
-      pull-retries: 3
-  - ecr#v1.2.0:
-      login: true
-  timeout_in_minutes: 5
-  retry:
-    automatic: true
-  agents:
-    queue: cpu
-- label: ':muscle: Test MXNet MNIST (test-cpu-openmpi-py3_6-tf1_14_0-keras2_2_4-torch1_2_0-mxnet1_4_1-pyspark2_4_0)'
-  command: bash -c " OMP_NUM_THREADS=1 \$(cat /mpirun_command) python /horovod/examples/mxnet_mnist.py"
->>>>>>> 2a3f43f3
-  plugins:
-  - docker-compose#v2.6.0:
-      run: test-cpu-gloo-py3_6-tf1_15_0-keras2_3_1-torch1_4_0-mxnet1_5_0-pyspark2_4_0
-      config: docker-compose.test.yml
-      pull-retries: 3
-  - ecr#v1.2.0:
-      login: true
-  timeout_in_minutes: 5
-  retry:
-    automatic: true
-  agents:
-    queue: cpu
-- label: ':tensorflow: Test Keras MNIST (test-cpu-gloo-py3_6-tf1_15_0-keras2_3_1-torch1_4_0-mxnet1_5_0-pyspark2_4_0)'
-  command: horovodrun -np 2 -H localhost:2 --gloo python /horovod/examples/keras_mnist_advanced.py
-  plugins:
-  - docker-compose#v2.6.0:
-      run: test-cpu-gloo-py3_6-tf1_15_0-keras2_3_1-torch1_4_0-mxnet1_5_0-pyspark2_4_0
-      config: docker-compose.test.yml
-      pull-retries: 3
-  - ecr#v1.2.0:
-      login: true
-  timeout_in_minutes: 5
-  retry:
-    automatic: true
-  agents:
-    queue: cpu
-- label: ':python: Test PyTorch MNIST (test-cpu-gloo-py3_6-tf1_15_0-keras2_3_1-torch1_4_0-mxnet1_5_0-pyspark2_4_0)'
-  command: horovodrun -np 2 -H localhost:2 --gloo python /horovod/examples/pytorch_mnist.py
-  plugins:
-  - docker-compose#v2.6.0:
-      run: test-cpu-gloo-py3_6-tf1_15_0-keras2_3_1-torch1_4_0-mxnet1_5_0-pyspark2_4_0
-      config: docker-compose.test.yml
-      pull-retries: 3
-  - ecr#v1.2.0:
-      login: true
-  timeout_in_minutes: 5
-  retry:
-    automatic: true
-  agents:
-    queue: cpu
-- label: ':muscle: Test MXNet MNIST (test-cpu-gloo-py3_6-tf1_15_0-keras2_3_1-torch1_4_0-mxnet1_5_0-pyspark2_4_0)'
-  command: horovodrun -np 2 -H localhost:2 --gloo python /horovod/examples/mxnet_mnist.py
-  plugins:
-  - docker-compose#v2.6.0:
-      run: test-cpu-gloo-py3_6-tf1_15_0-keras2_3_1-torch1_4_0-mxnet1_5_0-pyspark2_4_0
-      config: docker-compose.test.yml
-      pull-retries: 3
-  - ecr#v1.2.0:
-      login: true
-  timeout_in_minutes: 5
-  retry:
-    automatic: true
-  agents:
-    queue: cpu
-- label: ':spark: Spark Keras Rossmann Run (test-cpu-gloo-py3_6-tf1_15_0-keras2_3_1-torch1_4_0-mxnet1_5_0-pyspark2_4_0)'
-  command: bash -c "OMP_NUM_THREADS=1 python /horovod/examples/keras_spark_rossmann_run.py --num-proc 2 --data-dir file:///data --epochs 3 --sample-rate 0.01"
-  plugins:
-  - docker-compose#v2.6.0:
-      run: test-cpu-gloo-py3_6-tf1_15_0-keras2_3_1-torch1_4_0-mxnet1_5_0-pyspark2_4_0
-      config: docker-compose.test.yml
-      pull-retries: 3
-  - ecr#v1.2.0:
-      login: true
-  timeout_in_minutes: 5
-  retry:
-    automatic: true
-  agents:
-    queue: cpu
-- label: ':spark: Spark Keras Rossmann Estimator (test-cpu-gloo-py3_6-tf1_15_0-keras2_3_1-torch1_4_0-mxnet1_5_0-pyspark2_4_0)'
-  command: bash -c "OMP_NUM_THREADS=1 python /horovod/examples/keras_spark_rossmann_estimator.py --num-proc 2 --work-dir /work --data-dir file:///data --epochs 3 --sample-rate 0.01"
-  plugins:
-  - docker-compose#v2.6.0:
-      run: test-cpu-gloo-py3_6-tf1_15_0-keras2_3_1-torch1_4_0-mxnet1_5_0-pyspark2_4_0
-      config: docker-compose.test.yml
-      pull-retries: 3
-  - ecr#v1.2.0:
-      login: true
-  timeout_in_minutes: 5
-  retry:
-    automatic: true
-  agents:
-    queue: cpu
-- label: ':spark: PyTests Spark Estimators (test-cpu-gloo-py3_6-tf1_15_0-keras2_3_1-torch1_4_0-mxnet1_5_0-pyspark2_4_0)'
-  command: bash -c "cd /horovod/test && pytest --forked -v --capture=no test_spark_keras.py test_spark_torch.py"
-  plugins:
-  - docker-compose#v2.6.0:
-      run: test-cpu-gloo-py3_6-tf1_15_0-keras2_3_1-torch1_4_0-mxnet1_5_0-pyspark2_4_0
-      config: docker-compose.test.yml
-      pull-retries: 3
-  - ecr#v1.2.0:
-      login: true
-  timeout_in_minutes: 5
-  retry:
-    automatic: true
-  agents:
-    queue: cpu
-- label: ':spark: Spark Keras MNIST (test-cpu-gloo-py3_6-tf1_15_0-keras2_3_1-torch1_4_0-mxnet1_5_0-pyspark2_4_0)'
-  command: bash -c "OMP_NUM_THREADS=1 python /horovod/examples/keras_spark_mnist.py --num-proc 2 --work-dir /work --data-dir /data --epochs 3"
-  plugins:
-  - docker-compose#v2.6.0:
-      run: test-cpu-gloo-py3_6-tf1_15_0-keras2_3_1-torch1_4_0-mxnet1_5_0-pyspark2_4_0
-      config: docker-compose.test.yml
-      pull-retries: 3
-  - ecr#v1.2.0:
-      login: true
-  timeout_in_minutes: 5
-  retry:
-    automatic: true
-  agents:
-    queue: cpu
-- label: ':spark: Spark Torch MNIST (test-cpu-gloo-py3_6-tf1_15_0-keras2_3_1-torch1_4_0-mxnet1_5_0-pyspark2_4_0)'
-  command: bash -c "OMP_NUM_THREADS=1 python /horovod/examples/pytorch_spark_mnist.py --num-proc 2 --work-dir /work --data-dir /data --epochs 3"
-  plugins:
-  - docker-compose#v2.6.0:
-      run: test-cpu-gloo-py3_6-tf1_15_0-keras2_3_1-torch1_4_0-mxnet1_5_0-pyspark2_4_0
-      config: docker-compose.test.yml
-      pull-retries: 3
-  - ecr#v1.2.0:
-      login: true
-  timeout_in_minutes: 5
-  retry:
-    automatic: true
-  agents:
-    queue: cpu
-- label: ':tensorflow: Single Keras MNIST (test-cpu-gloo-py3_6-tf1_15_0-keras2_3_1-torch1_4_0-mxnet1_5_0-pyspark2_4_0)'
-  command: bash -c " python /horovod/examples/keras_mnist_advanced.py --epochs 3 --batch-size 64"
-  plugins:
-  - docker-compose#v2.6.0:
-      run: test-cpu-gloo-py3_6-tf1_15_0-keras2_3_1-torch1_4_0-mxnet1_5_0-pyspark2_4_0
-      config: docker-compose.test.yml
-      pull-retries: 3
-  - ecr#v1.2.0:
-      login: true
-  timeout_in_minutes: 5
-  retry:
-    automatic: true
-  agents:
-    queue: cpu
-- label: ':python: Single PyTorch MNIST (test-cpu-gloo-py3_6-tf1_15_0-keras2_3_1-torch1_4_0-mxnet1_5_0-pyspark2_4_0)'
-  command: bash -c " python /horovod/examples/pytorch_mnist.py --epochs 3"
-  plugins:
-  - docker-compose#v2.6.0:
-      run: test-cpu-gloo-py3_6-tf1_15_0-keras2_3_1-torch1_4_0-mxnet1_5_0-pyspark2_4_0
-      config: docker-compose.test.yml
-      pull-retries: 3
-  - ecr#v1.2.0:
-      login: true
-  timeout_in_minutes: 5
-  retry:
-    automatic: true
-  agents:
-    queue: cpu
-- label: ':muscle: Single MXNet MNIST (test-cpu-gloo-py3_6-tf1_15_0-keras2_3_1-torch1_4_0-mxnet1_5_0-pyspark2_4_0)'
-  command: bash -c " python /horovod/examples/mxnet_mnist.py --epochs 3"
-  plugins:
-  - docker-compose#v2.6.0:
-      run: test-cpu-gloo-py3_6-tf1_15_0-keras2_3_1-torch1_4_0-mxnet1_5_0-pyspark2_4_0
-      config: docker-compose.test.yml
-      pull-retries: 3
-  - ecr#v1.2.0:
-      login: true
-  timeout_in_minutes: 5
-  retry:
-    automatic: true
-  agents:
-    queue: cpu
-<<<<<<< HEAD
-- label: ':pytest: Run PyTests (test-cpu-gloo-py3_7-tf1_15_0-keras2_3_1-torch1_4_0-mxnet1_5_0-pyspark2_4_0)'
-  command: bash -c "cd /horovod/test && (echo test_*.py | sed 's/test_interactiverun.py//g' | sed 's/test_spark_keras.py//g' | sed 's/test_spark_torch.py//g' | sed 's/[a-z_]*tensorflow2[a-z_.]*//g' | sed 's/test_spark.py//g' | xargs -n 1 horovodrun -np 2 -H localhost:2 --gloo pytest -v --capture=no) && pytest --forked -v --capture=no test_spark.py"
-=======
-- label: ':pytest: Run PyTests (test-cpu-gloo-py2_7-tf1_14_0-keras2_3_1-torch1_3_0-mxnet1_4_1-pyspark2_4_0)'
-  command: bash -c "cd /horovod/test && (echo test_*.py | sed 's/test_interactiverun.py//g' | sed 's/test_spark_keras.py//g' | sed 's/test_spark_torch.py//g' | sed 's/[a-z_]*tensorflow2[a-z_.]*//g' | sed 's/test_spark.py//g' | sed 's/test_run.py//g' | xargs -n 1 horovodrun -np 2 -H localhost:2 --gloo pytest -v --capture=no) && pytest --forked -v --capture=no test_spark.py test_run.py"
->>>>>>> 2a3f43f3
-  plugins:
-  - docker-compose#v2.6.0:
-      run: test-cpu-gloo-py3_7-tf1_15_0-keras2_3_1-torch1_4_0-mxnet1_5_0-pyspark2_4_0
-      config: docker-compose.test.yml
-      pull-retries: 3
-  - ecr#v1.2.0:
-      login: true
-  timeout_in_minutes: 5
-  retry:
-    automatic: true
-  agents:
-    queue: cpu
-- label: ':tensorflow: Test Keras MNIST (test-cpu-gloo-py3_7-tf1_15_0-keras2_3_1-torch1_4_0-mxnet1_5_0-pyspark2_4_0)'
-  command: horovodrun -np 2 -H localhost:2 --gloo python /horovod/examples/keras_mnist_advanced.py
-  plugins:
-  - docker-compose#v2.6.0:
-      run: test-cpu-gloo-py3_7-tf1_15_0-keras2_3_1-torch1_4_0-mxnet1_5_0-pyspark2_4_0
-      config: docker-compose.test.yml
-      pull-retries: 3
-  - ecr#v1.2.0:
-      login: true
-  timeout_in_minutes: 5
-  retry:
-    automatic: true
-  agents:
-    queue: cpu
-- label: ':python: Test PyTorch MNIST (test-cpu-gloo-py3_7-tf1_15_0-keras2_3_1-torch1_4_0-mxnet1_5_0-pyspark2_4_0)'
-  command: horovodrun -np 2 -H localhost:2 --gloo python /horovod/examples/pytorch_mnist.py
-  plugins:
-  - docker-compose#v2.6.0:
-      run: test-cpu-gloo-py3_7-tf1_15_0-keras2_3_1-torch1_4_0-mxnet1_5_0-pyspark2_4_0
-      config: docker-compose.test.yml
-      pull-retries: 3
-  - ecr#v1.2.0:
-      login: true
-  timeout_in_minutes: 5
-  retry:
-    automatic: true
-  agents:
-    queue: cpu
-- label: ':muscle: Test MXNet MNIST (test-cpu-gloo-py3_7-tf1_15_0-keras2_3_1-torch1_4_0-mxnet1_5_0-pyspark2_4_0)'
-  command: horovodrun -np 2 -H localhost:2 --gloo python /horovod/examples/mxnet_mnist.py
-  plugins:
-  - docker-compose#v2.6.0:
-      run: test-cpu-gloo-py3_7-tf1_15_0-keras2_3_1-torch1_4_0-mxnet1_5_0-pyspark2_4_0
-      config: docker-compose.test.yml
-      pull-retries: 3
-  - ecr#v1.2.0:
-      login: true
-  timeout_in_minutes: 5
-  retry:
-    automatic: true
-  agents:
-    queue: cpu
-- label: ':spark: Spark Keras Rossmann Run (test-cpu-gloo-py3_7-tf1_15_0-keras2_3_1-torch1_4_0-mxnet1_5_0-pyspark2_4_0)'
-  command: bash -c "OMP_NUM_THREADS=1 python /horovod/examples/keras_spark_rossmann_run.py --num-proc 2 --data-dir file:///data --epochs 3 --sample-rate 0.01"
-  plugins:
-  - docker-compose#v2.6.0:
-      run: test-cpu-gloo-py3_7-tf1_15_0-keras2_3_1-torch1_4_0-mxnet1_5_0-pyspark2_4_0
-      config: docker-compose.test.yml
-      pull-retries: 3
-  - ecr#v1.2.0:
-      login: true
-  timeout_in_minutes: 5
-  retry:
-    automatic: true
-  agents:
-    queue: cpu
-- label: ':spark: Spark Keras Rossmann Estimator (test-cpu-gloo-py3_7-tf1_15_0-keras2_3_1-torch1_4_0-mxnet1_5_0-pyspark2_4_0)'
-  command: bash -c "OMP_NUM_THREADS=1 python /horovod/examples/keras_spark_rossmann_estimator.py --num-proc 2 --work-dir /work --data-dir file:///data --epochs 3 --sample-rate 0.01"
-  plugins:
-  - docker-compose#v2.6.0:
-      run: test-cpu-gloo-py3_7-tf1_15_0-keras2_3_1-torch1_4_0-mxnet1_5_0-pyspark2_4_0
-      config: docker-compose.test.yml
-      pull-retries: 3
-  - ecr#v1.2.0:
-      login: true
-  timeout_in_minutes: 5
-  retry:
-    automatic: true
-  agents:
-    queue: cpu
-- label: ':spark: PyTests Spark Estimators (test-cpu-gloo-py3_7-tf1_15_0-keras2_3_1-torch1_4_0-mxnet1_5_0-pyspark2_4_0)'
-  command: bash -c "cd /horovod/test && pytest --forked -v --capture=no test_spark_keras.py test_spark_torch.py"
-  plugins:
-  - docker-compose#v2.6.0:
-      run: test-cpu-gloo-py3_7-tf1_15_0-keras2_3_1-torch1_4_0-mxnet1_5_0-pyspark2_4_0
-      config: docker-compose.test.yml
-      pull-retries: 3
-  - ecr#v1.2.0:
-      login: true
-  timeout_in_minutes: 5
-  retry:
-    automatic: true
-  agents:
-    queue: cpu
-- label: ':spark: Spark Keras MNIST (test-cpu-gloo-py3_7-tf1_15_0-keras2_3_1-torch1_4_0-mxnet1_5_0-pyspark2_4_0)'
-  command: bash -c "OMP_NUM_THREADS=1 python /horovod/examples/keras_spark_mnist.py --num-proc 2 --work-dir /work --data-dir /data --epochs 3"
-  plugins:
-  - docker-compose#v2.6.0:
-      run: test-cpu-gloo-py3_7-tf1_15_0-keras2_3_1-torch1_4_0-mxnet1_5_0-pyspark2_4_0
-      config: docker-compose.test.yml
-      pull-retries: 3
-  - ecr#v1.2.0:
-      login: true
-  timeout_in_minutes: 5
-  retry:
-    automatic: true
-  agents:
-    queue: cpu
-- label: ':spark: Spark Torch MNIST (test-cpu-gloo-py3_7-tf1_15_0-keras2_3_1-torch1_4_0-mxnet1_5_0-pyspark2_4_0)'
-  command: bash -c "OMP_NUM_THREADS=1 python /horovod/examples/pytorch_spark_mnist.py --num-proc 2 --work-dir /work --data-dir /data --epochs 3"
-  plugins:
-  - docker-compose#v2.6.0:
-      run: test-cpu-gloo-py3_7-tf1_15_0-keras2_3_1-torch1_4_0-mxnet1_5_0-pyspark2_4_0
-      config: docker-compose.test.yml
-      pull-retries: 3
-  - ecr#v1.2.0:
-      login: true
-  timeout_in_minutes: 5
-  retry:
-    automatic: true
-  agents:
-    queue: cpu
-- label: ':tensorflow: Single Keras MNIST (test-cpu-gloo-py3_7-tf1_15_0-keras2_3_1-torch1_4_0-mxnet1_5_0-pyspark2_4_0)'
-  command: bash -c " python /horovod/examples/keras_mnist_advanced.py --epochs 3 --batch-size 64"
-  plugins:
-  - docker-compose#v2.6.0:
-      run: test-cpu-gloo-py3_7-tf1_15_0-keras2_3_1-torch1_4_0-mxnet1_5_0-pyspark2_4_0
-      config: docker-compose.test.yml
-      pull-retries: 3
-  - ecr#v1.2.0:
-      login: true
-  timeout_in_minutes: 5
-  retry:
-    automatic: true
-  agents:
-    queue: cpu
-- label: ':python: Single PyTorch MNIST (test-cpu-gloo-py3_7-tf1_15_0-keras2_3_1-torch1_4_0-mxnet1_5_0-pyspark2_4_0)'
-  command: bash -c " python /horovod/examples/pytorch_mnist.py --epochs 3"
-  plugins:
-  - docker-compose#v2.6.0:
-      run: test-cpu-gloo-py3_7-tf1_15_0-keras2_3_1-torch1_4_0-mxnet1_5_0-pyspark2_4_0
-      config: docker-compose.test.yml
-      pull-retries: 3
-  - ecr#v1.2.0:
-      login: true
-  timeout_in_minutes: 5
-  retry:
-    automatic: true
-  agents:
-    queue: cpu
-- label: ':muscle: Single MXNet MNIST (test-cpu-gloo-py3_7-tf1_15_0-keras2_3_1-torch1_4_0-mxnet1_5_0-pyspark2_4_0)'
-  command: bash -c " python /horovod/examples/mxnet_mnist.py --epochs 3"
-  plugins:
-  - docker-compose#v2.6.0:
-      run: test-cpu-gloo-py3_7-tf1_15_0-keras2_3_1-torch1_4_0-mxnet1_5_0-pyspark2_4_0
-      config: docker-compose.test.yml
-      pull-retries: 3
-  - ecr#v1.2.0:
-      login: true
-  timeout_in_minutes: 5
-  retry:
-    automatic: true
-  agents:
-    queue: cpu
-<<<<<<< HEAD
-- label: ':pytest: Run PyTests (test-cpu-gloo-py3_8-tf2_2_0-keras2_3_1-torch1_5_0-mxnet1_5_0-pyspark2_4_0)'
-  command: bash -c "cd /horovod/test && (echo test_*.py | sed 's/test_interactiverun.py//g' | sed 's/test_spark_keras.py//g' | sed 's/test_spark_torch.py//g' | sed 's/[a-z_]*tensorflow2[a-z_.]*//g' | sed 's/test_spark.py//g' | xargs -n 1 horovodrun -np 2 -H localhost:2 --gloo pytest -v --capture=no) && pytest --forked -v --capture=no test_spark.py"
-=======
-- label: ':pytest: Run PyTests (test-cpu-gloo-py3_6-tf1_14_0-keras2_3_1-torch1_3_0-mxnet1_4_1-pyspark2_4_0)'
-  command: bash -c "cd /horovod/test && (echo test_*.py | sed 's/test_interactiverun.py//g' | sed 's/test_spark_keras.py//g' | sed 's/test_spark_torch.py//g' | sed 's/[a-z_]*tensorflow2[a-z_.]*//g' | sed 's/test_spark.py//g' | sed 's/test_run.py//g' | xargs -n 1 horovodrun -np 2 -H localhost:2 --gloo pytest -v --capture=no) && pytest --forked -v --capture=no test_spark.py test_run.py"
->>>>>>> 2a3f43f3
-  plugins:
-  - docker-compose#v2.6.0:
-      run: test-cpu-gloo-py3_8-tf2_2_0-keras2_3_1-torch1_5_0-mxnet1_5_0-pyspark2_4_0
-      config: docker-compose.test.yml
-      pull-retries: 3
-  - ecr#v1.2.0:
-      login: true
-  timeout_in_minutes: 5
-  retry:
-    automatic: true
-  agents:
-    queue: cpu
-- label: ':tensorflow: Test Keras MNIST (test-cpu-gloo-py3_8-tf2_2_0-keras2_3_1-torch1_5_0-mxnet1_5_0-pyspark2_4_0)'
-  command: horovodrun -np 2 -H localhost:2 --gloo python /horovod/examples/keras_mnist_advanced.py
-  plugins:
-  - docker-compose#v2.6.0:
-      run: test-cpu-gloo-py3_8-tf2_2_0-keras2_3_1-torch1_5_0-mxnet1_5_0-pyspark2_4_0
-      config: docker-compose.test.yml
-      pull-retries: 3
-  - ecr#v1.2.0:
-      login: true
-  timeout_in_minutes: 5
-  retry:
-    automatic: true
-  agents:
-    queue: cpu
-- label: ':python: Test PyTorch MNIST (test-cpu-gloo-py3_8-tf2_2_0-keras2_3_1-torch1_5_0-mxnet1_5_0-pyspark2_4_0)'
-  command: horovodrun -np 2 -H localhost:2 --gloo python /horovod/examples/pytorch_mnist.py
-  plugins:
-  - docker-compose#v2.6.0:
-      run: test-cpu-gloo-py3_8-tf2_2_0-keras2_3_1-torch1_5_0-mxnet1_5_0-pyspark2_4_0
-      config: docker-compose.test.yml
-      pull-retries: 3
-  - ecr#v1.2.0:
-      login: true
-  timeout_in_minutes: 5
-  retry:
-    automatic: true
-  agents:
-    queue: cpu
-- label: ':muscle: Test MXNet MNIST (test-cpu-gloo-py3_8-tf2_2_0-keras2_3_1-torch1_5_0-mxnet1_5_0-pyspark2_4_0)'
-  command: horovodrun -np 2 -H localhost:2 --gloo python /horovod/examples/mxnet_mnist.py
-  plugins:
-  - docker-compose#v2.6.0:
-      run: test-cpu-gloo-py3_8-tf2_2_0-keras2_3_1-torch1_5_0-mxnet1_5_0-pyspark2_4_0
-      config: docker-compose.test.yml
-      pull-retries: 3
-  - ecr#v1.2.0:
-      login: true
-  timeout_in_minutes: 5
-  retry:
-    automatic: true
-  agents:
-    queue: cpu
-- label: ':spark: Spark Torch MNIST (test-cpu-gloo-py3_8-tf2_2_0-keras2_3_1-torch1_5_0-mxnet1_5_0-pyspark2_4_0)'
-  command: bash -c "OMP_NUM_THREADS=1 python /horovod/examples/pytorch_spark_mnist.py --num-proc 2 --work-dir /work --data-dir /data --epochs 3"
-  plugins:
-  - docker-compose#v2.6.0:
-      run: test-cpu-gloo-py3_8-tf2_2_0-keras2_3_1-torch1_5_0-mxnet1_5_0-pyspark2_4_0
-      config: docker-compose.test.yml
-      pull-retries: 3
-  - ecr#v1.2.0:
-      login: true
-  timeout_in_minutes: 5
-  retry:
-    automatic: true
-  agents:
-    queue: cpu
-- label: ':python: Single PyTorch MNIST (test-cpu-gloo-py3_8-tf2_2_0-keras2_3_1-torch1_5_0-mxnet1_5_0-pyspark2_4_0)'
-  command: bash -c " python /horovod/examples/pytorch_mnist.py --epochs 3"
-  plugins:
-  - docker-compose#v2.6.0:
-      run: test-cpu-gloo-py3_8-tf2_2_0-keras2_3_1-torch1_5_0-mxnet1_5_0-pyspark2_4_0
-      config: docker-compose.test.yml
-      pull-retries: 3
-  - ecr#v1.2.0:
-      login: true
-  timeout_in_minutes: 5
-  retry:
-    automatic: true
-  agents:
-    queue: cpu
-- label: ':muscle: Single MXNet MNIST (test-cpu-gloo-py3_8-tf2_2_0-keras2_3_1-torch1_5_0-mxnet1_5_0-pyspark2_4_0)'
-  command: bash -c " python /horovod/examples/mxnet_mnist.py --epochs 3"
-  plugins:
-  - docker-compose#v2.6.0:
-<<<<<<< HEAD
-      run: test-cpu-gloo-py3_8-tf2_2_0-keras2_3_1-torch1_5_0-mxnet1_5_0-pyspark2_4_0
-=======
-      run: test-cpu-gloo-py3_6-tf1_14_0-keras2_3_1-torch1_3_0-mxnet1_4_1-pyspark2_4_0
-      config: docker-compose.test.yml
-      pull-retries: 3
-  - ecr#v1.2.0:
-      login: true
-  timeout_in_minutes: 5
-  retry:
-    automatic: true
-  agents:
-    queue: cpu
-- label: ':pytest: Run PyTests (test-cpu-openmpi-gloo-py2_7-tf1_14_0-keras2_3_1-torch1_3_0-mxnet1_4_1-pyspark2_4_0)'
-  command: bash -c "cd /horovod/test && (echo test_*.py | sed 's/test_interactiverun.py//g' | sed 's/test_spark_keras.py//g' | sed 's/test_spark_torch.py//g' | sed 's/[a-z_]*tensorflow2[a-z_.]*//g' | sed 's/test_spark.py//g' | sed 's/test_run.py//g' | xargs -n 1 horovodrun -np 2 -H localhost:2 --gloo pytest -v --capture=no) && pytest --forked -v --capture=no test_spark.py test_run.py"
-  plugins:
-  - docker-compose#v2.6.0:
-      run: test-cpu-openmpi-gloo-py2_7-tf1_14_0-keras2_3_1-torch1_3_0-mxnet1_4_1-pyspark2_4_0
-      config: docker-compose.test.yml
-      pull-retries: 3
-  - ecr#v1.2.0:
-      login: true
-  timeout_in_minutes: 5
-  retry:
-    automatic: true
-  agents:
-    queue: cpu
-- label: ':tensorflow: Test Keras MNIST (test-cpu-openmpi-gloo-py2_7-tf1_14_0-keras2_3_1-torch1_3_0-mxnet1_4_1-pyspark2_4_0)'
-  command: horovodrun -np 2 -H localhost:2 --gloo python /horovod/examples/keras_mnist_advanced.py
-  plugins:
-  - docker-compose#v2.6.0:
-      run: test-cpu-openmpi-gloo-py2_7-tf1_14_0-keras2_3_1-torch1_3_0-mxnet1_4_1-pyspark2_4_0
-      config: docker-compose.test.yml
-      pull-retries: 3
-  - ecr#v1.2.0:
-      login: true
-  timeout_in_minutes: 5
-  retry:
-    automatic: true
-  agents:
-    queue: cpu
-- label: ':python: Test PyTorch MNIST (test-cpu-openmpi-gloo-py2_7-tf1_14_0-keras2_3_1-torch1_3_0-mxnet1_4_1-pyspark2_4_0)'
-  command: horovodrun -np 2 -H localhost:2 --gloo python /horovod/examples/pytorch_mnist.py
-  plugins:
-  - docker-compose#v2.6.0:
-      run: test-cpu-openmpi-gloo-py2_7-tf1_14_0-keras2_3_1-torch1_3_0-mxnet1_4_1-pyspark2_4_0
-      config: docker-compose.test.yml
-      pull-retries: 3
-  - ecr#v1.2.0:
-      login: true
-  timeout_in_minutes: 5
-  retry:
-    automatic: true
-  agents:
-    queue: cpu
-- label: ':muscle: Test MXNet MNIST (test-cpu-openmpi-gloo-py2_7-tf1_14_0-keras2_3_1-torch1_3_0-mxnet1_4_1-pyspark2_4_0)'
-  command: horovodrun -np 2 -H localhost:2 --gloo python /horovod/examples/mxnet_mnist.py
-  plugins:
-  - docker-compose#v2.6.0:
-      run: test-cpu-openmpi-gloo-py2_7-tf1_14_0-keras2_3_1-torch1_3_0-mxnet1_4_1-pyspark2_4_0
->>>>>>> 2a3f43f3
-      config: docker-compose.test.yml
-      pull-retries: 3
-  - ecr#v1.2.0:
-      login: true
-  timeout_in_minutes: 5
-  retry:
-    automatic: true
-  agents:
-    queue: cpu
-<<<<<<< HEAD
-- label: ':pytest: Run PyTests (test-cpu-openmpi-py3_6-tf1_14_0-keras2_2_4-torch1_2_0-mxnet1_4_1-pyspark2_4_0)'
-  command: bash -c " cd /horovod/test && (echo test_*.py | sed 's/[a-z_]*tensorflow2[a-z_.]*//g' | sed 's/test_interactiverun.py//g' | sed 's/test_spark_keras.py//g' | sed 's/test_spark_torch.py//g' | sed 's/test_spark.py//g' | xargs -n 1 \$(cat /mpirun_command) pytest -v --capture=no) && pytest --forked -v --capture=no test_spark.py"
-=======
-- label: ':pytest: Run PyTests (test-cpu-openmpi-gloo-py2_7-tf1_14_0-keras2_3_1-torch1_3_0-mxnet1_4_1-pyspark2_4_0)'
-  command: bash -c " cd /horovod/test && (echo test_*.py | sed 's/[a-z_]*tensorflow2[a-z_.]*//g' | sed 's/test_interactiverun.py//g' | sed 's/test_spark_keras.py//g' | sed 's/test_spark_torch.py//g' | sed 's/test_spark.py//g' | sed 's/test_run.py//g' | xargs -n 1 \$(cat /mpirun_command) pytest -v --capture=no) && pytest --forked -v --capture=no test_spark.py test_run.py"
->>>>>>> 2a3f43f3
   plugins:
   - docker-compose#v2.6.0:
       run: test-cpu-openmpi-py3_6-tf1_14_0-keras2_2_4-torch1_2_0-mxnet1_4_1-pyspark2_4_0
