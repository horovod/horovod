steps:
- label: ':docker: Build test-cpu-openmpi-py2_7-tf1_6_0-keras2_1_2-torch0_4_1-mxnet1_4_1-pyspark2_3_2'
  plugins:
  - docker-compose#6b0df8a98ff97f42f4944dbb745b5b8cbf04b78c:
      build: test-cpu-openmpi-py2_7-tf1_6_0-keras2_1_2-torch0_4_1-mxnet1_4_1-pyspark2_3_2
      image-repository: 823773083436.dkr.ecr.us-east-1.amazonaws.com/buildkite
      cache-from: test-cpu-openmpi-py2_7-tf1_6_0-keras2_1_2-torch0_4_1-mxnet1_4_1-pyspark2_3_2:823773083436.dkr.ecr.us-east-1.amazonaws.com/buildkite:SLUG-test-cpu-openmpi-py2_7-tf1_6_0-keras2_1_2-torch0_4_1-mxnet1_4_1-pyspark2_3_2-latest
      config: docker-compose.test.yml
      push-retries: 5
  - ecr#v1.2.0:
      login: true
  timeout_in_minutes: 30
  retry:
    automatic: true
  agents:
    queue: cpu
- label: ':docker: Build test-cpu-openmpi-py3_6-tf1_6_0-keras2_1_2-torch0_4_1-mxnet1_4_1-pyspark2_3_2'
  plugins:
  - docker-compose#6b0df8a98ff97f42f4944dbb745b5b8cbf04b78c:
      build: test-cpu-openmpi-py3_6-tf1_6_0-keras2_1_2-torch0_4_1-mxnet1_4_1-pyspark2_3_2
      image-repository: 823773083436.dkr.ecr.us-east-1.amazonaws.com/buildkite
      cache-from: test-cpu-openmpi-py3_6-tf1_6_0-keras2_1_2-torch0_4_1-mxnet1_4_1-pyspark2_3_2:823773083436.dkr.ecr.us-east-1.amazonaws.com/buildkite:SLUG-test-cpu-openmpi-py3_6-tf1_6_0-keras2_1_2-torch0_4_1-mxnet1_4_1-pyspark2_3_2-latest
      config: docker-compose.test.yml
      push-retries: 5
  - ecr#v1.2.0:
      login: true
  timeout_in_minutes: 30
  retry:
    automatic: true
  agents:
    queue: cpu
- label: ':docker: Build test-cpu-openmpi-py2_7-tf1_15_0-keras2_2_4-torch1_2_0-mxnet1_4_1-pyspark2_4_0'
  plugins:
  - docker-compose#6b0df8a98ff97f42f4944dbb745b5b8cbf04b78c:
      build: test-cpu-openmpi-py2_7-tf1_15_0-keras2_2_4-torch1_2_0-mxnet1_4_1-pyspark2_4_0
      image-repository: 823773083436.dkr.ecr.us-east-1.amazonaws.com/buildkite
      cache-from: test-cpu-openmpi-py2_7-tf1_15_0-keras2_2_4-torch1_2_0-mxnet1_4_1-pyspark2_4_0:823773083436.dkr.ecr.us-east-1.amazonaws.com/buildkite:SLUG-test-cpu-openmpi-py2_7-tf1_15_0-keras2_2_4-torch1_2_0-mxnet1_4_1-pyspark2_4_0-latest
      config: docker-compose.test.yml
      push-retries: 5
  - ecr#v1.2.0:
      login: true
  timeout_in_minutes: 30
  retry:
    automatic: true
  agents:
    queue: cpu
- label: ':docker: Build test-cpu-openmpi-py3_6-tf1_15_0-keras2_2_4-torch1_2_0-mxnet1_4_1-pyspark2_4_0'
  plugins:
  - docker-compose#6b0df8a98ff97f42f4944dbb745b5b8cbf04b78c:
      build: test-cpu-openmpi-py3_6-tf1_15_0-keras2_2_4-torch1_2_0-mxnet1_4_1-pyspark2_4_0
      image-repository: 823773083436.dkr.ecr.us-east-1.amazonaws.com/buildkite
      cache-from: test-cpu-openmpi-py3_6-tf1_15_0-keras2_2_4-torch1_2_0-mxnet1_4_1-pyspark2_4_0:823773083436.dkr.ecr.us-east-1.amazonaws.com/buildkite:SLUG-test-cpu-openmpi-py3_6-tf1_15_0-keras2_2_4-torch1_2_0-mxnet1_4_1-pyspark2_4_0-latest
      config: docker-compose.test.yml
      push-retries: 5
  - ecr#v1.2.0:
      login: true
  timeout_in_minutes: 30
  retry:
    automatic: true
  agents:
    queue: cpu
- label: ':docker: Build test-cpu-gloo-py2_7-tf1_15_0-keras2_3_1-torch1_3_0-mxnet1_4_1-pyspark2_4_0'
  plugins:
  - docker-compose#6b0df8a98ff97f42f4944dbb745b5b8cbf04b78c:
      build: test-cpu-gloo-py2_7-tf1_15_0-keras2_3_1-torch1_3_0-mxnet1_4_1-pyspark2_4_0
      image-repository: 823773083436.dkr.ecr.us-east-1.amazonaws.com/buildkite
      cache-from: test-cpu-gloo-py2_7-tf1_15_0-keras2_3_1-torch1_3_0-mxnet1_4_1-pyspark2_4_0:823773083436.dkr.ecr.us-east-1.amazonaws.com/buildkite:SLUG-test-cpu-gloo-py2_7-tf1_15_0-keras2_3_1-torch1_3_0-mxnet1_4_1-pyspark2_4_0-latest
      config: docker-compose.test.yml
      push-retries: 5
  - ecr#v1.2.0:
      login: true
  timeout_in_minutes: 30
  retry:
    automatic: true
  agents:
    queue: cpu
- label: ':docker: Build test-cpu-gloo-py3_6-tf1_15_0-keras2_3_1-torch1_3_0-mxnet1_4_1-pyspark2_4_0'
  plugins:
  - docker-compose#6b0df8a98ff97f42f4944dbb745b5b8cbf04b78c:
      build: test-cpu-gloo-py3_6-tf1_15_0-keras2_3_1-torch1_3_0-mxnet1_4_1-pyspark2_4_0
      image-repository: 823773083436.dkr.ecr.us-east-1.amazonaws.com/buildkite
      cache-from: test-cpu-gloo-py3_6-tf1_15_0-keras2_3_1-torch1_3_0-mxnet1_4_1-pyspark2_4_0:823773083436.dkr.ecr.us-east-1.amazonaws.com/buildkite:SLUG-test-cpu-gloo-py3_6-tf1_15_0-keras2_3_1-torch1_3_0-mxnet1_4_1-pyspark2_4_0-latest
      config: docker-compose.test.yml
      push-retries: 5
  - ecr#v1.2.0:
      login: true
  timeout_in_minutes: 30
  retry:
    automatic: true
  agents:
    queue: cpu
- label: ':docker: Build test-cpu-openmpi-gloo-py2_7-tf1_15_0-keras2_3_1-torch1_3_0-mxnet1_4_1-pyspark2_4_0'
  plugins:
  - docker-compose#6b0df8a98ff97f42f4944dbb745b5b8cbf04b78c:
      build: test-cpu-openmpi-gloo-py2_7-tf1_15_0-keras2_3_1-torch1_3_0-mxnet1_4_1-pyspark2_4_0
      image-repository: 823773083436.dkr.ecr.us-east-1.amazonaws.com/buildkite
      cache-from: test-cpu-openmpi-gloo-py2_7-tf1_15_0-keras2_3_1-torch1_3_0-mxnet1_4_1-pyspark2_4_0:823773083436.dkr.ecr.us-east-1.amazonaws.com/buildkite:SLUG-test-cpu-openmpi-gloo-py2_7-tf1_15_0-keras2_3_1-torch1_3_0-mxnet1_4_1-pyspark2_4_0-latest
      config: docker-compose.test.yml
      push-retries: 5
  - ecr#v1.2.0:
      login: true
  timeout_in_minutes: 30
  retry:
    automatic: true
  agents:
    queue: cpu
- label: ':docker: Build test-cpu-openmpi-gloo-py3_6-tf1_15_0-keras2_3_1-torch1_3_0-mxnet1_4_1-pyspark2_4_0'
  plugins:
  - docker-compose#6b0df8a98ff97f42f4944dbb745b5b8cbf04b78c:
      build: test-cpu-openmpi-gloo-py3_6-tf1_15_0-keras2_3_1-torch1_3_0-mxnet1_4_1-pyspark2_4_0
      image-repository: 823773083436.dkr.ecr.us-east-1.amazonaws.com/buildkite
      cache-from: test-cpu-openmpi-gloo-py3_6-tf1_15_0-keras2_3_1-torch1_3_0-mxnet1_4_1-pyspark2_4_0:823773083436.dkr.ecr.us-east-1.amazonaws.com/buildkite:SLUG-test-cpu-openmpi-gloo-py3_6-tf1_15_0-keras2_3_1-torch1_3_0-mxnet1_4_1-pyspark2_4_0-latest
      config: docker-compose.test.yml
      push-retries: 5
  - ecr#v1.2.0:
      login: true
  timeout_in_minutes: 30
  retry:
    automatic: true
  agents:
    queue: cpu
- label: ':docker: Build test-cpu-openmpi-py2_7-tf2_0_0-keras2_3_1-torch1_3_0-mxnet1_5_0-pyspark2_4_0'
  plugins:
  - docker-compose#6b0df8a98ff97f42f4944dbb745b5b8cbf04b78c:
      build: test-cpu-openmpi-py2_7-tf2_0_0-keras2_3_1-torch1_3_0-mxnet1_5_0-pyspark2_4_0
      image-repository: 823773083436.dkr.ecr.us-east-1.amazonaws.com/buildkite
      cache-from: test-cpu-openmpi-py2_7-tf2_0_0-keras2_3_1-torch1_3_0-mxnet1_5_0-pyspark2_4_0:823773083436.dkr.ecr.us-east-1.amazonaws.com/buildkite:SLUG-test-cpu-openmpi-py2_7-tf2_0_0-keras2_3_1-torch1_3_0-mxnet1_5_0-pyspark2_4_0-latest
      config: docker-compose.test.yml
      push-retries: 5
  - ecr#v1.2.0:
      login: true
  timeout_in_minutes: 30
  retry:
    automatic: true
  agents:
    queue: cpu
- label: ':docker: Build test-cpu-openmpi-py3_6-tf2_0_0-keras2_3_1-torch1_3_0-mxnet1_5_0-pyspark2_4_0'
  plugins:
  - docker-compose#6b0df8a98ff97f42f4944dbb745b5b8cbf04b78c:
      build: test-cpu-openmpi-py3_6-tf2_0_0-keras2_3_1-torch1_3_0-mxnet1_5_0-pyspark2_4_0
      image-repository: 823773083436.dkr.ecr.us-east-1.amazonaws.com/buildkite
      cache-from: test-cpu-openmpi-py3_6-tf2_0_0-keras2_3_1-torch1_3_0-mxnet1_5_0-pyspark2_4_0:823773083436.dkr.ecr.us-east-1.amazonaws.com/buildkite:SLUG-test-cpu-openmpi-py3_6-tf2_0_0-keras2_3_1-torch1_3_0-mxnet1_5_0-pyspark2_4_0-latest
      config: docker-compose.test.yml
      push-retries: 5
  - ecr#v1.2.0:
      login: true
  timeout_in_minutes: 30
  retry:
    automatic: true
  agents:
    queue: cpu
- label: ':docker: Build test-cpu-openmpi-py3_6-tfhead-kerashead-torchhead-mxnethead-pyspark2_4_0'
  plugins:
  - docker-compose#6b0df8a98ff97f42f4944dbb745b5b8cbf04b78c:
      build: test-cpu-openmpi-py3_6-tfhead-kerashead-torchhead-mxnethead-pyspark2_4_0
      image-repository: 823773083436.dkr.ecr.us-east-1.amazonaws.com/buildkite
      cache-from: test-cpu-openmpi-py3_6-tfhead-kerashead-torchhead-mxnethead-pyspark2_4_0:823773083436.dkr.ecr.us-east-1.amazonaws.com/buildkite:SLUG-test-cpu-openmpi-py3_6-tfhead-kerashead-torchhead-mxnethead-pyspark2_4_0-latest
      config: docker-compose.test.yml
      push-retries: 5
  - ecr#v1.2.0:
      login: true
  timeout_in_minutes: 30
  retry:
    automatic: true
  agents:
    queue: cpu
- label: ':docker: Build test-cpu-mpich-py3_6-tf1_15_0-keras2_3_1-torch1_3_0-mxnet1_5_0-pyspark2_4_0'
  plugins:
  - docker-compose#6b0df8a98ff97f42f4944dbb745b5b8cbf04b78c:
      build: test-cpu-mpich-py3_6-tf1_15_0-keras2_3_1-torch1_3_0-mxnet1_5_0-pyspark2_4_0
      image-repository: 823773083436.dkr.ecr.us-east-1.amazonaws.com/buildkite
      cache-from: test-cpu-mpich-py3_6-tf1_15_0-keras2_3_1-torch1_3_0-mxnet1_5_0-pyspark2_4_0:823773083436.dkr.ecr.us-east-1.amazonaws.com/buildkite:SLUG-test-cpu-mpich-py3_6-tf1_15_0-keras2_3_1-torch1_3_0-mxnet1_5_0-pyspark2_4_0-latest
      config: docker-compose.test.yml
      push-retries: 5
  - ecr#v1.2.0:
      login: true
  timeout_in_minutes: 30
  retry:
    automatic: true
  agents:
    queue: cpu
- label: ':docker: Build test-cpu-oneccl-py3_6-tf1_15_0-keras2_3_1-torch1_3_0-mxnet1_5_0-pyspark2_4_0'
  plugins:
  - docker-compose#6b0df8a98ff97f42f4944dbb745b5b8cbf04b78c:
      build: test-cpu-oneccl-py3_6-tf1_15_0-keras2_3_1-torch1_3_0-mxnet1_5_0-pyspark2_4_0
      image-repository: 823773083436.dkr.ecr.us-east-1.amazonaws.com/buildkite
      cache-from: test-cpu-oneccl-py3_6-tf1_15_0-keras2_3_1-torch1_3_0-mxnet1_5_0-pyspark2_4_0:823773083436.dkr.ecr.us-east-1.amazonaws.com/buildkite:SLUG-test-cpu-oneccl-py3_6-tf1_15_0-keras2_3_1-torch1_3_0-mxnet1_5_0-pyspark2_4_0-latest
      config: docker-compose.test.yml
      push-retries: 5
  - ecr#v1.2.0:
      login: true
  timeout_in_minutes: 30
  retry:
    automatic: true
  agents:
    queue: cpu
- label: ':docker: Build test-cpu-oneccl-ofi-py3_6-tf1_15_0-keras2_3_1-torch1_3_0-mxnet1_5_0-pyspark2_4_0'
  plugins:
  - docker-compose#6b0df8a98ff97f42f4944dbb745b5b8cbf04b78c:
      build: test-cpu-oneccl-ofi-py3_6-tf1_15_0-keras2_3_1-torch1_3_0-mxnet1_5_0-pyspark2_4_0
      image-repository: 823773083436.dkr.ecr.us-east-1.amazonaws.com/buildkite
      cache-from: test-cpu-oneccl-ofi-py3_6-tf1_15_0-keras2_3_1-torch1_3_0-mxnet1_5_0-pyspark2_4_0:823773083436.dkr.ecr.us-east-1.amazonaws.com/buildkite:SLUG-test-cpu-oneccl-ofi-py3_6-tf1_15_0-keras2_3_1-torch1_3_0-mxnet1_5_0-pyspark2_4_0-latest
      config: docker-compose.test.yml
      push-retries: 5
  - ecr#v1.2.0:
      login: true
  timeout_in_minutes: 30
  retry:
    automatic: true
  agents:
    queue: cpu
- label: ':docker: Build test-gpu-openmpi-py3_6-tf1_15_0-keras2_3_1-torch1_3_0-mxnet1_4_1-pyspark2_4_0'
  plugins:
  - docker-compose#6b0df8a98ff97f42f4944dbb745b5b8cbf04b78c:
      build: test-gpu-openmpi-py3_6-tf1_15_0-keras2_3_1-torch1_3_0-mxnet1_4_1-pyspark2_4_0
      image-repository: 823773083436.dkr.ecr.us-east-1.amazonaws.com/buildkite
      cache-from: test-gpu-openmpi-py3_6-tf1_15_0-keras2_3_1-torch1_3_0-mxnet1_4_1-pyspark2_4_0:823773083436.dkr.ecr.us-east-1.amazonaws.com/buildkite:SLUG-test-gpu-openmpi-py3_6-tf1_15_0-keras2_3_1-torch1_3_0-mxnet1_4_1-pyspark2_4_0-latest
      config: docker-compose.test.yml
      push-retries: 5
  - ecr#v1.2.0:
      login: true
  timeout_in_minutes: 30
  retry:
    automatic: true
  agents:
    queue: cpu
- label: ':docker: Build test-gpu-gloo-py3_6-tf1_15_0-keras2_3_1-torch1_3_0-mxnet1_4_1-pyspark2_4_0'
  plugins:
  - docker-compose#6b0df8a98ff97f42f4944dbb745b5b8cbf04b78c:
      build: test-gpu-gloo-py3_6-tf1_15_0-keras2_3_1-torch1_3_0-mxnet1_4_1-pyspark2_4_0
      image-repository: 823773083436.dkr.ecr.us-east-1.amazonaws.com/buildkite
      cache-from: test-gpu-gloo-py3_6-tf1_15_0-keras2_3_1-torch1_3_0-mxnet1_4_1-pyspark2_4_0:823773083436.dkr.ecr.us-east-1.amazonaws.com/buildkite:SLUG-test-gpu-gloo-py3_6-tf1_15_0-keras2_3_1-torch1_3_0-mxnet1_4_1-pyspark2_4_0-latest
      config: docker-compose.test.yml
      push-retries: 5
  - ecr#v1.2.0:
      login: true
  timeout_in_minutes: 30
  retry:
    automatic: true
  agents:
    queue: cpu
- label: ':docker: Build test-gpu-openmpi-gloo-py3_6-tf1_15_0-keras2_3_1-torch1_3_0-mxnet1_4_1-pyspark2_4_0'
  plugins:
  - docker-compose#6b0df8a98ff97f42f4944dbb745b5b8cbf04b78c:
      build: test-gpu-openmpi-gloo-py3_6-tf1_15_0-keras2_3_1-torch1_3_0-mxnet1_4_1-pyspark2_4_0
      image-repository: 823773083436.dkr.ecr.us-east-1.amazonaws.com/buildkite
      cache-from: test-gpu-openmpi-gloo-py3_6-tf1_15_0-keras2_3_1-torch1_3_0-mxnet1_4_1-pyspark2_4_0:823773083436.dkr.ecr.us-east-1.amazonaws.com/buildkite:SLUG-test-gpu-openmpi-gloo-py3_6-tf1_15_0-keras2_3_1-torch1_3_0-mxnet1_4_1-pyspark2_4_0-latest
      config: docker-compose.test.yml
      push-retries: 5
  - ecr#v1.2.0:
      login: true
  timeout_in_minutes: 30
  retry:
    automatic: true
  agents:
    queue: cpu
- label: ':docker: Build test-gpu-openmpi-py3_6-tf2_0_0-keras2_3_1-torch1_3_0-mxnet1_5_0-pyspark2_4_0'
  plugins:
  - docker-compose#6b0df8a98ff97f42f4944dbb745b5b8cbf04b78c:
      build: test-gpu-openmpi-py3_6-tf2_0_0-keras2_3_1-torch1_3_0-mxnet1_5_0-pyspark2_4_0
      image-repository: 823773083436.dkr.ecr.us-east-1.amazonaws.com/buildkite
      cache-from: test-gpu-openmpi-py3_6-tf2_0_0-keras2_3_1-torch1_3_0-mxnet1_5_0-pyspark2_4_0:823773083436.dkr.ecr.us-east-1.amazonaws.com/buildkite:SLUG-test-gpu-openmpi-py3_6-tf2_0_0-keras2_3_1-torch1_3_0-mxnet1_5_0-pyspark2_4_0-latest
      config: docker-compose.test.yml
      push-retries: 5
  - ecr#v1.2.0:
      login: true
  timeout_in_minutes: 30
  retry:
    automatic: true
  agents:
    queue: cpu
- label: ':docker: Build test-gpu-openmpi-py3_6-tfhead-kerashead-torchhead-mxnethead-pyspark2_4_0'
  plugins:
  - docker-compose#6b0df8a98ff97f42f4944dbb745b5b8cbf04b78c:
      build: test-gpu-openmpi-py3_6-tfhead-kerashead-torchhead-mxnethead-pyspark2_4_0
      image-repository: 823773083436.dkr.ecr.us-east-1.amazonaws.com/buildkite
      cache-from: test-gpu-openmpi-py3_6-tfhead-kerashead-torchhead-mxnethead-pyspark2_4_0:823773083436.dkr.ecr.us-east-1.amazonaws.com/buildkite:SLUG-test-gpu-openmpi-py3_6-tfhead-kerashead-torchhead-mxnethead-pyspark2_4_0-latest
      config: docker-compose.test.yml
      push-retries: 5
  - ecr#v1.2.0:
      login: true
  timeout_in_minutes: 30
  retry:
    automatic: true
  agents:
    queue: cpu
- label: ':docker: Build test-mixed-openmpi-py3_6-tf1_15_0-keras2_3_1-torch1_3_0-mxnet1_5_0-pyspark2_4_0'
  plugins:
  - docker-compose#6b0df8a98ff97f42f4944dbb745b5b8cbf04b78c:
      build: test-mixed-openmpi-py3_6-tf1_15_0-keras2_3_1-torch1_3_0-mxnet1_5_0-pyspark2_4_0
      image-repository: 823773083436.dkr.ecr.us-east-1.amazonaws.com/buildkite
      cache-from: test-mixed-openmpi-py3_6-tf1_15_0-keras2_3_1-torch1_3_0-mxnet1_5_0-pyspark2_4_0:823773083436.dkr.ecr.us-east-1.amazonaws.com/buildkite:SLUG-test-mixed-openmpi-py3_6-tf1_15_0-keras2_3_1-torch1_3_0-mxnet1_5_0-pyspark2_4_0-latest
      config: docker-compose.test.yml
      push-retries: 5
  - ecr#v1.2.0:
      login: true
  timeout_in_minutes: 30
  retry:
    automatic: true
  agents:
    queue: cpu
- label: ':book: Build Docs'
  command: 'cd /workdir/docs && pip install -r requirements.txt && make html'
  plugins:
  - docker#v3.1.0:
      image: 'python:3.7'
  timeout_in_minutes: 5
  retry:
    automatic: true
  agents:
    queue: cpu
- wait
<<<<<<< HEAD
- label: ':pytest: Run PyTests (test-cpu-openmpi-py2_7-tf1_6_0-keras2_1_2-torch0_4_1-mxnet1_4_1-pyspark2_3_2)'
  command: bash -c " cd /horovod/test && (echo test_*.py | sed 's/[a-z_]*tensorflow2[a-z_.]*//g' | sed 's/test_elastic[a-z_.]*//g' | sed 's/test_interactiverun.py//g' | sed 's/test_spark_keras.py//g' | sed 's/test_spark_torch.py//g' | sed 's/test_spark.py//g' | xargs -n 1 \$(cat /mpirun_command) pytest -v --capture=no) && pytest --forked -v --capture=no test_spark.py"
=======
- label: ':pytest: Run PyTests (test-cpu-openmpi-py2_7-tf1_1_0-keras2_0_0-torch0_4_0-mxnet1_4_1-pyspark2_3_2)'
  command: bash -c " cd /horovod/test && (echo test_*.py | sed 's/[a-z_]*tensorflow2[a-z_.]*//g' | sed 's/test_interactiverun.py//g' | sed 's/test_spark_keras.py//g' | sed 's/test_spark_torch.py//g' | sed 's/test_spark.py//g' | sed 's/test_run.py//g' | xargs -n 1 \$(cat /mpirun_command) pytest -v --capture=no) && pytest --forked -v --capture=no test_spark.py test_run.py"
  plugins:
  - docker-compose#v2.6.0:
      run: test-cpu-openmpi-py2_7-tf1_1_0-keras2_0_0-torch0_4_0-mxnet1_4_1-pyspark2_3_2
      config: docker-compose.test.yml
      pull-retries: 3
  - ecr#v1.2.0:
      login: true
  timeout_in_minutes: 5
  retry:
    automatic: true
  agents:
    queue: cpu
- label: ':jupyter: Run PyTests test_interactiverun (test-cpu-openmpi-py2_7-tf1_1_0-keras2_0_0-torch0_4_0-mxnet1_4_1-pyspark2_3_2)'
  command: bash -c "cd /horovod/test && pytest -v --capture=no test_interactiverun.py"
  plugins:
  - docker-compose#v2.6.0:
      run: test-cpu-openmpi-py2_7-tf1_1_0-keras2_0_0-torch0_4_0-mxnet1_4_1-pyspark2_3_2
      config: docker-compose.test.yml
      pull-retries: 3
  - ecr#v1.2.0:
      login: true
  timeout_in_minutes: 5
  retry:
    automatic: true
  agents:
    queue: cpu
- label: ':tensorflow: Test TensorFlow MNIST (test-cpu-openmpi-py2_7-tf1_1_0-keras2_0_0-torch0_4_0-mxnet1_4_1-pyspark2_3_2)'
  command: bash -c " \$(cat /mpirun_command) python /horovod/examples/tensorflow_mnist.py"
  plugins:
  - docker-compose#v2.6.0:
      run: test-cpu-openmpi-py2_7-tf1_1_0-keras2_0_0-torch0_4_0-mxnet1_4_1-pyspark2_3_2
      config: docker-compose.test.yml
      pull-retries: 3
  - ecr#v1.2.0:
      login: true
  timeout_in_minutes: 5
  retry:
    automatic: true
  agents:
    queue: cpu
- label: ':tensorflow: Test Keras MNIST (test-cpu-openmpi-py2_7-tf1_1_0-keras2_0_0-torch0_4_0-mxnet1_4_1-pyspark2_3_2)'
  command: bash -c " \$(cat /mpirun_command) python /horovod/examples/keras_mnist_advanced.py"
  plugins:
  - docker-compose#v2.6.0:
      run: test-cpu-openmpi-py2_7-tf1_1_0-keras2_0_0-torch0_4_0-mxnet1_4_1-pyspark2_3_2
      config: docker-compose.test.yml
      pull-retries: 3
  - ecr#v1.2.0:
      login: true
  timeout_in_minutes: 5
  retry:
    automatic: true
  agents:
    queue: cpu
- label: ':python: Test PyTorch MNIST (test-cpu-openmpi-py2_7-tf1_1_0-keras2_0_0-torch0_4_0-mxnet1_4_1-pyspark2_3_2)'
  command: bash -c " \$(cat /mpirun_command) python /horovod/examples/pytorch_mnist.py"
  plugins:
  - docker-compose#v2.6.0:
      run: test-cpu-openmpi-py2_7-tf1_1_0-keras2_0_0-torch0_4_0-mxnet1_4_1-pyspark2_3_2
      config: docker-compose.test.yml
      pull-retries: 3
  - ecr#v1.2.0:
      login: true
  timeout_in_minutes: 5
  retry:
    automatic: true
  agents:
    queue: cpu
- label: ':muscle: Test MXNet MNIST (test-cpu-openmpi-py2_7-tf1_1_0-keras2_0_0-torch0_4_0-mxnet1_4_1-pyspark2_3_2)'
  command: bash -c " OMP_NUM_THREADS=1 \$(cat /mpirun_command) python /horovod/examples/mxnet_mnist.py"
  plugins:
  - docker-compose#v2.6.0:
      run: test-cpu-openmpi-py2_7-tf1_1_0-keras2_0_0-torch0_4_0-mxnet1_4_1-pyspark2_3_2
      config: docker-compose.test.yml
      pull-retries: 3
  - ecr#v1.2.0:
      login: true
  timeout_in_minutes: 5
  retry:
    automatic: true
  agents:
    queue: cpu
- label: ':tensorflow: Single Keras MNIST (test-cpu-openmpi-py2_7-tf1_1_0-keras2_0_0-torch0_4_0-mxnet1_4_1-pyspark2_3_2)'
  command: bash -c " python /horovod/examples/keras_mnist_advanced.py --epochs 3 --batch-size 64"
  plugins:
  - docker-compose#v2.6.0:
      run: test-cpu-openmpi-py2_7-tf1_1_0-keras2_0_0-torch0_4_0-mxnet1_4_1-pyspark2_3_2
      config: docker-compose.test.yml
      pull-retries: 3
  - ecr#v1.2.0:
      login: true
  timeout_in_minutes: 5
  retry:
    automatic: true
  agents:
    queue: cpu
- label: ':python: Single PyTorch MNIST (test-cpu-openmpi-py2_7-tf1_1_0-keras2_0_0-torch0_4_0-mxnet1_4_1-pyspark2_3_2)'
  command: bash -c " python /horovod/examples/pytorch_mnist.py --epochs 3"
  plugins:
  - docker-compose#v2.6.0:
      run: test-cpu-openmpi-py2_7-tf1_1_0-keras2_0_0-torch0_4_0-mxnet1_4_1-pyspark2_3_2
      config: docker-compose.test.yml
      pull-retries: 3
  - ecr#v1.2.0:
      login: true
  timeout_in_minutes: 5
  retry:
    automatic: true
  agents:
    queue: cpu
- label: ':muscle: Single MXNet MNIST (test-cpu-openmpi-py2_7-tf1_1_0-keras2_0_0-torch0_4_0-mxnet1_4_1-pyspark2_3_2)'
  command: bash -c " python /horovod/examples/mxnet_mnist.py --epochs 3"
  plugins:
  - docker-compose#v2.6.0:
      run: test-cpu-openmpi-py2_7-tf1_1_0-keras2_0_0-torch0_4_0-mxnet1_4_1-pyspark2_3_2
      config: docker-compose.test.yml
      pull-retries: 3
  - ecr#v1.2.0:
      login: true
  timeout_in_minutes: 5
  retry:
    automatic: true
  agents:
    queue: cpu
- label: ':pytest: Run PyTests (test-cpu-openmpi-py3_6-tf1_1_0-keras2_0_0-torch0_4_0-mxnet1_4_1-pyspark2_3_2)'
  command: bash -c " cd /horovod/test && (echo test_*.py | sed 's/[a-z_]*tensorflow2[a-z_.]*//g' | sed 's/test_interactiverun.py//g' | sed 's/test_spark_keras.py//g' | sed 's/test_spark_torch.py//g' | sed 's/test_spark.py//g' | sed 's/test_run.py//g' | xargs -n 1 \$(cat /mpirun_command) pytest -v --capture=no) && pytest --forked -v --capture=no test_spark.py test_run.py"
  plugins:
  - docker-compose#v2.6.0:
      run: test-cpu-openmpi-py3_6-tf1_1_0-keras2_0_0-torch0_4_0-mxnet1_4_1-pyspark2_3_2
      config: docker-compose.test.yml
      pull-retries: 3
  - ecr#v1.2.0:
      login: true
  timeout_in_minutes: 5
  retry:
    automatic: true
  agents:
    queue: cpu
- label: ':jupyter: Run PyTests test_interactiverun (test-cpu-openmpi-py3_6-tf1_1_0-keras2_0_0-torch0_4_0-mxnet1_4_1-pyspark2_3_2)'
  command: bash -c "cd /horovod/test && pytest -v --capture=no test_interactiverun.py"
  plugins:
  - docker-compose#v2.6.0:
      run: test-cpu-openmpi-py3_6-tf1_1_0-keras2_0_0-torch0_4_0-mxnet1_4_1-pyspark2_3_2
      config: docker-compose.test.yml
      pull-retries: 3
  - ecr#v1.2.0:
      login: true
  timeout_in_minutes: 5
  retry:
    automatic: true
  agents:
    queue: cpu
- label: ':tensorflow: Test TensorFlow MNIST (test-cpu-openmpi-py3_6-tf1_1_0-keras2_0_0-torch0_4_0-mxnet1_4_1-pyspark2_3_2)'
  command: bash -c " \$(cat /mpirun_command) python /horovod/examples/tensorflow_mnist.py"
  plugins:
  - docker-compose#v2.6.0:
      run: test-cpu-openmpi-py3_6-tf1_1_0-keras2_0_0-torch0_4_0-mxnet1_4_1-pyspark2_3_2
      config: docker-compose.test.yml
      pull-retries: 3
  - ecr#v1.2.0:
      login: true
  timeout_in_minutes: 5
  retry:
    automatic: true
  agents:
    queue: cpu
- label: ':tensorflow: Test Keras MNIST (test-cpu-openmpi-py3_6-tf1_1_0-keras2_0_0-torch0_4_0-mxnet1_4_1-pyspark2_3_2)'
  command: bash -c " \$(cat /mpirun_command) python /horovod/examples/keras_mnist_advanced.py"
  plugins:
  - docker-compose#v2.6.0:
      run: test-cpu-openmpi-py3_6-tf1_1_0-keras2_0_0-torch0_4_0-mxnet1_4_1-pyspark2_3_2
      config: docker-compose.test.yml
      pull-retries: 3
  - ecr#v1.2.0:
      login: true
  timeout_in_minutes: 5
  retry:
    automatic: true
  agents:
    queue: cpu
- label: ':python: Test PyTorch MNIST (test-cpu-openmpi-py3_6-tf1_1_0-keras2_0_0-torch0_4_0-mxnet1_4_1-pyspark2_3_2)'
  command: bash -c " \$(cat /mpirun_command) python /horovod/examples/pytorch_mnist.py"
  plugins:
  - docker-compose#v2.6.0:
      run: test-cpu-openmpi-py3_6-tf1_1_0-keras2_0_0-torch0_4_0-mxnet1_4_1-pyspark2_3_2
      config: docker-compose.test.yml
      pull-retries: 3
  - ecr#v1.2.0:
      login: true
  timeout_in_minutes: 5
  retry:
    automatic: true
  agents:
    queue: cpu
- label: ':muscle: Test MXNet MNIST (test-cpu-openmpi-py3_6-tf1_1_0-keras2_0_0-torch0_4_0-mxnet1_4_1-pyspark2_3_2)'
  command: bash -c " OMP_NUM_THREADS=1 \$(cat /mpirun_command) python /horovod/examples/mxnet_mnist.py"
  plugins:
  - docker-compose#v2.6.0:
      run: test-cpu-openmpi-py3_6-tf1_1_0-keras2_0_0-torch0_4_0-mxnet1_4_1-pyspark2_3_2
      config: docker-compose.test.yml
      pull-retries: 3
  - ecr#v1.2.0:
      login: true
  timeout_in_minutes: 5
  retry:
    automatic: true
  agents:
    queue: cpu
- label: ':tensorflow: Single Keras MNIST (test-cpu-openmpi-py3_6-tf1_1_0-keras2_0_0-torch0_4_0-mxnet1_4_1-pyspark2_3_2)'
  command: bash -c " python /horovod/examples/keras_mnist_advanced.py --epochs 3 --batch-size 64"
  plugins:
  - docker-compose#v2.6.0:
      run: test-cpu-openmpi-py3_6-tf1_1_0-keras2_0_0-torch0_4_0-mxnet1_4_1-pyspark2_3_2
      config: docker-compose.test.yml
      pull-retries: 3
  - ecr#v1.2.0:
      login: true
  timeout_in_minutes: 5
  retry:
    automatic: true
  agents:
    queue: cpu
- label: ':python: Single PyTorch MNIST (test-cpu-openmpi-py3_6-tf1_1_0-keras2_0_0-torch0_4_0-mxnet1_4_1-pyspark2_3_2)'
  command: bash -c " python /horovod/examples/pytorch_mnist.py --epochs 3"
  plugins:
  - docker-compose#v2.6.0:
      run: test-cpu-openmpi-py3_6-tf1_1_0-keras2_0_0-torch0_4_0-mxnet1_4_1-pyspark2_3_2
      config: docker-compose.test.yml
      pull-retries: 3
  - ecr#v1.2.0:
      login: true
  timeout_in_minutes: 5
  retry:
    automatic: true
  agents:
    queue: cpu
- label: ':muscle: Single MXNet MNIST (test-cpu-openmpi-py3_6-tf1_1_0-keras2_0_0-torch0_4_0-mxnet1_4_1-pyspark2_3_2)'
  command: bash -c " python /horovod/examples/mxnet_mnist.py --epochs 3"
  plugins:
  - docker-compose#v2.6.0:
      run: test-cpu-openmpi-py3_6-tf1_1_0-keras2_0_0-torch0_4_0-mxnet1_4_1-pyspark2_3_2
      config: docker-compose.test.yml
      pull-retries: 3
  - ecr#v1.2.0:
      login: true
  timeout_in_minutes: 5
  retry:
    automatic: true
  agents:
    queue: cpu
- label: ':pytest: Run PyTests (test-cpu-openmpi-py2_7-tf1_6_0-keras2_1_2-torch0_4_1-mxnet1_4_1-pyspark2_3_2)'
  command: bash -c " cd /horovod/test && (echo test_*.py | sed 's/[a-z_]*tensorflow2[a-z_.]*//g' | sed 's/test_interactiverun.py//g' | sed 's/test_spark_keras.py//g' | sed 's/test_spark_torch.py//g' | sed 's/test_spark.py//g' | sed 's/test_run.py//g' | xargs -n 1 \$(cat /mpirun_command) pytest -v --capture=no) && pytest --forked -v --capture=no test_spark.py test_run.py"
>>>>>>> 9b6801ad
  plugins:
  - docker-compose#v2.6.0:
      run: test-cpu-openmpi-py2_7-tf1_6_0-keras2_1_2-torch0_4_1-mxnet1_4_1-pyspark2_3_2
      config: docker-compose.test.yml
      pull-retries: 3
  - ecr#v1.2.0:
      login: true
  timeout_in_minutes: 5
  retry:
    automatic: true
  agents:
    queue: cpu
- label: ':jupyter: Run PyTests test_interactiverun (test-cpu-openmpi-py2_7-tf1_6_0-keras2_1_2-torch0_4_1-mxnet1_4_1-pyspark2_3_2)'
  command: bash -c "cd /horovod/test && pytest -v --capture=no test_interactiverun.py"
  plugins:
  - docker-compose#v2.6.0:
      run: test-cpu-openmpi-py2_7-tf1_6_0-keras2_1_2-torch0_4_1-mxnet1_4_1-pyspark2_3_2
      config: docker-compose.test.yml
      pull-retries: 3
  - ecr#v1.2.0:
      login: true
  timeout_in_minutes: 5
  retry:
    automatic: true
  agents:
    queue: cpu
- label: ':tensorflow: Test TensorFlow MNIST (test-cpu-openmpi-py2_7-tf1_6_0-keras2_1_2-torch0_4_1-mxnet1_4_1-pyspark2_3_2)'
  command: bash -c " \$(cat /mpirun_command) python /horovod/examples/tensorflow_mnist.py"
  plugins:
  - docker-compose#v2.6.0:
      run: test-cpu-openmpi-py2_7-tf1_6_0-keras2_1_2-torch0_4_1-mxnet1_4_1-pyspark2_3_2
      config: docker-compose.test.yml
      pull-retries: 3
  - ecr#v1.2.0:
      login: true
  timeout_in_minutes: 5
  retry:
    automatic: true
  agents:
    queue: cpu
- label: ':tensorflow: Test Keras MNIST (test-cpu-openmpi-py2_7-tf1_6_0-keras2_1_2-torch0_4_1-mxnet1_4_1-pyspark2_3_2)'
  command: bash -c " \$(cat /mpirun_command) python /horovod/examples/keras_mnist_advanced.py"
  plugins:
  - docker-compose#v2.6.0:
      run: test-cpu-openmpi-py2_7-tf1_6_0-keras2_1_2-torch0_4_1-mxnet1_4_1-pyspark2_3_2
      config: docker-compose.test.yml
      pull-retries: 3
  - ecr#v1.2.0:
      login: true
  timeout_in_minutes: 5
  retry:
    automatic: true
  agents:
    queue: cpu
- label: ':fire: Test PyTorch MNIST (test-cpu-openmpi-py2_7-tf1_6_0-keras2_1_2-torch0_4_1-mxnet1_4_1-pyspark2_3_2)'
  command: bash -c " \$(cat /mpirun_command) python /horovod/examples/pytorch_mnist.py"
  plugins:
  - docker-compose#v2.6.0:
      run: test-cpu-openmpi-py2_7-tf1_6_0-keras2_1_2-torch0_4_1-mxnet1_4_1-pyspark2_3_2
      config: docker-compose.test.yml
      pull-retries: 3
  - ecr#v1.2.0:
      login: true
  timeout_in_minutes: 5
  retry:
    automatic: true
  agents:
    queue: cpu
- label: ':muscle: Test MXNet MNIST (test-cpu-openmpi-py2_7-tf1_6_0-keras2_1_2-torch0_4_1-mxnet1_4_1-pyspark2_3_2)'
  command: bash -c " OMP_NUM_THREADS=1 \$(cat /mpirun_command) python /horovod/examples/mxnet_mnist.py"
  plugins:
  - docker-compose#v2.6.0:
      run: test-cpu-openmpi-py2_7-tf1_6_0-keras2_1_2-torch0_4_1-mxnet1_4_1-pyspark2_3_2
      config: docker-compose.test.yml
      pull-retries: 3
  - ecr#v1.2.0:
      login: true
  timeout_in_minutes: 5
  retry:
    automatic: true
  agents:
    queue: cpu
- label: ':tensorflow: Single Keras MNIST (test-cpu-openmpi-py2_7-tf1_6_0-keras2_1_2-torch0_4_1-mxnet1_4_1-pyspark2_3_2)'
  command: bash -c " python /horovod/examples/keras_mnist_advanced.py --epochs 3 --batch-size 64"
  plugins:
  - docker-compose#v2.6.0:
      run: test-cpu-openmpi-py2_7-tf1_6_0-keras2_1_2-torch0_4_1-mxnet1_4_1-pyspark2_3_2
      config: docker-compose.test.yml
      pull-retries: 3
  - ecr#v1.2.0:
      login: true
  timeout_in_minutes: 5
  retry:
    automatic: true
  agents:
    queue: cpu
- label: ':fire: Single PyTorch MNIST (test-cpu-openmpi-py2_7-tf1_6_0-keras2_1_2-torch0_4_1-mxnet1_4_1-pyspark2_3_2)'
  command: bash -c " python /horovod/examples/pytorch_mnist.py --epochs 3"
  plugins:
  - docker-compose#v2.6.0:
      run: test-cpu-openmpi-py2_7-tf1_6_0-keras2_1_2-torch0_4_1-mxnet1_4_1-pyspark2_3_2
      config: docker-compose.test.yml
      pull-retries: 3
  - ecr#v1.2.0:
      login: true
  timeout_in_minutes: 5
  retry:
    automatic: true
  agents:
    queue: cpu
- label: ':muscle: Single MXNet MNIST (test-cpu-openmpi-py2_7-tf1_6_0-keras2_1_2-torch0_4_1-mxnet1_4_1-pyspark2_3_2)'
  command: bash -c " python /horovod/examples/mxnet_mnist.py --epochs 3"
  plugins:
  - docker-compose#v2.6.0:
      run: test-cpu-openmpi-py2_7-tf1_6_0-keras2_1_2-torch0_4_1-mxnet1_4_1-pyspark2_3_2
      config: docker-compose.test.yml
      pull-retries: 3
  - ecr#v1.2.0:
      login: true
  timeout_in_minutes: 5
  retry:
    automatic: true
  agents:
    queue: cpu
- label: ':pytest: Run PyTests (test-cpu-openmpi-py3_6-tf1_6_0-keras2_1_2-torch0_4_1-mxnet1_4_1-pyspark2_3_2)'
<<<<<<< HEAD
  command: bash -c " cd /horovod/test && (echo test_*.py | sed 's/[a-z_]*tensorflow2[a-z_.]*//g'  | sed 's/test_interactiverun.py//g' | sed 's/test_spark_keras.py//g' | sed 's/test_spark_torch.py//g' | sed 's/test_spark.py//g' | xargs -n 1 \$(cat /mpirun_command) pytest -v --capture=no) && pytest --forked -v --capture=no test_spark.py"
=======
  command: bash -c " cd /horovod/test && (echo test_*.py | sed 's/[a-z_]*tensorflow2[a-z_.]*//g' | sed 's/test_interactiverun.py//g' | sed 's/test_spark_keras.py//g' | sed 's/test_spark_torch.py//g' | sed 's/test_spark.py//g' | sed 's/test_run.py//g' | xargs -n 1 \$(cat /mpirun_command) pytest -v --capture=no) && pytest --forked -v --capture=no test_spark.py test_run.py"
>>>>>>> 9b6801ad
  plugins:
  - docker-compose#v2.6.0:
      run: test-cpu-openmpi-py3_6-tf1_6_0-keras2_1_2-torch0_4_1-mxnet1_4_1-pyspark2_3_2
      config: docker-compose.test.yml
      pull-retries: 3
  - ecr#v1.2.0:
      login: true
  timeout_in_minutes: 5
  retry:
    automatic: true
  agents:
    queue: cpu
- label: ':jupyter: Run PyTests test_interactiverun (test-cpu-openmpi-py3_6-tf1_6_0-keras2_1_2-torch0_4_1-mxnet1_4_1-pyspark2_3_2)'
  command: bash -c "cd /horovod/test && pytest -v --capture=no test_interactiverun.py"
  plugins:
  - docker-compose#v2.6.0:
      run: test-cpu-openmpi-py3_6-tf1_6_0-keras2_1_2-torch0_4_1-mxnet1_4_1-pyspark2_3_2
      config: docker-compose.test.yml
      pull-retries: 3
  - ecr#v1.2.0:
      login: true
  timeout_in_minutes: 5
  retry:
    automatic: true
  agents:
    queue: cpu
- label: ':tensorflow: Test TensorFlow MNIST (test-cpu-openmpi-py3_6-tf1_6_0-keras2_1_2-torch0_4_1-mxnet1_4_1-pyspark2_3_2)'
  command: bash -c " \$(cat /mpirun_command) python /horovod/examples/tensorflow_mnist.py"
  plugins:
  - docker-compose#v2.6.0:
      run: test-cpu-openmpi-py3_6-tf1_6_0-keras2_1_2-torch0_4_1-mxnet1_4_1-pyspark2_3_2
      config: docker-compose.test.yml
      pull-retries: 3
  - ecr#v1.2.0:
      login: true
  timeout_in_minutes: 5
  retry:
    automatic: true
  agents:
    queue: cpu
- label: ':tensorflow: Test Keras MNIST (test-cpu-openmpi-py3_6-tf1_6_0-keras2_1_2-torch0_4_1-mxnet1_4_1-pyspark2_3_2)'
  command: bash -c " \$(cat /mpirun_command) python /horovod/examples/keras_mnist_advanced.py"
  plugins:
  - docker-compose#v2.6.0:
      run: test-cpu-openmpi-py3_6-tf1_6_0-keras2_1_2-torch0_4_1-mxnet1_4_1-pyspark2_3_2
      config: docker-compose.test.yml
      pull-retries: 3
  - ecr#v1.2.0:
      login: true
  timeout_in_minutes: 5
  retry:
    automatic: true
  agents:
    queue: cpu
- label: ':fire: Test PyTorch MNIST (test-cpu-openmpi-py3_6-tf1_6_0-keras2_1_2-torch0_4_1-mxnet1_4_1-pyspark2_3_2)'
  command: bash -c " \$(cat /mpirun_command) python /horovod/examples/pytorch_mnist.py"
  plugins:
  - docker-compose#v2.6.0:
      run: test-cpu-openmpi-py3_6-tf1_6_0-keras2_1_2-torch0_4_1-mxnet1_4_1-pyspark2_3_2
      config: docker-compose.test.yml
      pull-retries: 3
  - ecr#v1.2.0:
      login: true
  timeout_in_minutes: 5
  retry:
    automatic: true
  agents:
    queue: cpu
- label: ':muscle: Test MXNet MNIST (test-cpu-openmpi-py3_6-tf1_6_0-keras2_1_2-torch0_4_1-mxnet1_4_1-pyspark2_3_2)'
  command: bash -c " OMP_NUM_THREADS=1 \$(cat /mpirun_command) python /horovod/examples/mxnet_mnist.py"
  plugins:
  - docker-compose#v2.6.0:
      run: test-cpu-openmpi-py3_6-tf1_6_0-keras2_1_2-torch0_4_1-mxnet1_4_1-pyspark2_3_2
      config: docker-compose.test.yml
      pull-retries: 3
  - ecr#v1.2.0:
      login: true
  timeout_in_minutes: 5
  retry:
    automatic: true
  agents:
    queue: cpu
- label: ':tensorflow: Single Keras MNIST (test-cpu-openmpi-py3_6-tf1_6_0-keras2_1_2-torch0_4_1-mxnet1_4_1-pyspark2_3_2)'
  command: bash -c " python /horovod/examples/keras_mnist_advanced.py --epochs 3 --batch-size 64"
  plugins:
  - docker-compose#v2.6.0:
      run: test-cpu-openmpi-py3_6-tf1_6_0-keras2_1_2-torch0_4_1-mxnet1_4_1-pyspark2_3_2
      config: docker-compose.test.yml
      pull-retries: 3
  - ecr#v1.2.0:
      login: true
  timeout_in_minutes: 5
  retry:
    automatic: true
  agents:
    queue: cpu
- label: ':fire: Single PyTorch MNIST (test-cpu-openmpi-py3_6-tf1_6_0-keras2_1_2-torch0_4_1-mxnet1_4_1-pyspark2_3_2)'
  command: bash -c " python /horovod/examples/pytorch_mnist.py --epochs 3"
  plugins:
  - docker-compose#v2.6.0:
      run: test-cpu-openmpi-py3_6-tf1_6_0-keras2_1_2-torch0_4_1-mxnet1_4_1-pyspark2_3_2
      config: docker-compose.test.yml
      pull-retries: 3
  - ecr#v1.2.0:
      login: true
  timeout_in_minutes: 5
  retry:
    automatic: true
  agents:
    queue: cpu
- label: ':muscle: Single MXNet MNIST (test-cpu-openmpi-py3_6-tf1_6_0-keras2_1_2-torch0_4_1-mxnet1_4_1-pyspark2_3_2)'
  command: bash -c " python /horovod/examples/mxnet_mnist.py --epochs 3"
  plugins:
  - docker-compose#v2.6.0:
      run: test-cpu-openmpi-py3_6-tf1_6_0-keras2_1_2-torch0_4_1-mxnet1_4_1-pyspark2_3_2
      config: docker-compose.test.yml
      pull-retries: 3
  - ecr#v1.2.0:
      login: true
  timeout_in_minutes: 5
  retry:
    automatic: true
  agents:
    queue: cpu
<<<<<<< HEAD
- label: ':pytest: Run PyTests (test-cpu-openmpi-py2_7-tf1_15_0-keras2_2_4-torch1_2_0-mxnet1_4_1-pyspark2_4_0)'
  command: bash -c " cd /horovod/test && (echo test_*.py | sed 's/[a-z_]*tensorflow2[a-z_.]*//g' | sed 's/test_elastic[a-z_.]*//g' | sed 's/test_interactiverun.py//g' | sed 's/test_spark_keras.py//g' | sed 's/test_spark_torch.py//g' | sed 's/test_spark.py//g' | xargs -n 1 \$(cat /mpirun_command) pytest -v --capture=no) && pytest --forked -v --capture=no test_spark.py"
=======
- label: ':pytest: Run PyTests (test-cpu-openmpi-py2_7-tf1_14_0-keras2_2_4-torch1_2_0-mxnet1_4_1-pyspark2_4_0)'
  command: bash -c " cd /horovod/test && (echo test_*.py | sed 's/[a-z_]*tensorflow2[a-z_.]*//g' | sed 's/test_interactiverun.py//g' | sed 's/test_spark_keras.py//g' | sed 's/test_spark_torch.py//g' | sed 's/test_spark.py//g' | sed 's/test_run.py//g' | xargs -n 1 \$(cat /mpirun_command) pytest -v --capture=no) && pytest --forked -v --capture=no test_spark.py test_run.py"
>>>>>>> 9b6801ad
  plugins:
  - docker-compose#v2.6.0:
      run: test-cpu-openmpi-py2_7-tf1_15_0-keras2_2_4-torch1_2_0-mxnet1_4_1-pyspark2_4_0
      config: docker-compose.test.yml
      pull-retries: 3
  - ecr#v1.2.0:
      login: true
  timeout_in_minutes: 5
  retry:
    automatic: true
  agents:
    queue: cpu
- label: ':jupyter: Run PyTests test_interactiverun (test-cpu-openmpi-py2_7-tf1_15_0-keras2_2_4-torch1_2_0-mxnet1_4_1-pyspark2_4_0)'
  command: bash -c "cd /horovod/test && pytest -v --capture=no test_interactiverun.py"
  plugins:
  - docker-compose#v2.6.0:
      run: test-cpu-openmpi-py2_7-tf1_15_0-keras2_2_4-torch1_2_0-mxnet1_4_1-pyspark2_4_0
      config: docker-compose.test.yml
      pull-retries: 3
  - ecr#v1.2.0:
      login: true
  timeout_in_minutes: 5
  retry:
    automatic: true
  agents:
    queue: cpu
- label: ':tensorflow: Test TensorFlow MNIST (test-cpu-openmpi-py2_7-tf1_15_0-keras2_2_4-torch1_2_0-mxnet1_4_1-pyspark2_4_0)'
  command: bash -c " \$(cat /mpirun_command) python /horovod/examples/tensorflow_mnist.py"
  plugins:
  - docker-compose#v2.6.0:
      run: test-cpu-openmpi-py2_7-tf1_15_0-keras2_2_4-torch1_2_0-mxnet1_4_1-pyspark2_4_0
      config: docker-compose.test.yml
      pull-retries: 3
  - ecr#v1.2.0:
      login: true
  timeout_in_minutes: 5
  retry:
    automatic: true
  agents:
    queue: cpu
- label: ':tensorflow: Test TensorFlow Eager MNIST (test-cpu-openmpi-py2_7-tf1_15_0-keras2_2_4-torch1_2_0-mxnet1_4_1-pyspark2_4_0)'
  command: bash -c " \$(cat /mpirun_command) python /horovod/examples/tensorflow_mnist_eager.py"
  plugins:
  - docker-compose#v2.6.0:
      run: test-cpu-openmpi-py2_7-tf1_15_0-keras2_2_4-torch1_2_0-mxnet1_4_1-pyspark2_4_0
      config: docker-compose.test.yml
      pull-retries: 3
  - ecr#v1.2.0:
      login: true
  timeout_in_minutes: 5
  retry:
    automatic: true
  agents:
    queue: cpu
- label: ':tensorflow: Test Keras MNIST (test-cpu-openmpi-py2_7-tf1_15_0-keras2_2_4-torch1_2_0-mxnet1_4_1-pyspark2_4_0)'
  command: bash -c " \$(cat /mpirun_command) python /horovod/examples/keras_mnist_advanced.py"
  plugins:
  - docker-compose#v2.6.0:
      run: test-cpu-openmpi-py2_7-tf1_15_0-keras2_2_4-torch1_2_0-mxnet1_4_1-pyspark2_4_0
      config: docker-compose.test.yml
      pull-retries: 3
  - ecr#v1.2.0:
      login: true
  timeout_in_minutes: 5
  retry:
    automatic: true
  agents:
    queue: cpu
- label: ':fire: Test PyTorch MNIST (test-cpu-openmpi-py2_7-tf1_15_0-keras2_2_4-torch1_2_0-mxnet1_4_1-pyspark2_4_0)'
  command: bash -c " \$(cat /mpirun_command) python /horovod/examples/pytorch_mnist.py"
  plugins:
  - docker-compose#v2.6.0:
      run: test-cpu-openmpi-py2_7-tf1_15_0-keras2_2_4-torch1_2_0-mxnet1_4_1-pyspark2_4_0
      config: docker-compose.test.yml
      pull-retries: 3
  - ecr#v1.2.0:
      login: true
  timeout_in_minutes: 5
  retry:
    automatic: true
  agents:
    queue: cpu
- label: ':muscle: Test MXNet MNIST (test-cpu-openmpi-py2_7-tf1_15_0-keras2_2_4-torch1_2_0-mxnet1_4_1-pyspark2_4_0)'
  command: bash -c " OMP_NUM_THREADS=1 \$(cat /mpirun_command) python /horovod/examples/mxnet_mnist.py"
  plugins:
  - docker-compose#v2.6.0:
      run: test-cpu-openmpi-py2_7-tf1_15_0-keras2_2_4-torch1_2_0-mxnet1_4_1-pyspark2_4_0
      config: docker-compose.test.yml
      pull-retries: 3
  - ecr#v1.2.0:
      login: true
  timeout_in_minutes: 5
  retry:
    automatic: true
  agents:
    queue: cpu
- label: ':muscle: Test Stall (test-cpu-openmpi-py2_7-tf1_15_0-keras2_2_4-torch1_2_0-mxnet1_4_1-pyspark2_4_0)'
  command: bash -c " \$(cat /mpirun_command) python /horovod/test/test_stall.py"
  plugins:
  - docker-compose#v2.6.0:
      run: test-cpu-openmpi-py2_7-tf1_15_0-keras2_2_4-torch1_2_0-mxnet1_4_1-pyspark2_4_0
      config: docker-compose.test.yml
      pull-retries: 3
  - ecr#v1.2.0:
      login: true
  timeout_in_minutes: 5
  retry:
    automatic: true
  agents:
    queue: cpu
- label: ':terminal: Test Horovodrun (test-cpu-openmpi-py2_7-tf1_15_0-keras2_2_4-torch1_2_0-mxnet1_4_1-pyspark2_4_0)'
  command: horovodrun -np 2 -H localhost:2 python /horovod/examples/tensorflow_mnist.py
  plugins:
  - docker-compose#v2.6.0:
      run: test-cpu-openmpi-py2_7-tf1_15_0-keras2_2_4-torch1_2_0-mxnet1_4_1-pyspark2_4_0
      config: docker-compose.test.yml
      pull-retries: 3
  - ecr#v1.2.0:
      login: true
  timeout_in_minutes: 5
  retry:
    automatic: true
  agents:
    queue: cpu
- label: ':terminal: Test Horovodrun (test-cpu-openmpi-py2_7-tf1_15_0-keras2_2_4-torch1_2_0-mxnet1_4_1-pyspark2_4_0)'
  command: echo 'localhost slots=2' > hostfile
  plugins:
  - docker-compose#v2.6.0:
      run: test-cpu-openmpi-py2_7-tf1_15_0-keras2_2_4-torch1_2_0-mxnet1_4_1-pyspark2_4_0
      config: docker-compose.test.yml
      pull-retries: 3
  - ecr#v1.2.0:
      login: true
  timeout_in_minutes: 5
  retry:
    automatic: true
  agents:
    queue: cpu
- label: ':spark: Spark Keras Rossmann Run (test-cpu-openmpi-py2_7-tf1_15_0-keras2_2_4-torch1_2_0-mxnet1_4_1-pyspark2_4_0)'
  command: bash -c "OMP_NUM_THREADS=1 python /horovod/examples/keras_spark_rossmann_run.py --num-proc 2 --data-dir file:///data --epochs 3 --sample-rate 0.01"
  plugins:
  - docker-compose#v2.6.0:
      run: test-cpu-openmpi-py2_7-tf1_15_0-keras2_2_4-torch1_2_0-mxnet1_4_1-pyspark2_4_0
      config: docker-compose.test.yml
      pull-retries: 3
  - ecr#v1.2.0:
      login: true
  timeout_in_minutes: 5
  retry:
    automatic: true
  agents:
    queue: cpu
- label: ':spark: Spark Keras Rossmann Estimator (test-cpu-openmpi-py2_7-tf1_15_0-keras2_2_4-torch1_2_0-mxnet1_4_1-pyspark2_4_0)'
  command: bash -c "OMP_NUM_THREADS=1 python /horovod/examples/keras_spark_rossmann_estimator.py --num-proc 2 --work-dir /work --data-dir file:///data --epochs 3 --sample-rate 0.01"
  plugins:
  - docker-compose#v2.6.0:
      run: test-cpu-openmpi-py2_7-tf1_15_0-keras2_2_4-torch1_2_0-mxnet1_4_1-pyspark2_4_0
      config: docker-compose.test.yml
      pull-retries: 3
  - ecr#v1.2.0:
      login: true
  timeout_in_minutes: 5
  retry:
    automatic: true
  agents:
    queue: cpu
- label: ':spark: PyTests Spark Estimators (test-cpu-openmpi-py2_7-tf1_15_0-keras2_2_4-torch1_2_0-mxnet1_4_1-pyspark2_4_0)'
  command: bash -c "cd /horovod/test && pytest --forked -v --capture=no test_spark_keras.py test_spark_torch.py"
  plugins:
  - docker-compose#v2.6.0:
      run: test-cpu-openmpi-py2_7-tf1_15_0-keras2_2_4-torch1_2_0-mxnet1_4_1-pyspark2_4_0
      config: docker-compose.test.yml
      pull-retries: 3
  - ecr#v1.2.0:
      login: true
  timeout_in_minutes: 5
  retry:
    automatic: true
  agents:
    queue: cpu
- label: ':spark: Spark Keras MNIST (test-cpu-openmpi-py2_7-tf1_15_0-keras2_2_4-torch1_2_0-mxnet1_4_1-pyspark2_4_0)'
  command: bash -c "OMP_NUM_THREADS=1 python /horovod/examples/keras_spark_mnist.py --num-proc 2 --work-dir /work --data-dir /data --epochs 3"
  plugins:
  - docker-compose#v2.6.0:
      run: test-cpu-openmpi-py2_7-tf1_15_0-keras2_2_4-torch1_2_0-mxnet1_4_1-pyspark2_4_0
      config: docker-compose.test.yml
      pull-retries: 3
  - ecr#v1.2.0:
      login: true
  timeout_in_minutes: 5
  retry:
    automatic: true
  agents:
    queue: cpu
- label: ':spark: Spark Torch MNIST (test-cpu-openmpi-py2_7-tf1_15_0-keras2_2_4-torch1_2_0-mxnet1_4_1-pyspark2_4_0)'
  command: bash -c "OMP_NUM_THREADS=1 python /horovod/examples/pytorch_spark_mnist.py --num-proc 2 --work-dir /work --data-dir /data --epochs 3"
  plugins:
  - docker-compose#v2.6.0:
      run: test-cpu-openmpi-py2_7-tf1_15_0-keras2_2_4-torch1_2_0-mxnet1_4_1-pyspark2_4_0
      config: docker-compose.test.yml
      pull-retries: 3
  - ecr#v1.2.0:
      login: true
  timeout_in_minutes: 5
  retry:
    automatic: true
  agents:
    queue: cpu
- label: ':tensorflow: Single Keras MNIST (test-cpu-openmpi-py2_7-tf1_15_0-keras2_2_4-torch1_2_0-mxnet1_4_1-pyspark2_4_0)'
  command: bash -c " python /horovod/examples/keras_mnist_advanced.py --epochs 3 --batch-size 64"
  plugins:
  - docker-compose#v2.6.0:
      run: test-cpu-openmpi-py2_7-tf1_15_0-keras2_2_4-torch1_2_0-mxnet1_4_1-pyspark2_4_0
      config: docker-compose.test.yml
      pull-retries: 3
  - ecr#v1.2.0:
      login: true
  timeout_in_minutes: 5
  retry:
    automatic: true
  agents:
    queue: cpu
- label: ':fire: Single PyTorch MNIST (test-cpu-openmpi-py2_7-tf1_15_0-keras2_2_4-torch1_2_0-mxnet1_4_1-pyspark2_4_0)'
  command: bash -c " python /horovod/examples/pytorch_mnist.py --epochs 3"
  plugins:
  - docker-compose#v2.6.0:
      run: test-cpu-openmpi-py2_7-tf1_15_0-keras2_2_4-torch1_2_0-mxnet1_4_1-pyspark2_4_0
      config: docker-compose.test.yml
      pull-retries: 3
  - ecr#v1.2.0:
      login: true
  timeout_in_minutes: 5
  retry:
    automatic: true
  agents:
    queue: cpu
- label: ':muscle: Single MXNet MNIST (test-cpu-openmpi-py2_7-tf1_15_0-keras2_2_4-torch1_2_0-mxnet1_4_1-pyspark2_4_0)'
  command: bash -c " python /horovod/examples/mxnet_mnist.py --epochs 3"
  plugins:
  - docker-compose#v2.6.0:
      run: test-cpu-openmpi-py2_7-tf1_15_0-keras2_2_4-torch1_2_0-mxnet1_4_1-pyspark2_4_0
      config: docker-compose.test.yml
      pull-retries: 3
  - ecr#v1.2.0:
      login: true
  timeout_in_minutes: 5
  retry:
    automatic: true
  agents:
    queue: cpu
<<<<<<< HEAD
- label: ':pytest: Run PyTests (test-cpu-openmpi-py3_6-tf1_15_0-keras2_2_4-torch1_2_0-mxnet1_4_1-pyspark2_4_0)'
  command: bash -c " cd /horovod/test && (echo test_*.py | sed 's/[a-z_]*tensorflow2[a-z_.]*//g'  | sed 's/test_interactiverun.py//g' | sed 's/test_spark_keras.py//g' | sed 's/test_spark_torch.py//g' | sed 's/test_spark.py//g' | xargs -n 1 \$(cat /mpirun_command) pytest -v --capture=no) && pytest --forked -v --capture=no test_spark.py"
=======
- label: ':pytest: Run PyTests (test-cpu-openmpi-py3_6-tf1_14_0-keras2_2_4-torch1_2_0-mxnet1_4_1-pyspark2_4_0)'
  command: bash -c " cd /horovod/test && (echo test_*.py | sed 's/[a-z_]*tensorflow2[a-z_.]*//g' | sed 's/test_interactiverun.py//g' | sed 's/test_spark_keras.py//g' | sed 's/test_spark_torch.py//g' | sed 's/test_spark.py//g' | sed 's/test_run.py//g' | xargs -n 1 \$(cat /mpirun_command) pytest -v --capture=no) && pytest --forked -v --capture=no test_spark.py test_run.py"
>>>>>>> 9b6801ad
  plugins:
  - docker-compose#v2.6.0:
      run: test-cpu-openmpi-py3_6-tf1_15_0-keras2_2_4-torch1_2_0-mxnet1_4_1-pyspark2_4_0
      config: docker-compose.test.yml
      pull-retries: 3
  - ecr#v1.2.0:
      login: true
  timeout_in_minutes: 5
  retry:
    automatic: true
  agents:
    queue: cpu
- label: ':jupyter: Run PyTests test_interactiverun (test-cpu-openmpi-py3_6-tf1_15_0-keras2_2_4-torch1_2_0-mxnet1_4_1-pyspark2_4_0)'
  command: bash -c "cd /horovod/test && pytest -v --capture=no test_interactiverun.py"
  plugins:
  - docker-compose#v2.6.0:
      run: test-cpu-openmpi-py3_6-tf1_15_0-keras2_2_4-torch1_2_0-mxnet1_4_1-pyspark2_4_0
      config: docker-compose.test.yml
      pull-retries: 3
  - ecr#v1.2.0:
      login: true
  timeout_in_minutes: 5
  retry:
    automatic: true
  agents:
    queue: cpu
- label: ':tensorflow: Test TensorFlow MNIST (test-cpu-openmpi-py3_6-tf1_15_0-keras2_2_4-torch1_2_0-mxnet1_4_1-pyspark2_4_0)'
  command: bash -c " \$(cat /mpirun_command) python /horovod/examples/tensorflow_mnist.py"
  plugins:
  - docker-compose#v2.6.0:
      run: test-cpu-openmpi-py3_6-tf1_15_0-keras2_2_4-torch1_2_0-mxnet1_4_1-pyspark2_4_0
      config: docker-compose.test.yml
      pull-retries: 3
  - ecr#v1.2.0:
      login: true
  timeout_in_minutes: 5
  retry:
    automatic: true
  agents:
    queue: cpu
- label: ':tensorflow: Test TensorFlow Eager MNIST (test-cpu-openmpi-py3_6-tf1_15_0-keras2_2_4-torch1_2_0-mxnet1_4_1-pyspark2_4_0)'
  command: bash -c " \$(cat /mpirun_command) python /horovod/examples/tensorflow_mnist_eager.py"
  plugins:
  - docker-compose#v2.6.0:
      run: test-cpu-openmpi-py3_6-tf1_15_0-keras2_2_4-torch1_2_0-mxnet1_4_1-pyspark2_4_0
      config: docker-compose.test.yml
      pull-retries: 3
  - ecr#v1.2.0:
      login: true
  timeout_in_minutes: 5
  retry:
    automatic: true
  agents:
    queue: cpu
- label: ':tensorflow: Test Keras MNIST (test-cpu-openmpi-py3_6-tf1_15_0-keras2_2_4-torch1_2_0-mxnet1_4_1-pyspark2_4_0)'
  command: bash -c " \$(cat /mpirun_command) python /horovod/examples/keras_mnist_advanced.py"
  plugins:
  - docker-compose#v2.6.0:
      run: test-cpu-openmpi-py3_6-tf1_15_0-keras2_2_4-torch1_2_0-mxnet1_4_1-pyspark2_4_0
      config: docker-compose.test.yml
      pull-retries: 3
  - ecr#v1.2.0:
      login: true
  timeout_in_minutes: 5
  retry:
    automatic: true
  agents:
    queue: cpu
- label: ':fire: Test PyTorch MNIST (test-cpu-openmpi-py3_6-tf1_15_0-keras2_2_4-torch1_2_0-mxnet1_4_1-pyspark2_4_0)'
  command: bash -c " \$(cat /mpirun_command) python /horovod/examples/pytorch_mnist.py"
  plugins:
  - docker-compose#v2.6.0:
      run: test-cpu-openmpi-py3_6-tf1_15_0-keras2_2_4-torch1_2_0-mxnet1_4_1-pyspark2_4_0
      config: docker-compose.test.yml
      pull-retries: 3
  - ecr#v1.2.0:
      login: true
  timeout_in_minutes: 5
  retry:
    automatic: true
  agents:
    queue: cpu
- label: ':muscle: Test MXNet MNIST (test-cpu-openmpi-py3_6-tf1_15_0-keras2_2_4-torch1_2_0-mxnet1_4_1-pyspark2_4_0)'
  command: bash -c " OMP_NUM_THREADS=1 \$(cat /mpirun_command) python /horovod/examples/mxnet_mnist.py"
  plugins:
  - docker-compose#v2.6.0:
      run: test-cpu-openmpi-py3_6-tf1_15_0-keras2_2_4-torch1_2_0-mxnet1_4_1-pyspark2_4_0
      config: docker-compose.test.yml
      pull-retries: 3
  - ecr#v1.2.0:
      login: true
  timeout_in_minutes: 5
  retry:
    automatic: true
  agents:
    queue: cpu
- label: ':muscle: Test Stall (test-cpu-openmpi-py3_6-tf1_15_0-keras2_2_4-torch1_2_0-mxnet1_4_1-pyspark2_4_0)'
  command: bash -c " \$(cat /mpirun_command) python /horovod/test/test_stall.py"
  plugins:
  - docker-compose#v2.6.0:
      run: test-cpu-openmpi-py3_6-tf1_15_0-keras2_2_4-torch1_2_0-mxnet1_4_1-pyspark2_4_0
      config: docker-compose.test.yml
      pull-retries: 3
  - ecr#v1.2.0:
      login: true
  timeout_in_minutes: 5
  retry:
    automatic: true
  agents:
    queue: cpu
- label: ':terminal: Test Horovodrun (test-cpu-openmpi-py3_6-tf1_15_0-keras2_2_4-torch1_2_0-mxnet1_4_1-pyspark2_4_0)'
  command: horovodrun -np 2 -H localhost:2 python /horovod/examples/tensorflow_mnist.py
  plugins:
  - docker-compose#v2.6.0:
      run: test-cpu-openmpi-py3_6-tf1_15_0-keras2_2_4-torch1_2_0-mxnet1_4_1-pyspark2_4_0
      config: docker-compose.test.yml
      pull-retries: 3
  - ecr#v1.2.0:
      login: true
  timeout_in_minutes: 5
  retry:
    automatic: true
  agents:
    queue: cpu
- label: ':terminal: Test Horovodrun (test-cpu-openmpi-py3_6-tf1_15_0-keras2_2_4-torch1_2_0-mxnet1_4_1-pyspark2_4_0)'
  command: echo 'localhost slots=2' > hostfile
  plugins:
  - docker-compose#v2.6.0:
      run: test-cpu-openmpi-py3_6-tf1_15_0-keras2_2_4-torch1_2_0-mxnet1_4_1-pyspark2_4_0
      config: docker-compose.test.yml
      pull-retries: 3
  - ecr#v1.2.0:
      login: true
  timeout_in_minutes: 5
  retry:
    automatic: true
  agents:
    queue: cpu
- label: ':spark: Spark Keras Rossmann Run (test-cpu-openmpi-py3_6-tf1_15_0-keras2_2_4-torch1_2_0-mxnet1_4_1-pyspark2_4_0)'
  command: bash -c "OMP_NUM_THREADS=1 python /horovod/examples/keras_spark_rossmann_run.py --num-proc 2 --data-dir file:///data --epochs 3 --sample-rate 0.01"
  plugins:
  - docker-compose#v2.6.0:
      run: test-cpu-openmpi-py3_6-tf1_15_0-keras2_2_4-torch1_2_0-mxnet1_4_1-pyspark2_4_0
      config: docker-compose.test.yml
      pull-retries: 3
  - ecr#v1.2.0:
      login: true
  timeout_in_minutes: 5
  retry:
    automatic: true
  agents:
    queue: cpu
- label: ':spark: Spark Keras Rossmann Estimator (test-cpu-openmpi-py3_6-tf1_15_0-keras2_2_4-torch1_2_0-mxnet1_4_1-pyspark2_4_0)'
  command: bash -c "OMP_NUM_THREADS=1 python /horovod/examples/keras_spark_rossmann_estimator.py --num-proc 2 --work-dir /work --data-dir file:///data --epochs 3 --sample-rate 0.01"
  plugins:
  - docker-compose#v2.6.0:
      run: test-cpu-openmpi-py3_6-tf1_15_0-keras2_2_4-torch1_2_0-mxnet1_4_1-pyspark2_4_0
      config: docker-compose.test.yml
      pull-retries: 3
  - ecr#v1.2.0:
      login: true
  timeout_in_minutes: 5
  retry:
    automatic: true
  agents:
    queue: cpu
- label: ':spark: PyTests Spark Estimators (test-cpu-openmpi-py3_6-tf1_15_0-keras2_2_4-torch1_2_0-mxnet1_4_1-pyspark2_4_0)'
  command: bash -c "cd /horovod/test && pytest --forked -v --capture=no test_spark_keras.py test_spark_torch.py"
  plugins:
  - docker-compose#v2.6.0:
      run: test-cpu-openmpi-py3_6-tf1_15_0-keras2_2_4-torch1_2_0-mxnet1_4_1-pyspark2_4_0
      config: docker-compose.test.yml
      pull-retries: 3
  - ecr#v1.2.0:
      login: true
  timeout_in_minutes: 5
  retry:
    automatic: true
  agents:
    queue: cpu
- label: ':spark: Spark Keras MNIST (test-cpu-openmpi-py3_6-tf1_15_0-keras2_2_4-torch1_2_0-mxnet1_4_1-pyspark2_4_0)'
  command: bash -c "OMP_NUM_THREADS=1 python /horovod/examples/keras_spark_mnist.py --num-proc 2 --work-dir /work --data-dir /data --epochs 3"
  plugins:
  - docker-compose#v2.6.0:
      run: test-cpu-openmpi-py3_6-tf1_15_0-keras2_2_4-torch1_2_0-mxnet1_4_1-pyspark2_4_0
      config: docker-compose.test.yml
      pull-retries: 3
  - ecr#v1.2.0:
      login: true
  timeout_in_minutes: 5
  retry:
    automatic: true
  agents:
    queue: cpu
- label: ':spark: Spark Torch MNIST (test-cpu-openmpi-py3_6-tf1_15_0-keras2_2_4-torch1_2_0-mxnet1_4_1-pyspark2_4_0)'
  command: bash -c "OMP_NUM_THREADS=1 python /horovod/examples/pytorch_spark_mnist.py --num-proc 2 --work-dir /work --data-dir /data --epochs 3"
  plugins:
  - docker-compose#v2.6.0:
      run: test-cpu-openmpi-py3_6-tf1_15_0-keras2_2_4-torch1_2_0-mxnet1_4_1-pyspark2_4_0
      config: docker-compose.test.yml
      pull-retries: 3
  - ecr#v1.2.0:
      login: true
  timeout_in_minutes: 5
  retry:
    automatic: true
  agents:
    queue: cpu
- label: ':tensorflow: Single Keras MNIST (test-cpu-openmpi-py3_6-tf1_15_0-keras2_2_4-torch1_2_0-mxnet1_4_1-pyspark2_4_0)'
  command: bash -c " python /horovod/examples/keras_mnist_advanced.py --epochs 3 --batch-size 64"
  plugins:
  - docker-compose#v2.6.0:
      run: test-cpu-openmpi-py3_6-tf1_15_0-keras2_2_4-torch1_2_0-mxnet1_4_1-pyspark2_4_0
      config: docker-compose.test.yml
      pull-retries: 3
  - ecr#v1.2.0:
      login: true
  timeout_in_minutes: 5
  retry:
    automatic: true
  agents:
    queue: cpu
- label: ':fire: Single PyTorch MNIST (test-cpu-openmpi-py3_6-tf1_15_0-keras2_2_4-torch1_2_0-mxnet1_4_1-pyspark2_4_0)'
  command: bash -c " python /horovod/examples/pytorch_mnist.py --epochs 3"
  plugins:
  - docker-compose#v2.6.0:
      run: test-cpu-openmpi-py3_6-tf1_15_0-keras2_2_4-torch1_2_0-mxnet1_4_1-pyspark2_4_0
      config: docker-compose.test.yml
      pull-retries: 3
  - ecr#v1.2.0:
      login: true
  timeout_in_minutes: 5
  retry:
    automatic: true
  agents:
    queue: cpu
- label: ':muscle: Single MXNet MNIST (test-cpu-openmpi-py3_6-tf1_15_0-keras2_2_4-torch1_2_0-mxnet1_4_1-pyspark2_4_0)'
  command: bash -c " python /horovod/examples/mxnet_mnist.py --epochs 3"
  plugins:
  - docker-compose#v2.6.0:
      run: test-cpu-openmpi-py3_6-tf1_15_0-keras2_2_4-torch1_2_0-mxnet1_4_1-pyspark2_4_0
      config: docker-compose.test.yml
      pull-retries: 3
  - ecr#v1.2.0:
      login: true
  timeout_in_minutes: 5
  retry:
    automatic: true
  agents:
    queue: cpu
<<<<<<< HEAD
- label: ':pytest: Run PyTests (test-cpu-gloo-py2_7-tf1_15_0-keras2_3_1-torch1_3_0-mxnet1_4_1-pyspark2_4_0)'
  command: bash -c "cd /horovod/test && (echo test_*.py | sed 's/test_elastic[a-z_.]*//g' | sed 's/test_interactiverun.py//g' | sed 's/test_spark_keras.py//g' | sed 's/test_spark_torch.py//g' | sed 's/[a-z_]*tensorflow2[a-z_.]*//g' | sed 's/test_spark.py//g' | xargs -n 1 horovodrun -np 2 -H localhost:2 --gloo pytest -v --capture=no) && pytest --forked -v --capture=no test_spark.py"
=======
- label: ':pytest: Run PyTests (test-cpu-gloo-py2_7-tf1_14_0-keras2_3_1-torch1_3_0-mxnet1_4_1-pyspark2_4_0)'
  command: bash -c "cd /horovod/test && (echo test_*.py | sed 's/test_interactiverun.py//g' | sed 's/test_spark_keras.py//g' | sed 's/test_spark_torch.py//g' | sed 's/[a-z_]*tensorflow2[a-z_.]*//g' | sed 's/test_spark.py//g' | sed 's/test_run.py//g' | xargs -n 1 horovodrun -np 2 -H localhost:2 --gloo pytest -v --capture=no) && pytest --forked -v --capture=no test_spark.py test_run.py"
>>>>>>> 9b6801ad
  plugins:
  - docker-compose#v2.6.0:
      run: test-cpu-gloo-py2_7-tf1_15_0-keras2_3_1-torch1_3_0-mxnet1_4_1-pyspark2_4_0
      config: docker-compose.test.yml
      pull-retries: 3
  - ecr#v1.2.0:
      login: true
  timeout_in_minutes: 5
  retry:
    automatic: true
  agents:
    queue: cpu
- label: ':tensorflow: Test Keras MNIST (test-cpu-gloo-py2_7-tf1_15_0-keras2_3_1-torch1_3_0-mxnet1_4_1-pyspark2_4_0)'
  command: horovodrun -np 2 -H localhost:2 --gloo python /horovod/examples/keras_mnist_advanced.py
  plugins:
  - docker-compose#v2.6.0:
      run: test-cpu-gloo-py2_7-tf1_15_0-keras2_3_1-torch1_3_0-mxnet1_4_1-pyspark2_4_0
      config: docker-compose.test.yml
      pull-retries: 3
  - ecr#v1.2.0:
      login: true
  timeout_in_minutes: 5
  retry:
    automatic: true
  agents:
    queue: cpu
- label: ':fire: Test PyTorch MNIST (test-cpu-gloo-py2_7-tf1_15_0-keras2_3_1-torch1_3_0-mxnet1_4_1-pyspark2_4_0)'
  command: horovodrun -np 2 -H localhost:2 --gloo python /horovod/examples/pytorch_mnist.py
  plugins:
  - docker-compose#v2.6.0:
      run: test-cpu-gloo-py2_7-tf1_15_0-keras2_3_1-torch1_3_0-mxnet1_4_1-pyspark2_4_0
      config: docker-compose.test.yml
      pull-retries: 3
  - ecr#v1.2.0:
      login: true
  timeout_in_minutes: 5
  retry:
    automatic: true
  agents:
    queue: cpu
- label: ':muscle: Test MXNet MNIST (test-cpu-gloo-py2_7-tf1_15_0-keras2_3_1-torch1_3_0-mxnet1_4_1-pyspark2_4_0)'
  command: horovodrun -np 2 -H localhost:2 --gloo python /horovod/examples/mxnet_mnist.py
  plugins:
  - docker-compose#v2.6.0:
      run: test-cpu-gloo-py2_7-tf1_15_0-keras2_3_1-torch1_3_0-mxnet1_4_1-pyspark2_4_0
      config: docker-compose.test.yml
      pull-retries: 3
  - ecr#v1.2.0:
      login: true
  timeout_in_minutes: 5
  retry:
    automatic: true
  agents:
    queue: cpu
- label: ':spark: Spark Keras Rossmann Run (test-cpu-gloo-py2_7-tf1_15_0-keras2_3_1-torch1_3_0-mxnet1_4_1-pyspark2_4_0)'
  command: bash -c "OMP_NUM_THREADS=1 python /horovod/examples/keras_spark_rossmann_run.py --num-proc 2 --data-dir file:///data --epochs 3 --sample-rate 0.01"
  plugins:
  - docker-compose#v2.6.0:
      run: test-cpu-gloo-py2_7-tf1_15_0-keras2_3_1-torch1_3_0-mxnet1_4_1-pyspark2_4_0
      config: docker-compose.test.yml
      pull-retries: 3
  - ecr#v1.2.0:
      login: true
  timeout_in_minutes: 5
  retry:
    automatic: true
  agents:
    queue: cpu
- label: ':spark: Spark Keras Rossmann Estimator (test-cpu-gloo-py2_7-tf1_15_0-keras2_3_1-torch1_3_0-mxnet1_4_1-pyspark2_4_0)'
  command: bash -c "OMP_NUM_THREADS=1 python /horovod/examples/keras_spark_rossmann_estimator.py --num-proc 2 --work-dir /work --data-dir file:///data --epochs 3 --sample-rate 0.01"
  plugins:
  - docker-compose#v2.6.0:
      run: test-cpu-gloo-py2_7-tf1_15_0-keras2_3_1-torch1_3_0-mxnet1_4_1-pyspark2_4_0
      config: docker-compose.test.yml
      pull-retries: 3
  - ecr#v1.2.0:
      login: true
  timeout_in_minutes: 5
  retry:
    automatic: true
  agents:
    queue: cpu
- label: ':spark: PyTests Spark Estimators (test-cpu-gloo-py2_7-tf1_15_0-keras2_3_1-torch1_3_0-mxnet1_4_1-pyspark2_4_0)'
  command: bash -c "cd /horovod/test && pytest --forked -v --capture=no test_spark_keras.py test_spark_torch.py"
  plugins:
  - docker-compose#v2.6.0:
      run: test-cpu-gloo-py2_7-tf1_15_0-keras2_3_1-torch1_3_0-mxnet1_4_1-pyspark2_4_0
      config: docker-compose.test.yml
      pull-retries: 3
  - ecr#v1.2.0:
      login: true
  timeout_in_minutes: 5
  retry:
    automatic: true
  agents:
    queue: cpu
- label: ':spark: Spark Keras MNIST (test-cpu-gloo-py2_7-tf1_15_0-keras2_3_1-torch1_3_0-mxnet1_4_1-pyspark2_4_0)'
  command: bash -c "OMP_NUM_THREADS=1 python /horovod/examples/keras_spark_mnist.py --num-proc 2 --work-dir /work --data-dir /data --epochs 3"
  plugins:
  - docker-compose#v2.6.0:
      run: test-cpu-gloo-py2_7-tf1_15_0-keras2_3_1-torch1_3_0-mxnet1_4_1-pyspark2_4_0
      config: docker-compose.test.yml
      pull-retries: 3
  - ecr#v1.2.0:
      login: true
  timeout_in_minutes: 5
  retry:
    automatic: true
  agents:
    queue: cpu
- label: ':spark: Spark Torch MNIST (test-cpu-gloo-py2_7-tf1_15_0-keras2_3_1-torch1_3_0-mxnet1_4_1-pyspark2_4_0)'
  command: bash -c "OMP_NUM_THREADS=1 python /horovod/examples/pytorch_spark_mnist.py --num-proc 2 --work-dir /work --data-dir /data --epochs 3"
  plugins:
  - docker-compose#v2.6.0:
      run: test-cpu-gloo-py2_7-tf1_15_0-keras2_3_1-torch1_3_0-mxnet1_4_1-pyspark2_4_0
      config: docker-compose.test.yml
      pull-retries: 3
  - ecr#v1.2.0:
      login: true
  timeout_in_minutes: 5
  retry:
    automatic: true
  agents:
    queue: cpu
- label: ':tensorflow: Single Keras MNIST (test-cpu-gloo-py2_7-tf1_15_0-keras2_3_1-torch1_3_0-mxnet1_4_1-pyspark2_4_0)'
  command: bash -c " python /horovod/examples/keras_mnist_advanced.py --epochs 3 --batch-size 64"
  plugins:
  - docker-compose#v2.6.0:
      run: test-cpu-gloo-py2_7-tf1_15_0-keras2_3_1-torch1_3_0-mxnet1_4_1-pyspark2_4_0
      config: docker-compose.test.yml
      pull-retries: 3
  - ecr#v1.2.0:
      login: true
  timeout_in_minutes: 5
  retry:
    automatic: true
  agents:
    queue: cpu
- label: ':fire: Single PyTorch MNIST (test-cpu-gloo-py2_7-tf1_15_0-keras2_3_1-torch1_3_0-mxnet1_4_1-pyspark2_4_0)'
  command: bash -c " python /horovod/examples/pytorch_mnist.py --epochs 3"
  plugins:
  - docker-compose#v2.6.0:
      run: test-cpu-gloo-py2_7-tf1_15_0-keras2_3_1-torch1_3_0-mxnet1_4_1-pyspark2_4_0
      config: docker-compose.test.yml
      pull-retries: 3
  - ecr#v1.2.0:
      login: true
  timeout_in_minutes: 5
  retry:
    automatic: true
  agents:
    queue: cpu
- label: ':muscle: Single MXNet MNIST (test-cpu-gloo-py2_7-tf1_15_0-keras2_3_1-torch1_3_0-mxnet1_4_1-pyspark2_4_0)'
  command: bash -c " python /horovod/examples/mxnet_mnist.py --epochs 3"
  plugins:
  - docker-compose#v2.6.0:
      run: test-cpu-gloo-py2_7-tf1_15_0-keras2_3_1-torch1_3_0-mxnet1_4_1-pyspark2_4_0
      config: docker-compose.test.yml
      pull-retries: 3
  - ecr#v1.2.0:
      login: true
  timeout_in_minutes: 5
  retry:
    automatic: true
  agents:
    queue: cpu
<<<<<<< HEAD
- label: ':pytest: Run PyTests (test-cpu-gloo-py3_6-tf1_15_0-keras2_3_1-torch1_3_0-mxnet1_4_1-pyspark2_4_0)'
  command: bash -c "cd /horovod/test && (echo test_*.py  | sed 's/test_interactiverun.py//g' | sed 's/test_spark_keras.py//g' | sed 's/test_spark_torch.py//g' | sed 's/[a-z_]*tensorflow2[a-z_.]*//g' | sed 's/test_spark.py//g' | xargs -n 1 horovodrun -np 2 -H localhost:2 --gloo pytest -v --capture=no) && pytest --forked -v --capture=no test_spark.py"
=======
- label: ':pytest: Run PyTests (test-cpu-gloo-py3_6-tf1_14_0-keras2_3_1-torch1_3_0-mxnet1_4_1-pyspark2_4_0)'
  command: bash -c "cd /horovod/test && (echo test_*.py | sed 's/test_interactiverun.py//g' | sed 's/test_spark_keras.py//g' | sed 's/test_spark_torch.py//g' | sed 's/[a-z_]*tensorflow2[a-z_.]*//g' | sed 's/test_spark.py//g' | sed 's/test_run.py//g' | xargs -n 1 horovodrun -np 2 -H localhost:2 --gloo pytest -v --capture=no) && pytest --forked -v --capture=no test_spark.py test_run.py"
>>>>>>> 9b6801ad
  plugins:
  - docker-compose#v2.6.0:
      run: test-cpu-gloo-py3_6-tf1_15_0-keras2_3_1-torch1_3_0-mxnet1_4_1-pyspark2_4_0
      config: docker-compose.test.yml
      pull-retries: 3
  - ecr#v1.2.0:
      login: true
  timeout_in_minutes: 5
  retry:
    automatic: true
  agents:
    queue: cpu
- label: ':tensorflow: Test Keras MNIST (test-cpu-gloo-py3_6-tf1_15_0-keras2_3_1-torch1_3_0-mxnet1_4_1-pyspark2_4_0)'
  command: horovodrun -np 2 -H localhost:2 --gloo python /horovod/examples/keras_mnist_advanced.py
  plugins:
  - docker-compose#v2.6.0:
      run: test-cpu-gloo-py3_6-tf1_15_0-keras2_3_1-torch1_3_0-mxnet1_4_1-pyspark2_4_0
      config: docker-compose.test.yml
      pull-retries: 3
  - ecr#v1.2.0:
      login: true
  timeout_in_minutes: 5
  retry:
    automatic: true
  agents:
    queue: cpu
- label: ':fire: Test PyTorch MNIST (test-cpu-gloo-py3_6-tf1_15_0-keras2_3_1-torch1_3_0-mxnet1_4_1-pyspark2_4_0)'
  command: horovodrun -np 2 -H localhost:2 --gloo python /horovod/examples/pytorch_mnist.py
  plugins:
  - docker-compose#v2.6.0:
      run: test-cpu-gloo-py3_6-tf1_15_0-keras2_3_1-torch1_3_0-mxnet1_4_1-pyspark2_4_0
      config: docker-compose.test.yml
      pull-retries: 3
  - ecr#v1.2.0:
      login: true
  timeout_in_minutes: 5
  retry:
    automatic: true
  agents:
    queue: cpu
- label: ':muscle: Test MXNet MNIST (test-cpu-gloo-py3_6-tf1_15_0-keras2_3_1-torch1_3_0-mxnet1_4_1-pyspark2_4_0)'
  command: horovodrun -np 2 -H localhost:2 --gloo python /horovod/examples/mxnet_mnist.py
  plugins:
  - docker-compose#v2.6.0:
      run: test-cpu-gloo-py3_6-tf1_15_0-keras2_3_1-torch1_3_0-mxnet1_4_1-pyspark2_4_0
      config: docker-compose.test.yml
      pull-retries: 3
  - ecr#v1.2.0:
      login: true
  timeout_in_minutes: 5
  retry:
    automatic: true
  agents:
    queue: cpu
- label: ':factory: Elastic Tests (test-cpu-gloo-py3_6-tf1_15_0-keras2_3_1-torch1_3_0-mxnet1_4_1-pyspark2_4_0)'
  command: bash -c "cd /horovod/test/integration && pytest -v --log-cli-level 10 --capture=no test_elastic_torch.py test_elastic_tensorflow.py"
  plugins:
  - docker-compose#v2.6.0:
      run: test-cpu-gloo-py3_6-tf1_15_0-keras2_3_1-torch1_3_0-mxnet1_4_1-pyspark2_4_0
      config: docker-compose.test.yml
      pull-retries: 3
  - ecr#v1.2.0:
      login: true
  timeout_in_minutes: 5
  retry:
    automatic: true
  agents:
    queue: cpu
- label: ':spark: Spark Keras Rossmann Run (test-cpu-gloo-py3_6-tf1_15_0-keras2_3_1-torch1_3_0-mxnet1_4_1-pyspark2_4_0)'
  command: bash -c "OMP_NUM_THREADS=1 python /horovod/examples/keras_spark_rossmann_run.py --num-proc 2 --data-dir file:///data --epochs 3 --sample-rate 0.01"
  plugins:
  - docker-compose#v2.6.0:
      run: test-cpu-gloo-py3_6-tf1_15_0-keras2_3_1-torch1_3_0-mxnet1_4_1-pyspark2_4_0
      config: docker-compose.test.yml
      pull-retries: 3
  - ecr#v1.2.0:
      login: true
  timeout_in_minutes: 5
  retry:
    automatic: true
  agents:
    queue: cpu
- label: ':spark: Spark Keras Rossmann Estimator (test-cpu-gloo-py3_6-tf1_15_0-keras2_3_1-torch1_3_0-mxnet1_4_1-pyspark2_4_0)'
  command: bash -c "OMP_NUM_THREADS=1 python /horovod/examples/keras_spark_rossmann_estimator.py --num-proc 2 --work-dir /work --data-dir file:///data --epochs 3 --sample-rate 0.01"
  plugins:
  - docker-compose#v2.6.0:
      run: test-cpu-gloo-py3_6-tf1_15_0-keras2_3_1-torch1_3_0-mxnet1_4_1-pyspark2_4_0
      config: docker-compose.test.yml
      pull-retries: 3
  - ecr#v1.2.0:
      login: true
  timeout_in_minutes: 5
  retry:
    automatic: true
  agents:
    queue: cpu
- label: ':spark: PyTests Spark Estimators (test-cpu-gloo-py3_6-tf1_15_0-keras2_3_1-torch1_3_0-mxnet1_4_1-pyspark2_4_0)'
  command: bash -c "cd /horovod/test && pytest --forked -v --capture=no test_spark_keras.py test_spark_torch.py"
  plugins:
  - docker-compose#v2.6.0:
      run: test-cpu-gloo-py3_6-tf1_15_0-keras2_3_1-torch1_3_0-mxnet1_4_1-pyspark2_4_0
      config: docker-compose.test.yml
      pull-retries: 3
  - ecr#v1.2.0:
      login: true
  timeout_in_minutes: 5
  retry:
    automatic: true
  agents:
    queue: cpu
- label: ':spark: Spark Keras MNIST (test-cpu-gloo-py3_6-tf1_15_0-keras2_3_1-torch1_3_0-mxnet1_4_1-pyspark2_4_0)'
  command: bash -c "OMP_NUM_THREADS=1 python /horovod/examples/keras_spark_mnist.py --num-proc 2 --work-dir /work --data-dir /data --epochs 3"
  plugins:
  - docker-compose#v2.6.0:
      run: test-cpu-gloo-py3_6-tf1_15_0-keras2_3_1-torch1_3_0-mxnet1_4_1-pyspark2_4_0
      config: docker-compose.test.yml
      pull-retries: 3
  - ecr#v1.2.0:
      login: true
  timeout_in_minutes: 5
  retry:
    automatic: true
  agents:
    queue: cpu
- label: ':spark: Spark Torch MNIST (test-cpu-gloo-py3_6-tf1_15_0-keras2_3_1-torch1_3_0-mxnet1_4_1-pyspark2_4_0)'
  command: bash -c "OMP_NUM_THREADS=1 python /horovod/examples/pytorch_spark_mnist.py --num-proc 2 --work-dir /work --data-dir /data --epochs 3"
  plugins:
  - docker-compose#v2.6.0:
      run: test-cpu-gloo-py3_6-tf1_15_0-keras2_3_1-torch1_3_0-mxnet1_4_1-pyspark2_4_0
      config: docker-compose.test.yml
      pull-retries: 3
  - ecr#v1.2.0:
      login: true
  timeout_in_minutes: 5
  retry:
    automatic: true
  agents:
    queue: cpu
- label: ':tensorflow: Single Keras MNIST (test-cpu-gloo-py3_6-tf1_15_0-keras2_3_1-torch1_3_0-mxnet1_4_1-pyspark2_4_0)'
  command: bash -c " python /horovod/examples/keras_mnist_advanced.py --epochs 3 --batch-size 64"
  plugins:
  - docker-compose#v2.6.0:
      run: test-cpu-gloo-py3_6-tf1_15_0-keras2_3_1-torch1_3_0-mxnet1_4_1-pyspark2_4_0
      config: docker-compose.test.yml
      pull-retries: 3
  - ecr#v1.2.0:
      login: true
  timeout_in_minutes: 5
  retry:
    automatic: true
  agents:
    queue: cpu
- label: ':fire: Single PyTorch MNIST (test-cpu-gloo-py3_6-tf1_15_0-keras2_3_1-torch1_3_0-mxnet1_4_1-pyspark2_4_0)'
  command: bash -c " python /horovod/examples/pytorch_mnist.py --epochs 3"
  plugins:
  - docker-compose#v2.6.0:
      run: test-cpu-gloo-py3_6-tf1_15_0-keras2_3_1-torch1_3_0-mxnet1_4_1-pyspark2_4_0
      config: docker-compose.test.yml
      pull-retries: 3
  - ecr#v1.2.0:
      login: true
  timeout_in_minutes: 5
  retry:
    automatic: true
  agents:
    queue: cpu
- label: ':muscle: Single MXNet MNIST (test-cpu-gloo-py3_6-tf1_15_0-keras2_3_1-torch1_3_0-mxnet1_4_1-pyspark2_4_0)'
  command: bash -c " python /horovod/examples/mxnet_mnist.py --epochs 3"
  plugins:
  - docker-compose#v2.6.0:
      run: test-cpu-gloo-py3_6-tf1_15_0-keras2_3_1-torch1_3_0-mxnet1_4_1-pyspark2_4_0
      config: docker-compose.test.yml
      pull-retries: 3
  - ecr#v1.2.0:
      login: true
  timeout_in_minutes: 5
  retry:
    automatic: true
  agents:
    queue: cpu
<<<<<<< HEAD
- label: ':pytest: Run PyTests (test-cpu-openmpi-gloo-py2_7-tf1_15_0-keras2_3_1-torch1_3_0-mxnet1_4_1-pyspark2_4_0)'
  command: bash -c "cd /horovod/test && (echo test_*.py | sed 's/test_elastic[a-z_.]*//g' | sed 's/test_interactiverun.py//g' | sed 's/test_spark_keras.py//g' | sed 's/test_spark_torch.py//g' | sed 's/[a-z_]*tensorflow2[a-z_.]*//g' | sed 's/test_spark.py//g' | xargs -n 1 horovodrun -np 2 -H localhost:2 --gloo pytest -v --capture=no) && pytest --forked -v --capture=no test_spark.py"
=======
- label: ':pytest: Run PyTests (test-cpu-openmpi-gloo-py2_7-tf1_14_0-keras2_3_1-torch1_3_0-mxnet1_4_1-pyspark2_4_0)'
  command: bash -c "cd /horovod/test && (echo test_*.py | sed 's/test_interactiverun.py//g' | sed 's/test_spark_keras.py//g' | sed 's/test_spark_torch.py//g' | sed 's/[a-z_]*tensorflow2[a-z_.]*//g' | sed 's/test_spark.py//g' | sed 's/test_run.py//g' | xargs -n 1 horovodrun -np 2 -H localhost:2 --gloo pytest -v --capture=no) && pytest --forked -v --capture=no test_spark.py test_run.py"
>>>>>>> 9b6801ad
  plugins:
  - docker-compose#v2.6.0:
      run: test-cpu-openmpi-gloo-py2_7-tf1_15_0-keras2_3_1-torch1_3_0-mxnet1_4_1-pyspark2_4_0
      config: docker-compose.test.yml
      pull-retries: 3
  - ecr#v1.2.0:
      login: true
  timeout_in_minutes: 5
  retry:
    automatic: true
  agents:
    queue: cpu
- label: ':tensorflow: Test Keras MNIST (test-cpu-openmpi-gloo-py2_7-tf1_15_0-keras2_3_1-torch1_3_0-mxnet1_4_1-pyspark2_4_0)'
  command: horovodrun -np 2 -H localhost:2 --gloo python /horovod/examples/keras_mnist_advanced.py
  plugins:
  - docker-compose#v2.6.0:
      run: test-cpu-openmpi-gloo-py2_7-tf1_15_0-keras2_3_1-torch1_3_0-mxnet1_4_1-pyspark2_4_0
      config: docker-compose.test.yml
      pull-retries: 3
  - ecr#v1.2.0:
      login: true
  timeout_in_minutes: 5
  retry:
    automatic: true
  agents:
    queue: cpu
- label: ':fire: Test PyTorch MNIST (test-cpu-openmpi-gloo-py2_7-tf1_15_0-keras2_3_1-torch1_3_0-mxnet1_4_1-pyspark2_4_0)'
  command: horovodrun -np 2 -H localhost:2 --gloo python /horovod/examples/pytorch_mnist.py
  plugins:
  - docker-compose#v2.6.0:
      run: test-cpu-openmpi-gloo-py2_7-tf1_15_0-keras2_3_1-torch1_3_0-mxnet1_4_1-pyspark2_4_0
      config: docker-compose.test.yml
      pull-retries: 3
  - ecr#v1.2.0:
      login: true
  timeout_in_minutes: 5
  retry:
    automatic: true
  agents:
    queue: cpu
- label: ':muscle: Test MXNet MNIST (test-cpu-openmpi-gloo-py2_7-tf1_15_0-keras2_3_1-torch1_3_0-mxnet1_4_1-pyspark2_4_0)'
  command: horovodrun -np 2 -H localhost:2 --gloo python /horovod/examples/mxnet_mnist.py
  plugins:
  - docker-compose#v2.6.0:
      run: test-cpu-openmpi-gloo-py2_7-tf1_15_0-keras2_3_1-torch1_3_0-mxnet1_4_1-pyspark2_4_0
      config: docker-compose.test.yml
      pull-retries: 3
  - ecr#v1.2.0:
      login: true
  timeout_in_minutes: 5
  retry:
    automatic: true
  agents:
    queue: cpu
<<<<<<< HEAD
- label: ':pytest: Run PyTests (test-cpu-openmpi-gloo-py2_7-tf1_15_0-keras2_3_1-torch1_3_0-mxnet1_4_1-pyspark2_4_0)'
  command: bash -c " cd /horovod/test && (echo test_*.py | sed 's/[a-z_]*tensorflow2[a-z_.]*//g' | sed 's/test_elastic[a-z_.]*//g' | sed 's/test_interactiverun.py//g' | sed 's/test_spark_keras.py//g' | sed 's/test_spark_torch.py//g' | sed 's/test_spark.py//g' | xargs -n 1 \$(cat /mpirun_command) pytest -v --capture=no) && pytest --forked -v --capture=no test_spark.py"
=======
- label: ':pytest: Run PyTests (test-cpu-openmpi-gloo-py2_7-tf1_14_0-keras2_3_1-torch1_3_0-mxnet1_4_1-pyspark2_4_0)'
  command: bash -c " cd /horovod/test && (echo test_*.py | sed 's/[a-z_]*tensorflow2[a-z_.]*//g' | sed 's/test_interactiverun.py//g' | sed 's/test_spark_keras.py//g' | sed 's/test_spark_torch.py//g' | sed 's/test_spark.py//g' | sed 's/test_run.py//g' | xargs -n 1 \$(cat /mpirun_command) pytest -v --capture=no) && pytest --forked -v --capture=no test_spark.py test_run.py"
>>>>>>> 9b6801ad
  plugins:
  - docker-compose#v2.6.0:
      run: test-cpu-openmpi-gloo-py2_7-tf1_15_0-keras2_3_1-torch1_3_0-mxnet1_4_1-pyspark2_4_0
      config: docker-compose.test.yml
      pull-retries: 3
  - ecr#v1.2.0:
      login: true
  timeout_in_minutes: 5
  retry:
    automatic: true
  agents:
    queue: cpu
- label: ':jupyter: Run PyTests test_interactiverun (test-cpu-openmpi-gloo-py2_7-tf1_15_0-keras2_3_1-torch1_3_0-mxnet1_4_1-pyspark2_4_0)'
  command: bash -c "cd /horovod/test && pytest -v --capture=no test_interactiverun.py"
  plugins:
  - docker-compose#v2.6.0:
      run: test-cpu-openmpi-gloo-py2_7-tf1_15_0-keras2_3_1-torch1_3_0-mxnet1_4_1-pyspark2_4_0
      config: docker-compose.test.yml
      pull-retries: 3
  - ecr#v1.2.0:
      login: true
  timeout_in_minutes: 5
  retry:
    automatic: true
  agents:
    queue: cpu
- label: ':tensorflow: Test TensorFlow MNIST (test-cpu-openmpi-gloo-py2_7-tf1_15_0-keras2_3_1-torch1_3_0-mxnet1_4_1-pyspark2_4_0)'
  command: bash -c " \$(cat /mpirun_command) python /horovod/examples/tensorflow_mnist.py"
  plugins:
  - docker-compose#v2.6.0:
      run: test-cpu-openmpi-gloo-py2_7-tf1_15_0-keras2_3_1-torch1_3_0-mxnet1_4_1-pyspark2_4_0
      config: docker-compose.test.yml
      pull-retries: 3
  - ecr#v1.2.0:
      login: true
  timeout_in_minutes: 5
  retry:
    automatic: true
  agents:
    queue: cpu
- label: ':tensorflow: Test TensorFlow Eager MNIST (test-cpu-openmpi-gloo-py2_7-tf1_15_0-keras2_3_1-torch1_3_0-mxnet1_4_1-pyspark2_4_0)'
  command: bash -c " \$(cat /mpirun_command) python /horovod/examples/tensorflow_mnist_eager.py"
  plugins:
  - docker-compose#v2.6.0:
      run: test-cpu-openmpi-gloo-py2_7-tf1_15_0-keras2_3_1-torch1_3_0-mxnet1_4_1-pyspark2_4_0
      config: docker-compose.test.yml
      pull-retries: 3
  - ecr#v1.2.0:
      login: true
  timeout_in_minutes: 5
  retry:
    automatic: true
  agents:
    queue: cpu
- label: ':tensorflow: Test Keras MNIST (test-cpu-openmpi-gloo-py2_7-tf1_15_0-keras2_3_1-torch1_3_0-mxnet1_4_1-pyspark2_4_0)'
  command: bash -c " \$(cat /mpirun_command) python /horovod/examples/keras_mnist_advanced.py"
  plugins:
  - docker-compose#v2.6.0:
      run: test-cpu-openmpi-gloo-py2_7-tf1_15_0-keras2_3_1-torch1_3_0-mxnet1_4_1-pyspark2_4_0
      config: docker-compose.test.yml
      pull-retries: 3
  - ecr#v1.2.0:
      login: true
  timeout_in_minutes: 5
  retry:
    automatic: true
  agents:
    queue: cpu
- label: ':fire: Test PyTorch MNIST (test-cpu-openmpi-gloo-py2_7-tf1_15_0-keras2_3_1-torch1_3_0-mxnet1_4_1-pyspark2_4_0)'
  command: bash -c " \$(cat /mpirun_command) python /horovod/examples/pytorch_mnist.py"
  plugins:
  - docker-compose#v2.6.0:
      run: test-cpu-openmpi-gloo-py2_7-tf1_15_0-keras2_3_1-torch1_3_0-mxnet1_4_1-pyspark2_4_0
      config: docker-compose.test.yml
      pull-retries: 3
  - ecr#v1.2.0:
      login: true
  timeout_in_minutes: 5
  retry:
    automatic: true
  agents:
    queue: cpu
- label: ':muscle: Test MXNet MNIST (test-cpu-openmpi-gloo-py2_7-tf1_15_0-keras2_3_1-torch1_3_0-mxnet1_4_1-pyspark2_4_0)'
  command: bash -c " OMP_NUM_THREADS=1 \$(cat /mpirun_command) python /horovod/examples/mxnet_mnist.py"
  plugins:
  - docker-compose#v2.6.0:
      run: test-cpu-openmpi-gloo-py2_7-tf1_15_0-keras2_3_1-torch1_3_0-mxnet1_4_1-pyspark2_4_0
      config: docker-compose.test.yml
      pull-retries: 3
  - ecr#v1.2.0:
      login: true
  timeout_in_minutes: 5
  retry:
    automatic: true
  agents:
    queue: cpu
- label: ':muscle: Test Stall (test-cpu-openmpi-gloo-py2_7-tf1_15_0-keras2_3_1-torch1_3_0-mxnet1_4_1-pyspark2_4_0)'
  command: bash -c " \$(cat /mpirun_command) python /horovod/test/test_stall.py"
  plugins:
  - docker-compose#v2.6.0:
      run: test-cpu-openmpi-gloo-py2_7-tf1_15_0-keras2_3_1-torch1_3_0-mxnet1_4_1-pyspark2_4_0
      config: docker-compose.test.yml
      pull-retries: 3
  - ecr#v1.2.0:
      login: true
  timeout_in_minutes: 5
  retry:
    automatic: true
  agents:
    queue: cpu
- label: ':terminal: Test Horovodrun (test-cpu-openmpi-gloo-py2_7-tf1_15_0-keras2_3_1-torch1_3_0-mxnet1_4_1-pyspark2_4_0)'
  command: horovodrun -np 2 -H localhost:2 python /horovod/examples/tensorflow_mnist.py
  plugins:
  - docker-compose#v2.6.0:
      run: test-cpu-openmpi-gloo-py2_7-tf1_15_0-keras2_3_1-torch1_3_0-mxnet1_4_1-pyspark2_4_0
      config: docker-compose.test.yml
      pull-retries: 3
  - ecr#v1.2.0:
      login: true
  timeout_in_minutes: 5
  retry:
    automatic: true
  agents:
    queue: cpu
- label: ':terminal: Test Horovodrun (test-cpu-openmpi-gloo-py2_7-tf1_15_0-keras2_3_1-torch1_3_0-mxnet1_4_1-pyspark2_4_0)'
  command: echo 'localhost slots=2' > hostfile
  plugins:
  - docker-compose#v2.6.0:
      run: test-cpu-openmpi-gloo-py2_7-tf1_15_0-keras2_3_1-torch1_3_0-mxnet1_4_1-pyspark2_4_0
      config: docker-compose.test.yml
      pull-retries: 3
  - ecr#v1.2.0:
      login: true
  timeout_in_minutes: 5
  retry:
    automatic: true
  agents:
    queue: cpu
- label: ':spark: Spark Keras Rossmann Run (test-cpu-openmpi-gloo-py2_7-tf1_15_0-keras2_3_1-torch1_3_0-mxnet1_4_1-pyspark2_4_0)'
  command: bash -c "OMP_NUM_THREADS=1 python /horovod/examples/keras_spark_rossmann_run.py --num-proc 2 --data-dir file:///data --epochs 3 --sample-rate 0.01"
  plugins:
  - docker-compose#v2.6.0:
      run: test-cpu-openmpi-gloo-py2_7-tf1_15_0-keras2_3_1-torch1_3_0-mxnet1_4_1-pyspark2_4_0
      config: docker-compose.test.yml
      pull-retries: 3
  - ecr#v1.2.0:
      login: true
  timeout_in_minutes: 5
  retry:
    automatic: true
  agents:
    queue: cpu
- label: ':spark: Spark Keras Rossmann Estimator (test-cpu-openmpi-gloo-py2_7-tf1_15_0-keras2_3_1-torch1_3_0-mxnet1_4_1-pyspark2_4_0)'
  command: bash -c "OMP_NUM_THREADS=1 python /horovod/examples/keras_spark_rossmann_estimator.py --num-proc 2 --work-dir /work --data-dir file:///data --epochs 3 --sample-rate 0.01"
  plugins:
  - docker-compose#v2.6.0:
      run: test-cpu-openmpi-gloo-py2_7-tf1_15_0-keras2_3_1-torch1_3_0-mxnet1_4_1-pyspark2_4_0
      config: docker-compose.test.yml
      pull-retries: 3
  - ecr#v1.2.0:
      login: true
  timeout_in_minutes: 5
  retry:
    automatic: true
  agents:
    queue: cpu
- label: ':spark: PyTests Spark Estimators (test-cpu-openmpi-gloo-py2_7-tf1_15_0-keras2_3_1-torch1_3_0-mxnet1_4_1-pyspark2_4_0)'
  command: bash -c "cd /horovod/test && pytest --forked -v --capture=no test_spark_keras.py test_spark_torch.py"
  plugins:
  - docker-compose#v2.6.0:
      run: test-cpu-openmpi-gloo-py2_7-tf1_15_0-keras2_3_1-torch1_3_0-mxnet1_4_1-pyspark2_4_0
      config: docker-compose.test.yml
      pull-retries: 3
  - ecr#v1.2.0:
      login: true
  timeout_in_minutes: 5
  retry:
    automatic: true
  agents:
    queue: cpu
- label: ':spark: Spark Keras MNIST (test-cpu-openmpi-gloo-py2_7-tf1_15_0-keras2_3_1-torch1_3_0-mxnet1_4_1-pyspark2_4_0)'
  command: bash -c "OMP_NUM_THREADS=1 python /horovod/examples/keras_spark_mnist.py --num-proc 2 --work-dir /work --data-dir /data --epochs 3"
  plugins:
  - docker-compose#v2.6.0:
      run: test-cpu-openmpi-gloo-py2_7-tf1_15_0-keras2_3_1-torch1_3_0-mxnet1_4_1-pyspark2_4_0
      config: docker-compose.test.yml
      pull-retries: 3
  - ecr#v1.2.0:
      login: true
  timeout_in_minutes: 5
  retry:
    automatic: true
  agents:
    queue: cpu
- label: ':spark: Spark Torch MNIST (test-cpu-openmpi-gloo-py2_7-tf1_15_0-keras2_3_1-torch1_3_0-mxnet1_4_1-pyspark2_4_0)'
  command: bash -c "OMP_NUM_THREADS=1 python /horovod/examples/pytorch_spark_mnist.py --num-proc 2 --work-dir /work --data-dir /data --epochs 3"
  plugins:
  - docker-compose#v2.6.0:
      run: test-cpu-openmpi-gloo-py2_7-tf1_15_0-keras2_3_1-torch1_3_0-mxnet1_4_1-pyspark2_4_0
      config: docker-compose.test.yml
      pull-retries: 3
  - ecr#v1.2.0:
      login: true
  timeout_in_minutes: 5
  retry:
    automatic: true
  agents:
    queue: cpu
- label: ':tensorflow: Single Keras MNIST (test-cpu-openmpi-gloo-py2_7-tf1_15_0-keras2_3_1-torch1_3_0-mxnet1_4_1-pyspark2_4_0)'
  command: bash -c " python /horovod/examples/keras_mnist_advanced.py --epochs 3 --batch-size 64"
  plugins:
  - docker-compose#v2.6.0:
      run: test-cpu-openmpi-gloo-py2_7-tf1_15_0-keras2_3_1-torch1_3_0-mxnet1_4_1-pyspark2_4_0
      config: docker-compose.test.yml
      pull-retries: 3
  - ecr#v1.2.0:
      login: true
  timeout_in_minutes: 5
  retry:
    automatic: true
  agents:
    queue: cpu
- label: ':fire: Single PyTorch MNIST (test-cpu-openmpi-gloo-py2_7-tf1_15_0-keras2_3_1-torch1_3_0-mxnet1_4_1-pyspark2_4_0)'
  command: bash -c " python /horovod/examples/pytorch_mnist.py --epochs 3"
  plugins:
  - docker-compose#v2.6.0:
      run: test-cpu-openmpi-gloo-py2_7-tf1_15_0-keras2_3_1-torch1_3_0-mxnet1_4_1-pyspark2_4_0
      config: docker-compose.test.yml
      pull-retries: 3
  - ecr#v1.2.0:
      login: true
  timeout_in_minutes: 5
  retry:
    automatic: true
  agents:
    queue: cpu
- label: ':muscle: Single MXNet MNIST (test-cpu-openmpi-gloo-py2_7-tf1_15_0-keras2_3_1-torch1_3_0-mxnet1_4_1-pyspark2_4_0)'
  command: bash -c " python /horovod/examples/mxnet_mnist.py --epochs 3"
  plugins:
  - docker-compose#v2.6.0:
      run: test-cpu-openmpi-gloo-py2_7-tf1_15_0-keras2_3_1-torch1_3_0-mxnet1_4_1-pyspark2_4_0
      config: docker-compose.test.yml
      pull-retries: 3
  - ecr#v1.2.0:
      login: true
  timeout_in_minutes: 5
  retry:
    automatic: true
  agents:
    queue: cpu
<<<<<<< HEAD
- label: ':pytest: Run PyTests (test-cpu-openmpi-gloo-py3_6-tf1_15_0-keras2_3_1-torch1_3_0-mxnet1_4_1-pyspark2_4_0)'
  command: bash -c "cd /horovod/test && (echo test_*.py  | sed 's/test_interactiverun.py//g' | sed 's/test_spark_keras.py//g' | sed 's/test_spark_torch.py//g' | sed 's/[a-z_]*tensorflow2[a-z_.]*//g' | sed 's/test_spark.py//g' | xargs -n 1 horovodrun -np 2 -H localhost:2 --gloo pytest -v --capture=no) && pytest --forked -v --capture=no test_spark.py"
=======
- label: ':pytest: Run PyTests (test-cpu-openmpi-gloo-py3_6-tf1_14_0-keras2_3_1-torch1_3_0-mxnet1_4_1-pyspark2_4_0)'
  command: bash -c "cd /horovod/test && (echo test_*.py | sed 's/test_interactiverun.py//g' | sed 's/test_spark_keras.py//g' | sed 's/test_spark_torch.py//g' | sed 's/[a-z_]*tensorflow2[a-z_.]*//g' | sed 's/test_spark.py//g' | sed 's/test_run.py//g' | xargs -n 1 horovodrun -np 2 -H localhost:2 --gloo pytest -v --capture=no) && pytest --forked -v --capture=no test_spark.py test_run.py"
>>>>>>> 9b6801ad
  plugins:
  - docker-compose#v2.6.0:
      run: test-cpu-openmpi-gloo-py3_6-tf1_15_0-keras2_3_1-torch1_3_0-mxnet1_4_1-pyspark2_4_0
      config: docker-compose.test.yml
      pull-retries: 3
  - ecr#v1.2.0:
      login: true
  timeout_in_minutes: 5
  retry:
    automatic: true
  agents:
    queue: cpu
- label: ':tensorflow: Test Keras MNIST (test-cpu-openmpi-gloo-py3_6-tf1_15_0-keras2_3_1-torch1_3_0-mxnet1_4_1-pyspark2_4_0)'
  command: horovodrun -np 2 -H localhost:2 --gloo python /horovod/examples/keras_mnist_advanced.py
  plugins:
  - docker-compose#v2.6.0:
      run: test-cpu-openmpi-gloo-py3_6-tf1_15_0-keras2_3_1-torch1_3_0-mxnet1_4_1-pyspark2_4_0
      config: docker-compose.test.yml
      pull-retries: 3
  - ecr#v1.2.0:
      login: true
  timeout_in_minutes: 5
  retry:
    automatic: true
  agents:
    queue: cpu
- label: ':fire: Test PyTorch MNIST (test-cpu-openmpi-gloo-py3_6-tf1_15_0-keras2_3_1-torch1_3_0-mxnet1_4_1-pyspark2_4_0)'
  command: horovodrun -np 2 -H localhost:2 --gloo python /horovod/examples/pytorch_mnist.py
  plugins:
  - docker-compose#v2.6.0:
      run: test-cpu-openmpi-gloo-py3_6-tf1_15_0-keras2_3_1-torch1_3_0-mxnet1_4_1-pyspark2_4_0
      config: docker-compose.test.yml
      pull-retries: 3
  - ecr#v1.2.0:
      login: true
  timeout_in_minutes: 5
  retry:
    automatic: true
  agents:
    queue: cpu
- label: ':muscle: Test MXNet MNIST (test-cpu-openmpi-gloo-py3_6-tf1_15_0-keras2_3_1-torch1_3_0-mxnet1_4_1-pyspark2_4_0)'
  command: horovodrun -np 2 -H localhost:2 --gloo python /horovod/examples/mxnet_mnist.py
  plugins:
  - docker-compose#v2.6.0:
      run: test-cpu-openmpi-gloo-py3_6-tf1_15_0-keras2_3_1-torch1_3_0-mxnet1_4_1-pyspark2_4_0
      config: docker-compose.test.yml
      pull-retries: 3
  - ecr#v1.2.0:
      login: true
  timeout_in_minutes: 5
  retry:
    automatic: true
  agents:
    queue: cpu
- label: ':factory: Elastic Tests (test-cpu-openmpi-gloo-py3_6-tf1_15_0-keras2_3_1-torch1_3_0-mxnet1_4_1-pyspark2_4_0)'
  command: bash -c "cd /horovod/test/integration && pytest -v --log-cli-level 10 --capture=no test_elastic_torch.py test_elastic_tensorflow.py"
  plugins:
  - docker-compose#v2.6.0:
      run: test-cpu-openmpi-gloo-py3_6-tf1_15_0-keras2_3_1-torch1_3_0-mxnet1_4_1-pyspark2_4_0
      config: docker-compose.test.yml
      pull-retries: 3
  - ecr#v1.2.0:
      login: true
  timeout_in_minutes: 5
  retry:
    automatic: true
  agents:
    queue: cpu
<<<<<<< HEAD
- label: ':pytest: Run PyTests (test-cpu-openmpi-gloo-py3_6-tf1_15_0-keras2_3_1-torch1_3_0-mxnet1_4_1-pyspark2_4_0)'
  command: bash -c " cd /horovod/test && (echo test_*.py | sed 's/[a-z_]*tensorflow2[a-z_.]*//g'  | sed 's/test_interactiverun.py//g' | sed 's/test_spark_keras.py//g' | sed 's/test_spark_torch.py//g' | sed 's/test_spark.py//g' | xargs -n 1 \$(cat /mpirun_command) pytest -v --capture=no) && pytest --forked -v --capture=no test_spark.py"
=======
- label: ':pytest: Run PyTests (test-cpu-openmpi-gloo-py3_6-tf1_14_0-keras2_3_1-torch1_3_0-mxnet1_4_1-pyspark2_4_0)'
  command: bash -c " cd /horovod/test && (echo test_*.py | sed 's/[a-z_]*tensorflow2[a-z_.]*//g' | sed 's/test_interactiverun.py//g' | sed 's/test_spark_keras.py//g' | sed 's/test_spark_torch.py//g' | sed 's/test_spark.py//g' | sed 's/test_run.py//g' | xargs -n 1 \$(cat /mpirun_command) pytest -v --capture=no) && pytest --forked -v --capture=no test_spark.py test_run.py"
>>>>>>> 9b6801ad
  plugins:
  - docker-compose#v2.6.0:
      run: test-cpu-openmpi-gloo-py3_6-tf1_15_0-keras2_3_1-torch1_3_0-mxnet1_4_1-pyspark2_4_0
      config: docker-compose.test.yml
      pull-retries: 3
  - ecr#v1.2.0:
      login: true
  timeout_in_minutes: 5
  retry:
    automatic: true
  agents:
    queue: cpu
- label: ':jupyter: Run PyTests test_interactiverun (test-cpu-openmpi-gloo-py3_6-tf1_15_0-keras2_3_1-torch1_3_0-mxnet1_4_1-pyspark2_4_0)'
  command: bash -c "cd /horovod/test && pytest -v --capture=no test_interactiverun.py"
  plugins:
  - docker-compose#v2.6.0:
      run: test-cpu-openmpi-gloo-py3_6-tf1_15_0-keras2_3_1-torch1_3_0-mxnet1_4_1-pyspark2_4_0
      config: docker-compose.test.yml
      pull-retries: 3
  - ecr#v1.2.0:
      login: true
  timeout_in_minutes: 5
  retry:
    automatic: true
  agents:
    queue: cpu
- label: ':tensorflow: Test TensorFlow MNIST (test-cpu-openmpi-gloo-py3_6-tf1_15_0-keras2_3_1-torch1_3_0-mxnet1_4_1-pyspark2_4_0)'
  command: bash -c " \$(cat /mpirun_command) python /horovod/examples/tensorflow_mnist.py"
  plugins:
  - docker-compose#v2.6.0:
      run: test-cpu-openmpi-gloo-py3_6-tf1_15_0-keras2_3_1-torch1_3_0-mxnet1_4_1-pyspark2_4_0
      config: docker-compose.test.yml
      pull-retries: 3
  - ecr#v1.2.0:
      login: true
  timeout_in_minutes: 5
  retry:
    automatic: true
  agents:
    queue: cpu
- label: ':tensorflow: Test TensorFlow Eager MNIST (test-cpu-openmpi-gloo-py3_6-tf1_15_0-keras2_3_1-torch1_3_0-mxnet1_4_1-pyspark2_4_0)'
  command: bash -c " \$(cat /mpirun_command) python /horovod/examples/tensorflow_mnist_eager.py"
  plugins:
  - docker-compose#v2.6.0:
      run: test-cpu-openmpi-gloo-py3_6-tf1_15_0-keras2_3_1-torch1_3_0-mxnet1_4_1-pyspark2_4_0
      config: docker-compose.test.yml
      pull-retries: 3
  - ecr#v1.2.0:
      login: true
  timeout_in_minutes: 5
  retry:
    automatic: true
  agents:
    queue: cpu
- label: ':tensorflow: Test Keras MNIST (test-cpu-openmpi-gloo-py3_6-tf1_15_0-keras2_3_1-torch1_3_0-mxnet1_4_1-pyspark2_4_0)'
  command: bash -c " \$(cat /mpirun_command) python /horovod/examples/keras_mnist_advanced.py"
  plugins:
  - docker-compose#v2.6.0:
      run: test-cpu-openmpi-gloo-py3_6-tf1_15_0-keras2_3_1-torch1_3_0-mxnet1_4_1-pyspark2_4_0
      config: docker-compose.test.yml
      pull-retries: 3
  - ecr#v1.2.0:
      login: true
  timeout_in_minutes: 5
  retry:
    automatic: true
  agents:
    queue: cpu
- label: ':fire: Test PyTorch MNIST (test-cpu-openmpi-gloo-py3_6-tf1_15_0-keras2_3_1-torch1_3_0-mxnet1_4_1-pyspark2_4_0)'
  command: bash -c " \$(cat /mpirun_command) python /horovod/examples/pytorch_mnist.py"
  plugins:
  - docker-compose#v2.6.0:
      run: test-cpu-openmpi-gloo-py3_6-tf1_15_0-keras2_3_1-torch1_3_0-mxnet1_4_1-pyspark2_4_0
      config: docker-compose.test.yml
      pull-retries: 3
  - ecr#v1.2.0:
      login: true
  timeout_in_minutes: 5
  retry:
    automatic: true
  agents:
    queue: cpu
- label: ':muscle: Test MXNet MNIST (test-cpu-openmpi-gloo-py3_6-tf1_15_0-keras2_3_1-torch1_3_0-mxnet1_4_1-pyspark2_4_0)'
  command: bash -c " OMP_NUM_THREADS=1 \$(cat /mpirun_command) python /horovod/examples/mxnet_mnist.py"
  plugins:
  - docker-compose#v2.6.0:
      run: test-cpu-openmpi-gloo-py3_6-tf1_15_0-keras2_3_1-torch1_3_0-mxnet1_4_1-pyspark2_4_0
      config: docker-compose.test.yml
      pull-retries: 3
  - ecr#v1.2.0:
      login: true
  timeout_in_minutes: 5
  retry:
    automatic: true
  agents:
    queue: cpu
- label: ':muscle: Test Stall (test-cpu-openmpi-gloo-py3_6-tf1_15_0-keras2_3_1-torch1_3_0-mxnet1_4_1-pyspark2_4_0)'
  command: bash -c " \$(cat /mpirun_command) python /horovod/test/test_stall.py"
  plugins:
  - docker-compose#v2.6.0:
      run: test-cpu-openmpi-gloo-py3_6-tf1_15_0-keras2_3_1-torch1_3_0-mxnet1_4_1-pyspark2_4_0
      config: docker-compose.test.yml
      pull-retries: 3
  - ecr#v1.2.0:
      login: true
  timeout_in_minutes: 5
  retry:
    automatic: true
  agents:
    queue: cpu
- label: ':terminal: Test Horovodrun (test-cpu-openmpi-gloo-py3_6-tf1_15_0-keras2_3_1-torch1_3_0-mxnet1_4_1-pyspark2_4_0)'
  command: horovodrun -np 2 -H localhost:2 python /horovod/examples/tensorflow_mnist.py
  plugins:
  - docker-compose#v2.6.0:
      run: test-cpu-openmpi-gloo-py3_6-tf1_15_0-keras2_3_1-torch1_3_0-mxnet1_4_1-pyspark2_4_0
      config: docker-compose.test.yml
      pull-retries: 3
  - ecr#v1.2.0:
      login: true
  timeout_in_minutes: 5
  retry:
    automatic: true
  agents:
    queue: cpu
- label: ':terminal: Test Horovodrun (test-cpu-openmpi-gloo-py3_6-tf1_15_0-keras2_3_1-torch1_3_0-mxnet1_4_1-pyspark2_4_0)'
  command: echo 'localhost slots=2' > hostfile
  plugins:
  - docker-compose#v2.6.0:
      run: test-cpu-openmpi-gloo-py3_6-tf1_15_0-keras2_3_1-torch1_3_0-mxnet1_4_1-pyspark2_4_0
      config: docker-compose.test.yml
      pull-retries: 3
  - ecr#v1.2.0:
      login: true
  timeout_in_minutes: 5
  retry:
    automatic: true
  agents:
    queue: cpu
- label: ':spark: Spark Keras Rossmann Run (test-cpu-openmpi-gloo-py3_6-tf1_15_0-keras2_3_1-torch1_3_0-mxnet1_4_1-pyspark2_4_0)'
  command: bash -c "OMP_NUM_THREADS=1 python /horovod/examples/keras_spark_rossmann_run.py --num-proc 2 --data-dir file:///data --epochs 3 --sample-rate 0.01"
  plugins:
  - docker-compose#v2.6.0:
      run: test-cpu-openmpi-gloo-py3_6-tf1_15_0-keras2_3_1-torch1_3_0-mxnet1_4_1-pyspark2_4_0
      config: docker-compose.test.yml
      pull-retries: 3
  - ecr#v1.2.0:
      login: true
  timeout_in_minutes: 5
  retry:
    automatic: true
  agents:
    queue: cpu
- label: ':spark: Spark Keras Rossmann Estimator (test-cpu-openmpi-gloo-py3_6-tf1_15_0-keras2_3_1-torch1_3_0-mxnet1_4_1-pyspark2_4_0)'
  command: bash -c "OMP_NUM_THREADS=1 python /horovod/examples/keras_spark_rossmann_estimator.py --num-proc 2 --work-dir /work --data-dir file:///data --epochs 3 --sample-rate 0.01"
  plugins:
  - docker-compose#v2.6.0:
      run: test-cpu-openmpi-gloo-py3_6-tf1_15_0-keras2_3_1-torch1_3_0-mxnet1_4_1-pyspark2_4_0
      config: docker-compose.test.yml
      pull-retries: 3
  - ecr#v1.2.0:
      login: true
  timeout_in_minutes: 5
  retry:
    automatic: true
  agents:
    queue: cpu
- label: ':spark: PyTests Spark Estimators (test-cpu-openmpi-gloo-py3_6-tf1_15_0-keras2_3_1-torch1_3_0-mxnet1_4_1-pyspark2_4_0)'
  command: bash -c "cd /horovod/test && pytest --forked -v --capture=no test_spark_keras.py test_spark_torch.py"
  plugins:
  - docker-compose#v2.6.0:
      run: test-cpu-openmpi-gloo-py3_6-tf1_15_0-keras2_3_1-torch1_3_0-mxnet1_4_1-pyspark2_4_0
      config: docker-compose.test.yml
      pull-retries: 3
  - ecr#v1.2.0:
      login: true
  timeout_in_minutes: 5
  retry:
    automatic: true
  agents:
    queue: cpu
- label: ':spark: Spark Keras MNIST (test-cpu-openmpi-gloo-py3_6-tf1_15_0-keras2_3_1-torch1_3_0-mxnet1_4_1-pyspark2_4_0)'
  command: bash -c "OMP_NUM_THREADS=1 python /horovod/examples/keras_spark_mnist.py --num-proc 2 --work-dir /work --data-dir /data --epochs 3"
  plugins:
  - docker-compose#v2.6.0:
      run: test-cpu-openmpi-gloo-py3_6-tf1_15_0-keras2_3_1-torch1_3_0-mxnet1_4_1-pyspark2_4_0
      config: docker-compose.test.yml
      pull-retries: 3
  - ecr#v1.2.0:
      login: true
  timeout_in_minutes: 5
  retry:
    automatic: true
  agents:
    queue: cpu
- label: ':spark: Spark Torch MNIST (test-cpu-openmpi-gloo-py3_6-tf1_15_0-keras2_3_1-torch1_3_0-mxnet1_4_1-pyspark2_4_0)'
  command: bash -c "OMP_NUM_THREADS=1 python /horovod/examples/pytorch_spark_mnist.py --num-proc 2 --work-dir /work --data-dir /data --epochs 3"
  plugins:
  - docker-compose#v2.6.0:
      run: test-cpu-openmpi-gloo-py3_6-tf1_15_0-keras2_3_1-torch1_3_0-mxnet1_4_1-pyspark2_4_0
      config: docker-compose.test.yml
      pull-retries: 3
  - ecr#v1.2.0:
      login: true
  timeout_in_minutes: 5
  retry:
    automatic: true
  agents:
    queue: cpu
- label: ':tensorflow: Single Keras MNIST (test-cpu-openmpi-gloo-py3_6-tf1_15_0-keras2_3_1-torch1_3_0-mxnet1_4_1-pyspark2_4_0)'
  command: bash -c " python /horovod/examples/keras_mnist_advanced.py --epochs 3 --batch-size 64"
  plugins:
  - docker-compose#v2.6.0:
      run: test-cpu-openmpi-gloo-py3_6-tf1_15_0-keras2_3_1-torch1_3_0-mxnet1_4_1-pyspark2_4_0
      config: docker-compose.test.yml
      pull-retries: 3
  - ecr#v1.2.0:
      login: true
  timeout_in_minutes: 5
  retry:
    automatic: true
  agents:
    queue: cpu
- label: ':fire: Single PyTorch MNIST (test-cpu-openmpi-gloo-py3_6-tf1_15_0-keras2_3_1-torch1_3_0-mxnet1_4_1-pyspark2_4_0)'
  command: bash -c " python /horovod/examples/pytorch_mnist.py --epochs 3"
  plugins:
  - docker-compose#v2.6.0:
      run: test-cpu-openmpi-gloo-py3_6-tf1_15_0-keras2_3_1-torch1_3_0-mxnet1_4_1-pyspark2_4_0
      config: docker-compose.test.yml
      pull-retries: 3
  - ecr#v1.2.0:
      login: true
  timeout_in_minutes: 5
  retry:
    automatic: true
  agents:
    queue: cpu
- label: ':muscle: Single MXNet MNIST (test-cpu-openmpi-gloo-py3_6-tf1_15_0-keras2_3_1-torch1_3_0-mxnet1_4_1-pyspark2_4_0)'
  command: bash -c " python /horovod/examples/mxnet_mnist.py --epochs 3"
  plugins:
  - docker-compose#v2.6.0:
      run: test-cpu-openmpi-gloo-py3_6-tf1_15_0-keras2_3_1-torch1_3_0-mxnet1_4_1-pyspark2_4_0
      config: docker-compose.test.yml
      pull-retries: 3
  - ecr#v1.2.0:
      login: true
  timeout_in_minutes: 5
  retry:
    automatic: true
  agents:
    queue: cpu
- label: ':pytest: Run PyTests (test-cpu-openmpi-py2_7-tf2_0_0-keras2_3_1-torch1_3_0-mxnet1_5_0-pyspark2_4_0)'
<<<<<<< HEAD
  command: bash -c " cd /horovod/test && (echo test_*.py | sed 's/test_keras.py//g' | sed 's/test_tensorflow_keras.py//g' | sed 's/test_elastic[a-z_.]*//g' | sed 's/test_interactiverun.py//g' | sed 's/test_spark_keras.py//g' | sed 's/test_spark_torch.py//g' | sed 's/test_spark.py//g' | xargs -n 1 \$(cat /mpirun_command) pytest -v --capture=no) && pytest --forked -v --capture=no test_spark.py"
=======
  command: bash -c " cd /horovod/test && (echo test_*.py | sed 's/test_keras.py//g' | sed 's/test_tensorflow_keras.py//g' | sed 's/test_interactiverun.py//g' | sed 's/test_spark_keras.py//g' | sed 's/test_spark_torch.py//g' | sed 's/test_spark.py//g' | sed 's/test_run.py//g' | xargs -n 1 \$(cat /mpirun_command) pytest -v --capture=no) && pytest --forked -v --capture=no test_spark.py test_run.py"
>>>>>>> 9b6801ad
  plugins:
  - docker-compose#v2.6.0:
      run: test-cpu-openmpi-py2_7-tf2_0_0-keras2_3_1-torch1_3_0-mxnet1_5_0-pyspark2_4_0
      config: docker-compose.test.yml
      pull-retries: 3
  - ecr#v1.2.0:
      login: true
  timeout_in_minutes: 5
  retry:
    automatic: true
  agents:
    queue: cpu
- label: ':jupyter: Run PyTests test_interactiverun (test-cpu-openmpi-py2_7-tf2_0_0-keras2_3_1-torch1_3_0-mxnet1_5_0-pyspark2_4_0)'
  command: bash -c "cd /horovod/test && pytest -v --capture=no test_interactiverun.py"
  plugins:
  - docker-compose#v2.6.0:
      run: test-cpu-openmpi-py2_7-tf2_0_0-keras2_3_1-torch1_3_0-mxnet1_5_0-pyspark2_4_0
      config: docker-compose.test.yml
      pull-retries: 3
  - ecr#v1.2.0:
      login: true
  timeout_in_minutes: 5
  retry:
    automatic: true
  agents:
    queue: cpu
- label: ':fire: Test PyTorch MNIST (test-cpu-openmpi-py2_7-tf2_0_0-keras2_3_1-torch1_3_0-mxnet1_5_0-pyspark2_4_0)'
  command: bash -c " \$(cat /mpirun_command) python /horovod/examples/pytorch_mnist.py"
  plugins:
  - docker-compose#v2.6.0:
      run: test-cpu-openmpi-py2_7-tf2_0_0-keras2_3_1-torch1_3_0-mxnet1_5_0-pyspark2_4_0
      config: docker-compose.test.yml
      pull-retries: 3
  - ecr#v1.2.0:
      login: true
  timeout_in_minutes: 5
  retry:
    automatic: true
  agents:
    queue: cpu
- label: ':muscle: Test MXNet MNIST (test-cpu-openmpi-py2_7-tf2_0_0-keras2_3_1-torch1_3_0-mxnet1_5_0-pyspark2_4_0)'
  command: bash -c " OMP_NUM_THREADS=1 \$(cat /mpirun_command) python /horovod/examples/mxnet_mnist.py"
  plugins:
  - docker-compose#v2.6.0:
      run: test-cpu-openmpi-py2_7-tf2_0_0-keras2_3_1-torch1_3_0-mxnet1_5_0-pyspark2_4_0
      config: docker-compose.test.yml
      pull-retries: 3
  - ecr#v1.2.0:
      login: true
  timeout_in_minutes: 5
  retry:
    automatic: true
  agents:
    queue: cpu
- label: ':tensorflow: Test TensorFlow 2.0 MNIST (test-cpu-openmpi-py2_7-tf2_0_0-keras2_3_1-torch1_3_0-mxnet1_5_0-pyspark2_4_0)'
  command: bash -c "\$(cat /mpirun_command) python /horovod/examples/tensorflow2_mnist.py"
  plugins:
  - docker-compose#v2.6.0:
      run: test-cpu-openmpi-py2_7-tf2_0_0-keras2_3_1-torch1_3_0-mxnet1_5_0-pyspark2_4_0
      config: docker-compose.test.yml
      pull-retries: 3
  - ecr#v1.2.0:
      login: true
  timeout_in_minutes: 5
  retry:
    automatic: true
  agents:
    queue: cpu
- label: ':tensorflow: Test TensorFlow 2.0 Keras MNIST (test-cpu-openmpi-py2_7-tf2_0_0-keras2_3_1-torch1_3_0-mxnet1_5_0-pyspark2_4_0)'
  command: bash -c "\$(cat /mpirun_command) python /horovod/examples/tensorflow2_keras_mnist.py"
  plugins:
  - docker-compose#v2.6.0:
      run: test-cpu-openmpi-py2_7-tf2_0_0-keras2_3_1-torch1_3_0-mxnet1_5_0-pyspark2_4_0
      config: docker-compose.test.yml
      pull-retries: 3
  - ecr#v1.2.0:
      login: true
  timeout_in_minutes: 5
  retry:
    automatic: true
  agents:
    queue: cpu
- label: ':spark: Spark Torch MNIST (test-cpu-openmpi-py2_7-tf2_0_0-keras2_3_1-torch1_3_0-mxnet1_5_0-pyspark2_4_0)'
  command: bash -c "OMP_NUM_THREADS=1 python /horovod/examples/pytorch_spark_mnist.py --num-proc 2 --work-dir /work --data-dir /data --epochs 3"
  plugins:
  - docker-compose#v2.6.0:
      run: test-cpu-openmpi-py2_7-tf2_0_0-keras2_3_1-torch1_3_0-mxnet1_5_0-pyspark2_4_0
      config: docker-compose.test.yml
      pull-retries: 3
  - ecr#v1.2.0:
      login: true
  timeout_in_minutes: 5
  retry:
    automatic: true
  agents:
    queue: cpu
- label: ':fire: Single PyTorch MNIST (test-cpu-openmpi-py2_7-tf2_0_0-keras2_3_1-torch1_3_0-mxnet1_5_0-pyspark2_4_0)'
  command: bash -c " python /horovod/examples/pytorch_mnist.py --epochs 3"
  plugins:
  - docker-compose#v2.6.0:
      run: test-cpu-openmpi-py2_7-tf2_0_0-keras2_3_1-torch1_3_0-mxnet1_5_0-pyspark2_4_0
      config: docker-compose.test.yml
      pull-retries: 3
  - ecr#v1.2.0:
      login: true
  timeout_in_minutes: 5
  retry:
    automatic: true
  agents:
    queue: cpu
- label: ':muscle: Single MXNet MNIST (test-cpu-openmpi-py2_7-tf2_0_0-keras2_3_1-torch1_3_0-mxnet1_5_0-pyspark2_4_0)'
  command: bash -c " python /horovod/examples/mxnet_mnist.py --epochs 3"
  plugins:
  - docker-compose#v2.6.0:
      run: test-cpu-openmpi-py2_7-tf2_0_0-keras2_3_1-torch1_3_0-mxnet1_5_0-pyspark2_4_0
      config: docker-compose.test.yml
      pull-retries: 3
  - ecr#v1.2.0:
      login: true
  timeout_in_minutes: 5
  retry:
    automatic: true
  agents:
    queue: cpu
- label: ':pytest: Run PyTests (test-cpu-openmpi-py3_6-tf2_0_0-keras2_3_1-torch1_3_0-mxnet1_5_0-pyspark2_4_0)'
<<<<<<< HEAD
  command: bash -c " cd /horovod/test && (echo test_*.py | sed 's/test_keras.py//g' | sed 's/test_tensorflow_keras.py//g'  | sed 's/test_interactiverun.py//g' | sed 's/test_spark_keras.py//g' | sed 's/test_spark_torch.py//g' | sed 's/test_spark.py//g' | xargs -n 1 \$(cat /mpirun_command) pytest -v --capture=no) && pytest --forked -v --capture=no test_spark.py"
=======
  command: bash -c " cd /horovod/test && (echo test_*.py | sed 's/test_keras.py//g' | sed 's/test_tensorflow_keras.py//g' | sed 's/test_interactiverun.py//g' | sed 's/test_spark_keras.py//g' | sed 's/test_spark_torch.py//g' | sed 's/test_spark.py//g' | sed 's/test_run.py//g' | xargs -n 1 \$(cat /mpirun_command) pytest -v --capture=no) && pytest --forked -v --capture=no test_spark.py test_run.py"
>>>>>>> 9b6801ad
  plugins:
  - docker-compose#v2.6.0:
      run: test-cpu-openmpi-py3_6-tf2_0_0-keras2_3_1-torch1_3_0-mxnet1_5_0-pyspark2_4_0
      config: docker-compose.test.yml
      pull-retries: 3
  - ecr#v1.2.0:
      login: true
  timeout_in_minutes: 5
  retry:
    automatic: true
  agents:
    queue: cpu
- label: ':jupyter: Run PyTests test_interactiverun (test-cpu-openmpi-py3_6-tf2_0_0-keras2_3_1-torch1_3_0-mxnet1_5_0-pyspark2_4_0)'
  command: bash -c "cd /horovod/test && pytest -v --capture=no test_interactiverun.py"
  plugins:
  - docker-compose#v2.6.0:
      run: test-cpu-openmpi-py3_6-tf2_0_0-keras2_3_1-torch1_3_0-mxnet1_5_0-pyspark2_4_0
      config: docker-compose.test.yml
      pull-retries: 3
  - ecr#v1.2.0:
      login: true
  timeout_in_minutes: 5
  retry:
    automatic: true
  agents:
    queue: cpu
- label: ':fire: Test PyTorch MNIST (test-cpu-openmpi-py3_6-tf2_0_0-keras2_3_1-torch1_3_0-mxnet1_5_0-pyspark2_4_0)'
  command: bash -c " \$(cat /mpirun_command) python /horovod/examples/pytorch_mnist.py"
  plugins:
  - docker-compose#v2.6.0:
      run: test-cpu-openmpi-py3_6-tf2_0_0-keras2_3_1-torch1_3_0-mxnet1_5_0-pyspark2_4_0
      config: docker-compose.test.yml
      pull-retries: 3
  - ecr#v1.2.0:
      login: true
  timeout_in_minutes: 5
  retry:
    automatic: true
  agents:
    queue: cpu
- label: ':muscle: Test MXNet MNIST (test-cpu-openmpi-py3_6-tf2_0_0-keras2_3_1-torch1_3_0-mxnet1_5_0-pyspark2_4_0)'
  command: bash -c " OMP_NUM_THREADS=1 \$(cat /mpirun_command) python /horovod/examples/mxnet_mnist.py"
  plugins:
  - docker-compose#v2.6.0:
      run: test-cpu-openmpi-py3_6-tf2_0_0-keras2_3_1-torch1_3_0-mxnet1_5_0-pyspark2_4_0
      config: docker-compose.test.yml
      pull-retries: 3
  - ecr#v1.2.0:
      login: true
  timeout_in_minutes: 5
  retry:
    automatic: true
  agents:
    queue: cpu
- label: ':tensorflow: Test TensorFlow 2.0 MNIST (test-cpu-openmpi-py3_6-tf2_0_0-keras2_3_1-torch1_3_0-mxnet1_5_0-pyspark2_4_0)'
  command: bash -c "\$(cat /mpirun_command) python /horovod/examples/tensorflow2_mnist.py"
  plugins:
  - docker-compose#v2.6.0:
      run: test-cpu-openmpi-py3_6-tf2_0_0-keras2_3_1-torch1_3_0-mxnet1_5_0-pyspark2_4_0
      config: docker-compose.test.yml
      pull-retries: 3
  - ecr#v1.2.0:
      login: true
  timeout_in_minutes: 5
  retry:
    automatic: true
  agents:
    queue: cpu
- label: ':tensorflow: Test TensorFlow 2.0 Keras MNIST (test-cpu-openmpi-py3_6-tf2_0_0-keras2_3_1-torch1_3_0-mxnet1_5_0-pyspark2_4_0)'
  command: bash -c "\$(cat /mpirun_command) python /horovod/examples/tensorflow2_keras_mnist.py"
  plugins:
  - docker-compose#v2.6.0:
      run: test-cpu-openmpi-py3_6-tf2_0_0-keras2_3_1-torch1_3_0-mxnet1_5_0-pyspark2_4_0
      config: docker-compose.test.yml
      pull-retries: 3
  - ecr#v1.2.0:
      login: true
  timeout_in_minutes: 5
  retry:
    automatic: true
  agents:
    queue: cpu
- label: ':spark: Spark Torch MNIST (test-cpu-openmpi-py3_6-tf2_0_0-keras2_3_1-torch1_3_0-mxnet1_5_0-pyspark2_4_0)'
  command: bash -c "OMP_NUM_THREADS=1 python /horovod/examples/pytorch_spark_mnist.py --num-proc 2 --work-dir /work --data-dir /data --epochs 3"
  plugins:
  - docker-compose#v2.6.0:
      run: test-cpu-openmpi-py3_6-tf2_0_0-keras2_3_1-torch1_3_0-mxnet1_5_0-pyspark2_4_0
      config: docker-compose.test.yml
      pull-retries: 3
  - ecr#v1.2.0:
      login: true
  timeout_in_minutes: 5
  retry:
    automatic: true
  agents:
    queue: cpu
- label: ':fire: Single PyTorch MNIST (test-cpu-openmpi-py3_6-tf2_0_0-keras2_3_1-torch1_3_0-mxnet1_5_0-pyspark2_4_0)'
  command: bash -c " python /horovod/examples/pytorch_mnist.py --epochs 3"
  plugins:
  - docker-compose#v2.6.0:
      run: test-cpu-openmpi-py3_6-tf2_0_0-keras2_3_1-torch1_3_0-mxnet1_5_0-pyspark2_4_0
      config: docker-compose.test.yml
      pull-retries: 3
  - ecr#v1.2.0:
      login: true
  timeout_in_minutes: 5
  retry:
    automatic: true
  agents:
    queue: cpu
- label: ':muscle: Single MXNet MNIST (test-cpu-openmpi-py3_6-tf2_0_0-keras2_3_1-torch1_3_0-mxnet1_5_0-pyspark2_4_0)'
  command: bash -c " python /horovod/examples/mxnet_mnist.py --epochs 3"
  plugins:
  - docker-compose#v2.6.0:
      run: test-cpu-openmpi-py3_6-tf2_0_0-keras2_3_1-torch1_3_0-mxnet1_5_0-pyspark2_4_0
      config: docker-compose.test.yml
      pull-retries: 3
  - ecr#v1.2.0:
      login: true
  timeout_in_minutes: 5
  retry:
    automatic: true
  agents:
    queue: cpu
- label: ':pytest: Run PyTests (test-cpu-openmpi-py3_6-tfhead-kerashead-torchhead-mxnethead-pyspark2_4_0)'
<<<<<<< HEAD
  command: bash -c " cd /horovod/test && (echo test_*.py | sed 's/test_keras.py//g' | sed 's/test_tensorflow_keras.py//g'  | sed 's/test_interactiverun.py//g' | sed 's/test_spark_keras.py//g' | sed 's/test_spark_torch.py//g' | sed 's/test_spark.py//g' | xargs -n 1 \$(cat /mpirun_command) pytest -v --capture=no) && pytest --forked -v --capture=no test_spark.py"
=======
  command: bash -c " cd /horovod/test && (echo test_*.py | sed 's/test_keras.py//g' | sed 's/test_tensorflow_keras.py//g' | sed 's/test_interactiverun.py//g' | sed 's/test_spark_keras.py//g' | sed 's/test_spark_torch.py//g' | sed 's/test_spark.py//g' | sed 's/test_run.py//g' | xargs -n 1 \$(cat /mpirun_command) pytest -v --capture=no) && pytest --forked -v --capture=no test_spark.py test_run.py"
>>>>>>> 9b6801ad
  plugins:
  - docker-compose#v2.6.0:
      run: test-cpu-openmpi-py3_6-tfhead-kerashead-torchhead-mxnethead-pyspark2_4_0
      config: docker-compose.test.yml
      pull-retries: 3
  - ecr#v1.2.0:
      login: true
  timeout_in_minutes: 5
  retry:
    automatic: true
  agents:
    queue: cpu
- label: ':jupyter: Run PyTests test_interactiverun (test-cpu-openmpi-py3_6-tfhead-kerashead-torchhead-mxnethead-pyspark2_4_0)'
  command: bash -c "cd /horovod/test && pytest -v --capture=no test_interactiverun.py"
  plugins:
  - docker-compose#v2.6.0:
      run: test-cpu-openmpi-py3_6-tfhead-kerashead-torchhead-mxnethead-pyspark2_4_0
      config: docker-compose.test.yml
      pull-retries: 3
  - ecr#v1.2.0:
      login: true
  timeout_in_minutes: 5
  retry:
    automatic: true
  agents:
    queue: cpu
- label: ':fire: Test PyTorch MNIST (test-cpu-openmpi-py3_6-tfhead-kerashead-torchhead-mxnethead-pyspark2_4_0)'
  command: bash -c " \$(cat /mpirun_command) python /horovod/examples/pytorch_mnist.py"
  plugins:
  - docker-compose#v2.6.0:
      run: test-cpu-openmpi-py3_6-tfhead-kerashead-torchhead-mxnethead-pyspark2_4_0
      config: docker-compose.test.yml
      pull-retries: 3
  - ecr#v1.2.0:
      login: true
  timeout_in_minutes: 5
  retry:
    automatic: true
  agents:
    queue: cpu
- label: ':muscle: Test MXNet MNIST (test-cpu-openmpi-py3_6-tfhead-kerashead-torchhead-mxnethead-pyspark2_4_0)'
  command: bash -c " OMP_NUM_THREADS=1 \$(cat /mpirun_command) python /horovod/examples/mxnet_mnist.py"
  plugins:
  - docker-compose#v2.6.0:
      run: test-cpu-openmpi-py3_6-tfhead-kerashead-torchhead-mxnethead-pyspark2_4_0
      config: docker-compose.test.yml
      pull-retries: 3
  - ecr#v1.2.0:
      login: true
  timeout_in_minutes: 5
  retry:
    automatic: true
  agents:
    queue: cpu
- label: ':tensorflow: Test TensorFlow 2.0 MNIST (test-cpu-openmpi-py3_6-tfhead-kerashead-torchhead-mxnethead-pyspark2_4_0)'
  command: bash -c "\$(cat /mpirun_command) python /horovod/examples/tensorflow2_mnist.py"
  plugins:
  - docker-compose#v2.6.0:
      run: test-cpu-openmpi-py3_6-tfhead-kerashead-torchhead-mxnethead-pyspark2_4_0
      config: docker-compose.test.yml
      pull-retries: 3
  - ecr#v1.2.0:
      login: true
  timeout_in_minutes: 5
  retry:
    automatic: true
  agents:
    queue: cpu
- label: ':tensorflow: Test TensorFlow 2.0 Keras MNIST (test-cpu-openmpi-py3_6-tfhead-kerashead-torchhead-mxnethead-pyspark2_4_0)'
  command: bash -c "\$(cat /mpirun_command) python /horovod/examples/tensorflow2_keras_mnist.py"
  plugins:
  - docker-compose#v2.6.0:
      run: test-cpu-openmpi-py3_6-tfhead-kerashead-torchhead-mxnethead-pyspark2_4_0
      config: docker-compose.test.yml
      pull-retries: 3
  - ecr#v1.2.0:
      login: true
  timeout_in_minutes: 5
  retry:
    automatic: true
  agents:
    queue: cpu
- label: ':spark: Spark Torch MNIST (test-cpu-openmpi-py3_6-tfhead-kerashead-torchhead-mxnethead-pyspark2_4_0)'
  command: bash -c "OMP_NUM_THREADS=1 python /horovod/examples/pytorch_spark_mnist.py --num-proc 2 --work-dir /work --data-dir /data --epochs 3"
  plugins:
  - docker-compose#v2.6.0:
      run: test-cpu-openmpi-py3_6-tfhead-kerashead-torchhead-mxnethead-pyspark2_4_0
      config: docker-compose.test.yml
      pull-retries: 3
  - ecr#v1.2.0:
      login: true
  timeout_in_minutes: 5
  retry:
    automatic: true
  agents:
    queue: cpu
- label: ':fire: Single PyTorch MNIST (test-cpu-openmpi-py3_6-tfhead-kerashead-torchhead-mxnethead-pyspark2_4_0)'
  command: bash -c " python /horovod/examples/pytorch_mnist.py --epochs 3"
  plugins:
  - docker-compose#v2.6.0:
      run: test-cpu-openmpi-py3_6-tfhead-kerashead-torchhead-mxnethead-pyspark2_4_0
      config: docker-compose.test.yml
      pull-retries: 3
  - ecr#v1.2.0:
      login: true
  timeout_in_minutes: 5
  retry:
    automatic: true
  agents:
    queue: cpu
- label: ':muscle: Single MXNet MNIST (test-cpu-openmpi-py3_6-tfhead-kerashead-torchhead-mxnethead-pyspark2_4_0)'
  command: bash -c " python /horovod/examples/mxnet_mnist.py --epochs 3"
  plugins:
  - docker-compose#v2.6.0:
      run: test-cpu-openmpi-py3_6-tfhead-kerashead-torchhead-mxnethead-pyspark2_4_0
      config: docker-compose.test.yml
      pull-retries: 3
  - ecr#v1.2.0:
      login: true
  timeout_in_minutes: 5
  retry:
    automatic: true
  agents:
    queue: cpu
<<<<<<< HEAD
- label: ':pytest: Run PyTests (test-cpu-mpich-py3_6-tf1_15_0-keras2_3_1-torch1_3_0-mxnet1_5_0-pyspark2_4_0)'
  command: bash -c " cd /horovod/test && (echo test_*.py | sed 's/[a-z_]*tensorflow2[a-z_.]*//g'  | sed 's/test_interactiverun.py//g' | sed 's/test_spark_keras.py//g' | sed 's/test_spark_torch.py//g' | sed 's/test_spark.py//g' | xargs -n 1 \$(cat /mpirun_command) pytest -v --capture=no) && pytest --forked -v --capture=no test_spark.py"
=======
- label: ':pytest: Run PyTests (test-cpu-mpich-py3_6-tf1_14_0-keras2_3_1-torch1_3_0-mxnet1_5_0-pyspark2_4_0)'
  command: bash -c " cd /horovod/test && (echo test_*.py | sed 's/[a-z_]*tensorflow2[a-z_.]*//g' | sed 's/test_interactiverun.py//g' | sed 's/test_spark_keras.py//g' | sed 's/test_spark_torch.py//g' | sed 's/test_spark.py//g' | sed 's/test_run.py//g' | xargs -n 1 \$(cat /mpirun_command) pytest -v --capture=no) && pytest --forked -v --capture=no test_spark.py test_run.py"
>>>>>>> 9b6801ad
  plugins:
  - docker-compose#v2.6.0:
      run: test-cpu-mpich-py3_6-tf1_15_0-keras2_3_1-torch1_3_0-mxnet1_5_0-pyspark2_4_0
      config: docker-compose.test.yml
      pull-retries: 3
  - ecr#v1.2.0:
      login: true
  timeout_in_minutes: 5
  retry:
    automatic: true
  agents:
    queue: cpu
- label: ':tensorflow: Test TensorFlow MNIST (test-cpu-mpich-py3_6-tf1_15_0-keras2_3_1-torch1_3_0-mxnet1_5_0-pyspark2_4_0)'
  command: bash -c " \$(cat /mpirun_command) python /horovod/examples/tensorflow_mnist.py"
  plugins:
  - docker-compose#v2.6.0:
      run: test-cpu-mpich-py3_6-tf1_15_0-keras2_3_1-torch1_3_0-mxnet1_5_0-pyspark2_4_0
      config: docker-compose.test.yml
      pull-retries: 3
  - ecr#v1.2.0:
      login: true
  timeout_in_minutes: 5
  retry:
    automatic: true
  agents:
    queue: cpu
- label: ':tensorflow: Test TensorFlow Eager MNIST (test-cpu-mpich-py3_6-tf1_15_0-keras2_3_1-torch1_3_0-mxnet1_5_0-pyspark2_4_0)'
  command: bash -c " \$(cat /mpirun_command) python /horovod/examples/tensorflow_mnist_eager.py"
  plugins:
  - docker-compose#v2.6.0:
      run: test-cpu-mpich-py3_6-tf1_15_0-keras2_3_1-torch1_3_0-mxnet1_5_0-pyspark2_4_0
      config: docker-compose.test.yml
      pull-retries: 3
  - ecr#v1.2.0:
      login: true
  timeout_in_minutes: 5
  retry:
    automatic: true
  agents:
    queue: cpu
- label: ':tensorflow: Test Keras MNIST (test-cpu-mpich-py3_6-tf1_15_0-keras2_3_1-torch1_3_0-mxnet1_5_0-pyspark2_4_0)'
  command: bash -c " \$(cat /mpirun_command) python /horovod/examples/keras_mnist_advanced.py"
  plugins:
  - docker-compose#v2.6.0:
      run: test-cpu-mpich-py3_6-tf1_15_0-keras2_3_1-torch1_3_0-mxnet1_5_0-pyspark2_4_0
      config: docker-compose.test.yml
      pull-retries: 3
  - ecr#v1.2.0:
      login: true
  timeout_in_minutes: 5
  retry:
    automatic: true
  agents:
    queue: cpu
- label: ':fire: Test PyTorch MNIST (test-cpu-mpich-py3_6-tf1_15_0-keras2_3_1-torch1_3_0-mxnet1_5_0-pyspark2_4_0)'
  command: bash -c " \$(cat /mpirun_command) python /horovod/examples/pytorch_mnist.py"
  plugins:
  - docker-compose#v2.6.0:
      run: test-cpu-mpich-py3_6-tf1_15_0-keras2_3_1-torch1_3_0-mxnet1_5_0-pyspark2_4_0
      config: docker-compose.test.yml
      pull-retries: 3
  - ecr#v1.2.0:
      login: true
  timeout_in_minutes: 5
  retry:
    automatic: true
  agents:
    queue: cpu
- label: ':muscle: Test MXNet MNIST (test-cpu-mpich-py3_6-tf1_15_0-keras2_3_1-torch1_3_0-mxnet1_5_0-pyspark2_4_0)'
  command: bash -c " OMP_NUM_THREADS=1 \$(cat /mpirun_command) python /horovod/examples/mxnet_mnist.py"
  plugins:
  - docker-compose#v2.6.0:
      run: test-cpu-mpich-py3_6-tf1_15_0-keras2_3_1-torch1_3_0-mxnet1_5_0-pyspark2_4_0
      config: docker-compose.test.yml
      pull-retries: 3
  - ecr#v1.2.0:
      login: true
  timeout_in_minutes: 5
  retry:
    automatic: true
  agents:
    queue: cpu
- label: ':muscle: Test Stall (test-cpu-mpich-py3_6-tf1_15_0-keras2_3_1-torch1_3_0-mxnet1_5_0-pyspark2_4_0)'
  command: bash -c " \$(cat /mpirun_command) python /horovod/test/test_stall.py"
  plugins:
  - docker-compose#v2.6.0:
      run: test-cpu-mpich-py3_6-tf1_15_0-keras2_3_1-torch1_3_0-mxnet1_5_0-pyspark2_4_0
      config: docker-compose.test.yml
      pull-retries: 3
  - ecr#v1.2.0:
      login: true
  timeout_in_minutes: 5
  retry:
    automatic: true
  agents:
    queue: cpu
- label: ':tensorflow: Single Keras MNIST (test-cpu-mpich-py3_6-tf1_15_0-keras2_3_1-torch1_3_0-mxnet1_5_0-pyspark2_4_0)'
  command: bash -c " python /horovod/examples/keras_mnist_advanced.py --epochs 3 --batch-size 64"
  plugins:
  - docker-compose#v2.6.0:
      run: test-cpu-mpich-py3_6-tf1_15_0-keras2_3_1-torch1_3_0-mxnet1_5_0-pyspark2_4_0
      config: docker-compose.test.yml
      pull-retries: 3
  - ecr#v1.2.0:
      login: true
  timeout_in_minutes: 5
  retry:
    automatic: true
  agents:
    queue: cpu
- label: ':fire: Single PyTorch MNIST (test-cpu-mpich-py3_6-tf1_15_0-keras2_3_1-torch1_3_0-mxnet1_5_0-pyspark2_4_0)'
  command: bash -c " python /horovod/examples/pytorch_mnist.py --epochs 3"
  plugins:
  - docker-compose#v2.6.0:
      run: test-cpu-mpich-py3_6-tf1_15_0-keras2_3_1-torch1_3_0-mxnet1_5_0-pyspark2_4_0
      config: docker-compose.test.yml
      pull-retries: 3
  - ecr#v1.2.0:
      login: true
  timeout_in_minutes: 5
  retry:
    automatic: true
  agents:
    queue: cpu
- label: ':muscle: Single MXNet MNIST (test-cpu-mpich-py3_6-tf1_15_0-keras2_3_1-torch1_3_0-mxnet1_5_0-pyspark2_4_0)'
  command: bash -c " python /horovod/examples/mxnet_mnist.py --epochs 3"
  plugins:
  - docker-compose#v2.6.0:
      run: test-cpu-mpich-py3_6-tf1_15_0-keras2_3_1-torch1_3_0-mxnet1_5_0-pyspark2_4_0
      config: docker-compose.test.yml
      pull-retries: 3
  - ecr#v1.2.0:
      login: true
  timeout_in_minutes: 5
  retry:
    automatic: true
  agents:
    queue: cpu
<<<<<<< HEAD
- label: ':pytest: Run PyTests (test-cpu-oneccl-py3_6-tf1_15_0-keras2_3_1-torch1_3_0-mxnet1_5_0-pyspark2_4_0)'
  command: bash -c "\$(cat /oneccl_env) && echo '/mpirun_command_mpi' > /mpirun_command && cd /horovod/test && (echo test_*.py | sed 's/[a-z_]*tensorflow2[a-z_.]*//g'  | sed 's/test_interactiverun.py//g' | sed 's/test_spark_keras.py//g' | sed 's/test_spark_torch.py//g' | sed 's/test_spark.py//g' | xargs -n 1 \$(cat /mpirun_command) pytest -v --capture=no) && pytest --forked -v --capture=no test_spark.py"
=======
- label: ':pytest: Run PyTests (test-cpu-oneccl-py3_6-tf1_14_0-keras2_3_1-torch1_3_0-mxnet1_5_0-pyspark2_4_0)'
  command: bash -c "\$(cat /oneccl_env) && echo '/mpirun_command_mpi' > /mpirun_command && cd /horovod/test && (echo test_*.py | sed 's/[a-z_]*tensorflow2[a-z_.]*//g' | sed 's/test_interactiverun.py//g' | sed 's/test_spark_keras.py//g' | sed 's/test_spark_torch.py//g' | sed 's/test_spark.py//g' | sed 's/test_run.py//g' | xargs -n 1 \$(cat /mpirun_command) pytest -v --capture=no) && pytest --forked -v --capture=no test_spark.py test_run.py"
>>>>>>> 9b6801ad
  plugins:
  - docker-compose#v2.6.0:
      run: test-cpu-oneccl-py3_6-tf1_15_0-keras2_3_1-torch1_3_0-mxnet1_5_0-pyspark2_4_0
      config: docker-compose.test.yml
      pull-retries: 3
  - ecr#v1.2.0:
      login: true
  timeout_in_minutes: 5
  retry:
    automatic: true
  agents:
    queue: cpu
- label: ':tensorflow: Test TensorFlow MNIST (test-cpu-oneccl-py3_6-tf1_15_0-keras2_3_1-torch1_3_0-mxnet1_5_0-pyspark2_4_0)'
  command: bash -c "\$(cat /oneccl_env) && echo '/mpirun_command_mpi' > /mpirun_command && \$(cat /mpirun_command) python /horovod/examples/tensorflow_mnist.py"
  plugins:
  - docker-compose#v2.6.0:
      run: test-cpu-oneccl-py3_6-tf1_15_0-keras2_3_1-torch1_3_0-mxnet1_5_0-pyspark2_4_0
      config: docker-compose.test.yml
      pull-retries: 3
  - ecr#v1.2.0:
      login: true
  timeout_in_minutes: 5
  retry:
    automatic: true
  agents:
    queue: cpu
- label: ':tensorflow: Test TensorFlow Eager MNIST (test-cpu-oneccl-py3_6-tf1_15_0-keras2_3_1-torch1_3_0-mxnet1_5_0-pyspark2_4_0)'
  command: bash -c "\$(cat /oneccl_env) && echo '/mpirun_command_mpi' > /mpirun_command && \$(cat /mpirun_command) python /horovod/examples/tensorflow_mnist_eager.py"
  plugins:
  - docker-compose#v2.6.0:
      run: test-cpu-oneccl-py3_6-tf1_15_0-keras2_3_1-torch1_3_0-mxnet1_5_0-pyspark2_4_0
      config: docker-compose.test.yml
      pull-retries: 3
  - ecr#v1.2.0:
      login: true
  timeout_in_minutes: 5
  retry:
    automatic: true
  agents:
    queue: cpu
- label: ':tensorflow: Test Keras MNIST (test-cpu-oneccl-py3_6-tf1_15_0-keras2_3_1-torch1_3_0-mxnet1_5_0-pyspark2_4_0)'
  command: bash -c "\$(cat /oneccl_env) && echo '/mpirun_command_mpi' > /mpirun_command && \$(cat /mpirun_command) python /horovod/examples/keras_mnist_advanced.py"
  plugins:
  - docker-compose#v2.6.0:
      run: test-cpu-oneccl-py3_6-tf1_15_0-keras2_3_1-torch1_3_0-mxnet1_5_0-pyspark2_4_0
      config: docker-compose.test.yml
      pull-retries: 3
  - ecr#v1.2.0:
      login: true
  timeout_in_minutes: 5
  retry:
    automatic: true
  agents:
    queue: cpu
- label: ':fire: Test PyTorch MNIST (test-cpu-oneccl-py3_6-tf1_15_0-keras2_3_1-torch1_3_0-mxnet1_5_0-pyspark2_4_0)'
  command: bash -c "\$(cat /oneccl_env) && echo '/mpirun_command_mpi' > /mpirun_command && \$(cat /mpirun_command) python /horovod/examples/pytorch_mnist.py"
  plugins:
  - docker-compose#v2.6.0:
      run: test-cpu-oneccl-py3_6-tf1_15_0-keras2_3_1-torch1_3_0-mxnet1_5_0-pyspark2_4_0
      config: docker-compose.test.yml
      pull-retries: 3
  - ecr#v1.2.0:
      login: true
  timeout_in_minutes: 5
  retry:
    automatic: true
  agents:
    queue: cpu
- label: ':muscle: Test MXNet MNIST (test-cpu-oneccl-py3_6-tf1_15_0-keras2_3_1-torch1_3_0-mxnet1_5_0-pyspark2_4_0)'
  command: bash -c "\$(cat /oneccl_env) && echo '/mpirun_command_mpi' > /mpirun_command && OMP_NUM_THREADS=1 \$(cat /mpirun_command) python /horovod/examples/mxnet_mnist.py"
  plugins:
  - docker-compose#v2.6.0:
      run: test-cpu-oneccl-py3_6-tf1_15_0-keras2_3_1-torch1_3_0-mxnet1_5_0-pyspark2_4_0
      config: docker-compose.test.yml
      pull-retries: 3
  - ecr#v1.2.0:
      login: true
  timeout_in_minutes: 5
  retry:
    automatic: true
  agents:
    queue: cpu
- label: ':muscle: Test Stall (test-cpu-oneccl-py3_6-tf1_15_0-keras2_3_1-torch1_3_0-mxnet1_5_0-pyspark2_4_0)'
  command: bash -c "\$(cat /oneccl_env) && echo '/mpirun_command_mpi' > /mpirun_command && \$(cat /mpirun_command) python /horovod/test/test_stall.py"
  plugins:
  - docker-compose#v2.6.0:
      run: test-cpu-oneccl-py3_6-tf1_15_0-keras2_3_1-torch1_3_0-mxnet1_5_0-pyspark2_4_0
      config: docker-compose.test.yml
      pull-retries: 3
  - ecr#v1.2.0:
      login: true
  timeout_in_minutes: 5
  retry:
    automatic: true
  agents:
    queue: cpu
- label: ':tensorflow: Single Keras MNIST (test-cpu-oneccl-py3_6-tf1_15_0-keras2_3_1-torch1_3_0-mxnet1_5_0-pyspark2_4_0)'
  command: bash -c "\$(cat /oneccl_env) && echo '/mpirun_command_mpi' > /mpirun_command && python /horovod/examples/keras_mnist_advanced.py --epochs 3 --batch-size 64"
  plugins:
  - docker-compose#v2.6.0:
      run: test-cpu-oneccl-py3_6-tf1_15_0-keras2_3_1-torch1_3_0-mxnet1_5_0-pyspark2_4_0
      config: docker-compose.test.yml
      pull-retries: 3
  - ecr#v1.2.0:
      login: true
  timeout_in_minutes: 5
  retry:
    automatic: true
  agents:
    queue: cpu
- label: ':fire: Single PyTorch MNIST (test-cpu-oneccl-py3_6-tf1_15_0-keras2_3_1-torch1_3_0-mxnet1_5_0-pyspark2_4_0)'
  command: bash -c "\$(cat /oneccl_env) && echo '/mpirun_command_mpi' > /mpirun_command && python /horovod/examples/pytorch_mnist.py --epochs 3"
  plugins:
  - docker-compose#v2.6.0:
      run: test-cpu-oneccl-py3_6-tf1_15_0-keras2_3_1-torch1_3_0-mxnet1_5_0-pyspark2_4_0
      config: docker-compose.test.yml
      pull-retries: 3
  - ecr#v1.2.0:
      login: true
  timeout_in_minutes: 5
  retry:
    automatic: true
  agents:
    queue: cpu
- label: ':muscle: Single MXNet MNIST (test-cpu-oneccl-py3_6-tf1_15_0-keras2_3_1-torch1_3_0-mxnet1_5_0-pyspark2_4_0)'
  command: bash -c "\$(cat /oneccl_env) && echo '/mpirun_command_mpi' > /mpirun_command && python /horovod/examples/mxnet_mnist.py --epochs 3"
  plugins:
  - docker-compose#v2.6.0:
      run: test-cpu-oneccl-py3_6-tf1_15_0-keras2_3_1-torch1_3_0-mxnet1_5_0-pyspark2_4_0
      config: docker-compose.test.yml
      pull-retries: 3
  - ecr#v1.2.0:
      login: true
  timeout_in_minutes: 5
  retry:
    automatic: true
  agents:
    queue: cpu
<<<<<<< HEAD
- label: ':pytest: Run PyTests (test-cpu-oneccl-ofi-py3_6-tf1_15_0-keras2_3_1-torch1_3_0-mxnet1_5_0-pyspark2_4_0)'
  command: bash -c "\$(cat /oneccl_env) && echo '/mpirun_command_ofi' > /mpirun_command && cd /horovod/test && (echo test_*.py | sed 's/[a-z_]*tensorflow2[a-z_.]*//g'  | sed 's/test_interactiverun.py//g' | sed 's/test_spark_keras.py//g' | sed 's/test_spark_torch.py//g' | sed 's/test_spark.py//g' | xargs -n 1 \$(cat /mpirun_command) pytest -v --capture=no) && pytest --forked -v --capture=no test_spark.py"
=======
- label: ':pytest: Run PyTests (test-cpu-oneccl-ofi-py3_6-tf1_14_0-keras2_3_1-torch1_3_0-mxnet1_5_0-pyspark2_4_0)'
  command: bash -c "\$(cat /oneccl_env) && echo '/mpirun_command_ofi' > /mpirun_command && cd /horovod/test && (echo test_*.py | sed 's/[a-z_]*tensorflow2[a-z_.]*//g' | sed 's/test_interactiverun.py//g' | sed 's/test_spark_keras.py//g' | sed 's/test_spark_torch.py//g' | sed 's/test_spark.py//g' | sed 's/test_run.py//g' | xargs -n 1 \$(cat /mpirun_command) pytest -v --capture=no) && pytest --forked -v --capture=no test_spark.py test_run.py"
>>>>>>> 9b6801ad
  plugins:
  - docker-compose#v2.6.0:
      run: test-cpu-oneccl-ofi-py3_6-tf1_15_0-keras2_3_1-torch1_3_0-mxnet1_5_0-pyspark2_4_0
      config: docker-compose.test.yml
      pull-retries: 3
  - ecr#v1.2.0:
      login: true
  timeout_in_minutes: 5
  retry:
    automatic: true
  agents:
    queue: cpu
- label: ':tensorflow: Test TensorFlow MNIST (test-cpu-oneccl-ofi-py3_6-tf1_15_0-keras2_3_1-torch1_3_0-mxnet1_5_0-pyspark2_4_0)'
  command: bash -c "\$(cat /oneccl_env) && echo '/mpirun_command_ofi' > /mpirun_command && \$(cat /mpirun_command) python /horovod/examples/tensorflow_mnist.py"
  plugins:
  - docker-compose#v2.6.0:
      run: test-cpu-oneccl-ofi-py3_6-tf1_15_0-keras2_3_1-torch1_3_0-mxnet1_5_0-pyspark2_4_0
      config: docker-compose.test.yml
      pull-retries: 3
  - ecr#v1.2.0:
      login: true
  timeout_in_minutes: 5
  retry:
    automatic: true
  agents:
    queue: cpu
- label: ':tensorflow: Test TensorFlow Eager MNIST (test-cpu-oneccl-ofi-py3_6-tf1_15_0-keras2_3_1-torch1_3_0-mxnet1_5_0-pyspark2_4_0)'
  command: bash -c "\$(cat /oneccl_env) && echo '/mpirun_command_ofi' > /mpirun_command && \$(cat /mpirun_command) python /horovod/examples/tensorflow_mnist_eager.py"
  plugins:
  - docker-compose#v2.6.0:
      run: test-cpu-oneccl-ofi-py3_6-tf1_15_0-keras2_3_1-torch1_3_0-mxnet1_5_0-pyspark2_4_0
      config: docker-compose.test.yml
      pull-retries: 3
  - ecr#v1.2.0:
      login: true
  timeout_in_minutes: 5
  retry:
    automatic: true
  agents:
    queue: cpu
- label: ':tensorflow: Test Keras MNIST (test-cpu-oneccl-ofi-py3_6-tf1_15_0-keras2_3_1-torch1_3_0-mxnet1_5_0-pyspark2_4_0)'
  command: bash -c "\$(cat /oneccl_env) && echo '/mpirun_command_ofi' > /mpirun_command && \$(cat /mpirun_command) python /horovod/examples/keras_mnist_advanced.py"
  plugins:
  - docker-compose#v2.6.0:
      run: test-cpu-oneccl-ofi-py3_6-tf1_15_0-keras2_3_1-torch1_3_0-mxnet1_5_0-pyspark2_4_0
      config: docker-compose.test.yml
      pull-retries: 3
  - ecr#v1.2.0:
      login: true
  timeout_in_minutes: 5
  retry:
    automatic: true
  agents:
    queue: cpu
- label: ':fire: Test PyTorch MNIST (test-cpu-oneccl-ofi-py3_6-tf1_15_0-keras2_3_1-torch1_3_0-mxnet1_5_0-pyspark2_4_0)'
  command: bash -c "\$(cat /oneccl_env) && echo '/mpirun_command_ofi' > /mpirun_command && \$(cat /mpirun_command) python /horovod/examples/pytorch_mnist.py"
  plugins:
  - docker-compose#v2.6.0:
      run: test-cpu-oneccl-ofi-py3_6-tf1_15_0-keras2_3_1-torch1_3_0-mxnet1_5_0-pyspark2_4_0
      config: docker-compose.test.yml
      pull-retries: 3
  - ecr#v1.2.0:
      login: true
  timeout_in_minutes: 5
  retry:
    automatic: true
  agents:
    queue: cpu
- label: ':muscle: Test MXNet MNIST (test-cpu-oneccl-ofi-py3_6-tf1_15_0-keras2_3_1-torch1_3_0-mxnet1_5_0-pyspark2_4_0)'
  command: bash -c "\$(cat /oneccl_env) && echo '/mpirun_command_ofi' > /mpirun_command && OMP_NUM_THREADS=1 \$(cat /mpirun_command) python /horovod/examples/mxnet_mnist.py"
  plugins:
  - docker-compose#v2.6.0:
      run: test-cpu-oneccl-ofi-py3_6-tf1_15_0-keras2_3_1-torch1_3_0-mxnet1_5_0-pyspark2_4_0
      config: docker-compose.test.yml
      pull-retries: 3
  - ecr#v1.2.0:
      login: true
  timeout_in_minutes: 5
  retry:
    automatic: true
  agents:
    queue: cpu
- label: ':muscle: Test Stall (test-cpu-oneccl-ofi-py3_6-tf1_15_0-keras2_3_1-torch1_3_0-mxnet1_5_0-pyspark2_4_0)'
  command: bash -c "\$(cat /oneccl_env) && echo '/mpirun_command_ofi' > /mpirun_command && \$(cat /mpirun_command) python /horovod/test/test_stall.py"
  plugins:
  - docker-compose#v2.6.0:
      run: test-cpu-oneccl-ofi-py3_6-tf1_15_0-keras2_3_1-torch1_3_0-mxnet1_5_0-pyspark2_4_0
      config: docker-compose.test.yml
      pull-retries: 3
  - ecr#v1.2.0:
      login: true
  timeout_in_minutes: 5
  retry:
    automatic: true
  agents:
    queue: cpu
- label: ':tensorflow: Single Keras MNIST (test-cpu-oneccl-ofi-py3_6-tf1_15_0-keras2_3_1-torch1_3_0-mxnet1_5_0-pyspark2_4_0)'
  command: bash -c "\$(cat /oneccl_env) && echo '/mpirun_command_ofi' > /mpirun_command && python /horovod/examples/keras_mnist_advanced.py --epochs 3 --batch-size 64"
  plugins:
  - docker-compose#v2.6.0:
      run: test-cpu-oneccl-ofi-py3_6-tf1_15_0-keras2_3_1-torch1_3_0-mxnet1_5_0-pyspark2_4_0
      config: docker-compose.test.yml
      pull-retries: 3
  - ecr#v1.2.0:
      login: true
  timeout_in_minutes: 5
  retry:
    automatic: true
  agents:
    queue: cpu
- label: ':fire: Single PyTorch MNIST (test-cpu-oneccl-ofi-py3_6-tf1_15_0-keras2_3_1-torch1_3_0-mxnet1_5_0-pyspark2_4_0)'
  command: bash -c "\$(cat /oneccl_env) && echo '/mpirun_command_ofi' > /mpirun_command && python /horovod/examples/pytorch_mnist.py --epochs 3"
  plugins:
  - docker-compose#v2.6.0:
      run: test-cpu-oneccl-ofi-py3_6-tf1_15_0-keras2_3_1-torch1_3_0-mxnet1_5_0-pyspark2_4_0
      config: docker-compose.test.yml
      pull-retries: 3
  - ecr#v1.2.0:
      login: true
  timeout_in_minutes: 5
  retry:
    automatic: true
  agents:
    queue: cpu
- label: ':muscle: Single MXNet MNIST (test-cpu-oneccl-ofi-py3_6-tf1_15_0-keras2_3_1-torch1_3_0-mxnet1_5_0-pyspark2_4_0)'
  command: bash -c "\$(cat /oneccl_env) && echo '/mpirun_command_ofi' > /mpirun_command && python /horovod/examples/mxnet_mnist.py --epochs 3"
  plugins:
  - docker-compose#v2.6.0:
      run: test-cpu-oneccl-ofi-py3_6-tf1_15_0-keras2_3_1-torch1_3_0-mxnet1_5_0-pyspark2_4_0
      config: docker-compose.test.yml
      pull-retries: 3
  - ecr#v1.2.0:
      login: true
  timeout_in_minutes: 5
  retry:
    automatic: true
  agents:
    queue: cpu
- wait
- label: ':pytest: Run PyTests (test-gpu-openmpi-py3_6-tf1_15_0-keras2_3_1-torch1_3_0-mxnet1_4_1-pyspark2_4_0)'
<<<<<<< HEAD
  command: bash -c " cd /horovod/test && (echo test_*.py | sed 's/[a-z_]*tensorflow2[a-z_.]*//g'  | sed 's/test_interactiverun.py//g' | sed 's/test_spark_keras.py//g' | sed 's/test_spark_torch.py//g' | sed 's/test_spark.py//g' | xargs -n 1 \$(cat /mpirun_command) pytest -v --capture=no) && pytest --forked -v --capture=no test_spark.py"
=======
  command: bash -c " cd /horovod/test && (echo test_*.py | sed 's/[a-z_]*tensorflow2[a-z_.]*//g' | sed 's/test_interactiverun.py//g' | sed 's/test_spark_keras.py//g' | sed 's/test_spark_torch.py//g' | sed 's/test_spark.py//g' | sed 's/test_run.py//g' | xargs -n 1 \$(cat /mpirun_command) pytest -v --capture=no) && pytest --forked -v --capture=no test_spark.py test_run.py"
>>>>>>> 9b6801ad
  plugins:
  - docker-compose#v2.6.0:
      run: test-gpu-openmpi-py3_6-tf1_15_0-keras2_3_1-torch1_3_0-mxnet1_4_1-pyspark2_4_0
      config: docker-compose.test.yml
      pull-retries: 3
  - ecr#v1.2.0:
      login: true
  timeout_in_minutes: 5
  retry:
    automatic: true
  agents:
    queue: 4x-gpu-g4
- label: ':pytest: Run PyTests (test-gpu-gloo-py3_6-tf1_15_0-keras2_3_1-torch1_3_0-mxnet1_4_1-pyspark2_4_0)'
<<<<<<< HEAD
  command: bash -c "cd /horovod/test && (echo test_*.py  | sed 's/test_interactiverun.py//g' | sed 's/test_spark_keras.py//g' | sed 's/test_spark_torch.py//g' | sed 's/[a-z_]*tensorflow2[a-z_.]*//g' | sed 's/test_spark.py//g' | xargs -n 1 horovodrun -np 2 -H localhost:2 --gloo pytest -v --capture=no) && pytest --forked -v --capture=no test_spark.py"
=======
  command: bash -c "cd /horovod/test && (echo test_*.py | sed 's/test_interactiverun.py//g' | sed 's/test_spark_keras.py//g' | sed 's/test_spark_torch.py//g' | sed 's/[a-z_]*tensorflow2[a-z_.]*//g' | sed 's/test_spark.py//g' | sed 's/test_run.py//g' | xargs -n 1 horovodrun -np 2 -H localhost:2 --gloo pytest -v --capture=no) && pytest --forked -v --capture=no test_spark.py test_run.py"
>>>>>>> 9b6801ad
  plugins:
  - docker-compose#v2.6.0:
      run: test-gpu-gloo-py3_6-tf1_15_0-keras2_3_1-torch1_3_0-mxnet1_4_1-pyspark2_4_0
      config: docker-compose.test.yml
      pull-retries: 3
  - ecr#v1.2.0:
      login: true
  timeout_in_minutes: 5
  retry:
    automatic: true
  agents:
    queue: 4x-gpu-g4
- label: ':pytest: Run PyTests (test-gpu-openmpi-gloo-py3_6-tf1_15_0-keras2_3_1-torch1_3_0-mxnet1_4_1-pyspark2_4_0)'
<<<<<<< HEAD
  command: bash -c "cd /horovod/test && (echo test_*.py  | sed 's/test_interactiverun.py//g' | sed 's/test_spark_keras.py//g' | sed 's/test_spark_torch.py//g' | sed 's/[a-z_]*tensorflow2[a-z_.]*//g' | sed 's/test_spark.py//g' | xargs -n 1 horovodrun -np 2 -H localhost:2 --gloo pytest -v --capture=no) && pytest --forked -v --capture=no test_spark.py"
=======
  command: bash -c "cd /horovod/test && (echo test_*.py | sed 's/test_interactiverun.py//g' | sed 's/test_spark_keras.py//g' | sed 's/test_spark_torch.py//g' | sed 's/[a-z_]*tensorflow2[a-z_.]*//g' | sed 's/test_spark.py//g' | sed 's/test_run.py//g' | xargs -n 1 horovodrun -np 2 -H localhost:2 --gloo pytest -v --capture=no) && pytest --forked -v --capture=no test_spark.py test_run.py"
>>>>>>> 9b6801ad
  plugins:
  - docker-compose#v2.6.0:
      run: test-gpu-openmpi-gloo-py3_6-tf1_15_0-keras2_3_1-torch1_3_0-mxnet1_4_1-pyspark2_4_0
      config: docker-compose.test.yml
      pull-retries: 3
  - ecr#v1.2.0:
      login: true
  timeout_in_minutes: 5
  retry:
    automatic: true
  agents:
    queue: 4x-gpu-g4
- label: ':pytest: Run PyTests (test-gpu-openmpi-gloo-py3_6-tf1_15_0-keras2_3_1-torch1_3_0-mxnet1_4_1-pyspark2_4_0)'
<<<<<<< HEAD
  command: bash -c " cd /horovod/test && (echo test_*.py | sed 's/[a-z_]*tensorflow2[a-z_.]*//g'  | sed 's/test_interactiverun.py//g' | sed 's/test_spark_keras.py//g' | sed 's/test_spark_torch.py//g' | sed 's/test_spark.py//g' | xargs -n 1 \$(cat /mpirun_command) pytest -v --capture=no) && pytest --forked -v --capture=no test_spark.py"
=======
  command: bash -c " cd /horovod/test && (echo test_*.py | sed 's/[a-z_]*tensorflow2[a-z_.]*//g' | sed 's/test_interactiverun.py//g' | sed 's/test_spark_keras.py//g' | sed 's/test_spark_torch.py//g' | sed 's/test_spark.py//g' | sed 's/test_run.py//g' | xargs -n 1 \$(cat /mpirun_command) pytest -v --capture=no) && pytest --forked -v --capture=no test_spark.py test_run.py"
>>>>>>> 9b6801ad
  plugins:
  - docker-compose#v2.6.0:
      run: test-gpu-openmpi-gloo-py3_6-tf1_15_0-keras2_3_1-torch1_3_0-mxnet1_4_1-pyspark2_4_0
      config: docker-compose.test.yml
      pull-retries: 3
  - ecr#v1.2.0:
      login: true
  timeout_in_minutes: 5
  retry:
    automatic: true
  agents:
    queue: 4x-gpu-g4
- label: ':pytest: Run PyTests (test-gpu-openmpi-py3_6-tf2_0_0-keras2_3_1-torch1_3_0-mxnet1_5_0-pyspark2_4_0)'
<<<<<<< HEAD
  command: bash -c " cd /horovod/test && (echo test_*.py | sed 's/test_keras.py//g' | sed 's/test_tensorflow_keras.py//g'  | sed 's/test_interactiverun.py//g' | sed 's/test_spark_keras.py//g' | sed 's/test_spark_torch.py//g' | sed 's/test_spark.py//g' | xargs -n 1 \$(cat /mpirun_command) pytest -v --capture=no) && pytest --forked -v --capture=no test_spark.py"
=======
  command: bash -c " cd /horovod/test && (echo test_*.py | sed 's/test_keras.py//g' | sed 's/test_tensorflow_keras.py//g' | sed 's/test_interactiverun.py//g' | sed 's/test_spark_keras.py//g' | sed 's/test_spark_torch.py//g' | sed 's/test_spark.py//g' | sed 's/test_run.py//g' | xargs -n 1 \$(cat /mpirun_command) pytest -v --capture=no) && pytest --forked -v --capture=no test_spark.py test_run.py"
>>>>>>> 9b6801ad
  plugins:
  - docker-compose#v2.6.0:
      run: test-gpu-openmpi-py3_6-tf2_0_0-keras2_3_1-torch1_3_0-mxnet1_5_0-pyspark2_4_0
      config: docker-compose.test.yml
      pull-retries: 3
  - ecr#v1.2.0:
      login: true
  timeout_in_minutes: 5
  retry:
    automatic: true
  agents:
    queue: 4x-gpu-g4
- label: ':pytest: Run PyTests (test-gpu-openmpi-py3_6-tfhead-kerashead-torchhead-mxnethead-pyspark2_4_0)'
<<<<<<< HEAD
  command: bash -c " cd /horovod/test && (echo test_*.py | sed 's/test_keras.py//g' | sed 's/test_tensorflow_keras.py//g'  | sed 's/test_interactiverun.py//g' | sed 's/test_spark_keras.py//g' | sed 's/test_spark_torch.py//g' | sed 's/test_spark.py//g' | xargs -n 1 \$(cat /mpirun_command) pytest -v --capture=no) && pytest --forked -v --capture=no test_spark.py"
=======
  command: bash -c " cd /horovod/test && (echo test_*.py | sed 's/test_keras.py//g' | sed 's/test_tensorflow_keras.py//g' | sed 's/test_interactiverun.py//g' | sed 's/test_spark_keras.py//g' | sed 's/test_spark_torch.py//g' | sed 's/test_spark.py//g' | sed 's/test_run.py//g' | xargs -n 1 \$(cat /mpirun_command) pytest -v --capture=no) && pytest --forked -v --capture=no test_spark.py test_run.py"
>>>>>>> 9b6801ad
  plugins:
  - docker-compose#v2.6.0:
      run: test-gpu-openmpi-py3_6-tfhead-kerashead-torchhead-mxnethead-pyspark2_4_0
      config: docker-compose.test.yml
      pull-retries: 3
  - ecr#v1.2.0:
      login: true
  timeout_in_minutes: 5
  retry:
    automatic: true
  agents:
    queue: 4x-gpu-g4
- label: ':pytest: Run PyTests (test-mixed-openmpi-py3_6-tf1_15_0-keras2_3_1-torch1_3_0-mxnet1_5_0-pyspark2_4_0)'
<<<<<<< HEAD
  command: bash -c " cd /horovod/test && (echo test_*.py | sed 's/[a-z_]*tensorflow2[a-z_.]*//g'  | sed 's/test_interactiverun.py//g' | sed 's/test_spark_keras.py//g' | sed 's/test_spark_torch.py//g' | sed 's/test_spark.py//g' | xargs -n 1 \$(cat /mpirun_command) pytest -v --capture=no) && pytest --forked -v --capture=no test_spark.py"
=======
  command: bash -c " cd /horovod/test && (echo test_*.py | sed 's/[a-z_]*tensorflow2[a-z_.]*//g' | sed 's/test_interactiverun.py//g' | sed 's/test_spark_keras.py//g' | sed 's/test_spark_torch.py//g' | sed 's/test_spark.py//g' | sed 's/test_run.py//g' | xargs -n 1 \$(cat /mpirun_command) pytest -v --capture=no) && pytest --forked -v --capture=no test_spark.py test_run.py"
>>>>>>> 9b6801ad
  plugins:
  - docker-compose#v2.6.0:
      run: test-mixed-openmpi-py3_6-tf1_15_0-keras2_3_1-torch1_3_0-mxnet1_5_0-pyspark2_4_0
      config: docker-compose.test.yml
      pull-retries: 3
  - ecr#v1.2.0:
      login: true
  timeout_in_minutes: 5
  retry:
    automatic: true
  agents:
    queue: 4x-gpu-g4
- wait
- label: ':jupyter: Run PyTests test_interactiverun (test-gpu-openmpi-py3_6-tf1_15_0-keras2_3_1-torch1_3_0-mxnet1_4_1-pyspark2_4_0)'
  command: bash -c "cd /horovod/test && pytest -v --capture=no test_interactiverun.py"
  plugins:
  - docker-compose#v2.6.0:
      run: test-gpu-openmpi-py3_6-tf1_15_0-keras2_3_1-torch1_3_0-mxnet1_4_1-pyspark2_4_0
      config: docker-compose.test.yml
      pull-retries: 3
  - ecr#v1.2.0:
      login: true
  timeout_in_minutes: 5
  retry:
    automatic: true
  agents:
    queue: 2x-gpu-g4
- label: ':tensorflow: Test TensorFlow MNIST (test-gpu-openmpi-py3_6-tf1_15_0-keras2_3_1-torch1_3_0-mxnet1_4_1-pyspark2_4_0)'
  command: bash -c " \$(cat /mpirun_command) python /horovod/examples/tensorflow_mnist.py"
  plugins:
  - docker-compose#v2.6.0:
      run: test-gpu-openmpi-py3_6-tf1_15_0-keras2_3_1-torch1_3_0-mxnet1_4_1-pyspark2_4_0
      config: docker-compose.test.yml
      pull-retries: 3
  - ecr#v1.2.0:
      login: true
  timeout_in_minutes: 5
  retry:
    automatic: true
  agents:
    queue: 2x-gpu-g4
- label: ':tensorflow: Test TensorFlow Eager MNIST (test-gpu-openmpi-py3_6-tf1_15_0-keras2_3_1-torch1_3_0-mxnet1_4_1-pyspark2_4_0)'
  command: bash -c " \$(cat /mpirun_command) python /horovod/examples/tensorflow_mnist_eager.py"
  plugins:
  - docker-compose#v2.6.0:
      run: test-gpu-openmpi-py3_6-tf1_15_0-keras2_3_1-torch1_3_0-mxnet1_4_1-pyspark2_4_0
      config: docker-compose.test.yml
      pull-retries: 3
  - ecr#v1.2.0:
      login: true
  timeout_in_minutes: 5
  retry:
    automatic: true
  agents:
    queue: 2x-gpu-g4
- label: ':tensorflow: Test Keras MNIST (test-gpu-openmpi-py3_6-tf1_15_0-keras2_3_1-torch1_3_0-mxnet1_4_1-pyspark2_4_0)'
  command: bash -c " \$(cat /mpirun_command) python /horovod/examples/keras_mnist_advanced.py"
  plugins:
  - docker-compose#v2.6.0:
      run: test-gpu-openmpi-py3_6-tf1_15_0-keras2_3_1-torch1_3_0-mxnet1_4_1-pyspark2_4_0
      config: docker-compose.test.yml
      pull-retries: 3
  - ecr#v1.2.0:
      login: true
  timeout_in_minutes: 5
  retry:
    automatic: true
  agents:
    queue: 2x-gpu-g4
- label: ':fire: Test PyTorch MNIST (test-gpu-openmpi-py3_6-tf1_15_0-keras2_3_1-torch1_3_0-mxnet1_4_1-pyspark2_4_0)'
  command: bash -c " \$(cat /mpirun_command) python /horovod/examples/pytorch_mnist.py"
  plugins:
  - docker-compose#v2.6.0:
      run: test-gpu-openmpi-py3_6-tf1_15_0-keras2_3_1-torch1_3_0-mxnet1_4_1-pyspark2_4_0
      config: docker-compose.test.yml
      pull-retries: 3
  - ecr#v1.2.0:
      login: true
  timeout_in_minutes: 5
  retry:
    automatic: true
  agents:
    queue: 2x-gpu-g4
- label: ':muscle: Test MXNet MNIST (test-gpu-openmpi-py3_6-tf1_15_0-keras2_3_1-torch1_3_0-mxnet1_4_1-pyspark2_4_0)'
  command: bash -c " OMP_NUM_THREADS=1 \$(cat /mpirun_command) python /horovod/examples/mxnet_mnist.py"
  plugins:
  - docker-compose#v2.6.0:
      run: test-gpu-openmpi-py3_6-tf1_15_0-keras2_3_1-torch1_3_0-mxnet1_4_1-pyspark2_4_0
      config: docker-compose.test.yml
      pull-retries: 3
  - ecr#v1.2.0:
      login: true
  timeout_in_minutes: 5
  retry:
    automatic: true
  agents:
    queue: 2x-gpu-g4
- label: ':muscle: Test Stall (test-gpu-openmpi-py3_6-tf1_15_0-keras2_3_1-torch1_3_0-mxnet1_4_1-pyspark2_4_0)'
  command: bash -c " \$(cat /mpirun_command) python /horovod/test/test_stall.py"
  plugins:
  - docker-compose#v2.6.0:
      run: test-gpu-openmpi-py3_6-tf1_15_0-keras2_3_1-torch1_3_0-mxnet1_4_1-pyspark2_4_0
      config: docker-compose.test.yml
      pull-retries: 3
  - ecr#v1.2.0:
      login: true
  timeout_in_minutes: 5
  retry:
    automatic: true
  agents:
    queue: 2x-gpu-g4
- label: ':terminal: Test Horovodrun (test-gpu-openmpi-py3_6-tf1_15_0-keras2_3_1-torch1_3_0-mxnet1_4_1-pyspark2_4_0)'
  command: horovodrun -np 2 -H localhost:2 python /horovod/examples/tensorflow_mnist.py
  plugins:
  - docker-compose#v2.6.0:
      run: test-gpu-openmpi-py3_6-tf1_15_0-keras2_3_1-torch1_3_0-mxnet1_4_1-pyspark2_4_0
      config: docker-compose.test.yml
      pull-retries: 3
  - ecr#v1.2.0:
      login: true
  timeout_in_minutes: 5
  retry:
    automatic: true
  agents:
    queue: 2x-gpu-g4
- label: ':terminal: Test Horovodrun (test-gpu-openmpi-py3_6-tf1_15_0-keras2_3_1-torch1_3_0-mxnet1_4_1-pyspark2_4_0)'
  command: echo 'localhost slots=2' > hostfile
  plugins:
  - docker-compose#v2.6.0:
      run: test-gpu-openmpi-py3_6-tf1_15_0-keras2_3_1-torch1_3_0-mxnet1_4_1-pyspark2_4_0
      config: docker-compose.test.yml
      pull-retries: 3
  - ecr#v1.2.0:
      login: true
  timeout_in_minutes: 5
  retry:
    automatic: true
  agents:
    queue: 2x-gpu-g4
- label: ':spark: Spark Keras Rossmann Run (test-gpu-openmpi-py3_6-tf1_15_0-keras2_3_1-torch1_3_0-mxnet1_4_1-pyspark2_4_0)'
  command: bash -c "OMP_NUM_THREADS=1 python /horovod/examples/keras_spark_rossmann_run.py --num-proc 2 --data-dir file:///data --epochs 3 --sample-rate 0.01"
  plugins:
  - docker-compose#v2.6.0:
      run: test-gpu-openmpi-py3_6-tf1_15_0-keras2_3_1-torch1_3_0-mxnet1_4_1-pyspark2_4_0
      config: docker-compose.test.yml
      pull-retries: 3
  - ecr#v1.2.0:
      login: true
  timeout_in_minutes: 5
  retry:
    automatic: true
  agents:
    queue: 2x-gpu-g4
- label: ':spark: Spark Keras Rossmann Estimator (test-gpu-openmpi-py3_6-tf1_15_0-keras2_3_1-torch1_3_0-mxnet1_4_1-pyspark2_4_0)'
  command: bash -c "OMP_NUM_THREADS=1 python /horovod/examples/keras_spark_rossmann_estimator.py --num-proc 2 --work-dir /work --data-dir file:///data --epochs 3 --sample-rate 0.01"
  plugins:
  - docker-compose#v2.6.0:
      run: test-gpu-openmpi-py3_6-tf1_15_0-keras2_3_1-torch1_3_0-mxnet1_4_1-pyspark2_4_0
      config: docker-compose.test.yml
      pull-retries: 3
  - ecr#v1.2.0:
      login: true
  timeout_in_minutes: 5
  retry:
    automatic: true
  agents:
    queue: 2x-gpu-g4
- label: ':spark: Spark Keras MNIST (test-gpu-openmpi-py3_6-tf1_15_0-keras2_3_1-torch1_3_0-mxnet1_4_1-pyspark2_4_0)'
  command: bash -c "OMP_NUM_THREADS=1 python /horovod/examples/keras_spark_mnist.py --num-proc 2 --work-dir /work --data-dir /data --epochs 3"
  plugins:
  - docker-compose#v2.6.0:
      run: test-gpu-openmpi-py3_6-tf1_15_0-keras2_3_1-torch1_3_0-mxnet1_4_1-pyspark2_4_0
      config: docker-compose.test.yml
      pull-retries: 3
  - ecr#v1.2.0:
      login: true
  timeout_in_minutes: 5
  retry:
    automatic: true
  agents:
    queue: 2x-gpu-g4
- label: ':spark: Spark Torch MNIST (test-gpu-openmpi-py3_6-tf1_15_0-keras2_3_1-torch1_3_0-mxnet1_4_1-pyspark2_4_0)'
  command: bash -c "OMP_NUM_THREADS=1 python /horovod/examples/pytorch_spark_mnist.py --num-proc 2 --work-dir /work --data-dir /data --epochs 3"
  plugins:
  - docker-compose#v2.6.0:
      run: test-gpu-openmpi-py3_6-tf1_15_0-keras2_3_1-torch1_3_0-mxnet1_4_1-pyspark2_4_0
      config: docker-compose.test.yml
      pull-retries: 3
  - ecr#v1.2.0:
      login: true
  timeout_in_minutes: 5
  retry:
    automatic: true
  agents:
    queue: 2x-gpu-g4
- label: ':tensorflow: Test Keras MNIST (test-gpu-gloo-py3_6-tf1_15_0-keras2_3_1-torch1_3_0-mxnet1_4_1-pyspark2_4_0)'
  command: horovodrun -np 2 -H localhost:2 --gloo python /horovod/examples/keras_mnist_advanced.py
  plugins:
  - docker-compose#v2.6.0:
      run: test-gpu-gloo-py3_6-tf1_15_0-keras2_3_1-torch1_3_0-mxnet1_4_1-pyspark2_4_0
      config: docker-compose.test.yml
      pull-retries: 3
  - ecr#v1.2.0:
      login: true
  timeout_in_minutes: 5
  retry:
    automatic: true
  agents:
    queue: 2x-gpu-g4
- label: ':fire: Test PyTorch MNIST (test-gpu-gloo-py3_6-tf1_15_0-keras2_3_1-torch1_3_0-mxnet1_4_1-pyspark2_4_0)'
  command: horovodrun -np 2 -H localhost:2 --gloo python /horovod/examples/pytorch_mnist.py
  plugins:
  - docker-compose#v2.6.0:
      run: test-gpu-gloo-py3_6-tf1_15_0-keras2_3_1-torch1_3_0-mxnet1_4_1-pyspark2_4_0
      config: docker-compose.test.yml
      pull-retries: 3
  - ecr#v1.2.0:
      login: true
  timeout_in_minutes: 5
  retry:
    automatic: true
  agents:
    queue: 2x-gpu-g4
- label: ':muscle: Test MXNet MNIST (test-gpu-gloo-py3_6-tf1_15_0-keras2_3_1-torch1_3_0-mxnet1_4_1-pyspark2_4_0)'
  command: horovodrun -np 2 -H localhost:2 --gloo python /horovod/examples/mxnet_mnist.py
  plugins:
  - docker-compose#v2.6.0:
      run: test-gpu-gloo-py3_6-tf1_15_0-keras2_3_1-torch1_3_0-mxnet1_4_1-pyspark2_4_0
      config: docker-compose.test.yml
      pull-retries: 3
  - ecr#v1.2.0:
      login: true
  timeout_in_minutes: 5
  retry:
    automatic: true
  agents:
    queue: 2x-gpu-g4
- label: ':factory: Elastic Tests (test-gpu-gloo-py3_6-tf1_15_0-keras2_3_1-torch1_3_0-mxnet1_4_1-pyspark2_4_0)'
  command: bash -c "cd /horovod/test/integration && pytest -v --log-cli-level 10 --capture=no test_elastic_torch.py test_elastic_tensorflow.py"
  plugins:
  - docker-compose#v2.6.0:
      run: test-gpu-gloo-py3_6-tf1_15_0-keras2_3_1-torch1_3_0-mxnet1_4_1-pyspark2_4_0
      config: docker-compose.test.yml
      pull-retries: 3
  - ecr#v1.2.0:
      login: true
  timeout_in_minutes: 5
  retry:
    automatic: true
  agents:
    queue: 2x-gpu-g4
- label: ':spark: Spark Keras Rossmann Run (test-gpu-gloo-py3_6-tf1_15_0-keras2_3_1-torch1_3_0-mxnet1_4_1-pyspark2_4_0)'
  command: bash -c "OMP_NUM_THREADS=1 python /horovod/examples/keras_spark_rossmann_run.py --num-proc 2 --data-dir file:///data --epochs 3 --sample-rate 0.01"
  plugins:
  - docker-compose#v2.6.0:
      run: test-gpu-gloo-py3_6-tf1_15_0-keras2_3_1-torch1_3_0-mxnet1_4_1-pyspark2_4_0
      config: docker-compose.test.yml
      pull-retries: 3
  - ecr#v1.2.0:
      login: true
  timeout_in_minutes: 5
  retry:
    automatic: true
  agents:
    queue: 2x-gpu-g4
- label: ':spark: Spark Keras Rossmann Estimator (test-gpu-gloo-py3_6-tf1_15_0-keras2_3_1-torch1_3_0-mxnet1_4_1-pyspark2_4_0)'
  command: bash -c "OMP_NUM_THREADS=1 python /horovod/examples/keras_spark_rossmann_estimator.py --num-proc 2 --work-dir /work --data-dir file:///data --epochs 3 --sample-rate 0.01"
  plugins:
  - docker-compose#v2.6.0:
      run: test-gpu-gloo-py3_6-tf1_15_0-keras2_3_1-torch1_3_0-mxnet1_4_1-pyspark2_4_0
      config: docker-compose.test.yml
      pull-retries: 3
  - ecr#v1.2.0:
      login: true
  timeout_in_minutes: 5
  retry:
    automatic: true
  agents:
    queue: 2x-gpu-g4
- label: ':spark: Spark Keras MNIST (test-gpu-gloo-py3_6-tf1_15_0-keras2_3_1-torch1_3_0-mxnet1_4_1-pyspark2_4_0)'
  command: bash -c "OMP_NUM_THREADS=1 python /horovod/examples/keras_spark_mnist.py --num-proc 2 --work-dir /work --data-dir /data --epochs 3"
  plugins:
  - docker-compose#v2.6.0:
      run: test-gpu-gloo-py3_6-tf1_15_0-keras2_3_1-torch1_3_0-mxnet1_4_1-pyspark2_4_0
      config: docker-compose.test.yml
      pull-retries: 3
  - ecr#v1.2.0:
      login: true
  timeout_in_minutes: 5
  retry:
    automatic: true
  agents:
    queue: 2x-gpu-g4
- label: ':spark: Spark Torch MNIST (test-gpu-gloo-py3_6-tf1_15_0-keras2_3_1-torch1_3_0-mxnet1_4_1-pyspark2_4_0)'
  command: bash -c "OMP_NUM_THREADS=1 python /horovod/examples/pytorch_spark_mnist.py --num-proc 2 --work-dir /work --data-dir /data --epochs 3"
  plugins:
  - docker-compose#v2.6.0:
      run: test-gpu-gloo-py3_6-tf1_15_0-keras2_3_1-torch1_3_0-mxnet1_4_1-pyspark2_4_0
      config: docker-compose.test.yml
      pull-retries: 3
  - ecr#v1.2.0:
      login: true
  timeout_in_minutes: 5
  retry:
    automatic: true
  agents:
    queue: 2x-gpu-g4
- label: ':tensorflow: Test Keras MNIST (test-gpu-openmpi-gloo-py3_6-tf1_15_0-keras2_3_1-torch1_3_0-mxnet1_4_1-pyspark2_4_0)'
  command: horovodrun -np 2 -H localhost:2 --gloo python /horovod/examples/keras_mnist_advanced.py
  plugins:
  - docker-compose#v2.6.0:
      run: test-gpu-openmpi-gloo-py3_6-tf1_15_0-keras2_3_1-torch1_3_0-mxnet1_4_1-pyspark2_4_0
      config: docker-compose.test.yml
      pull-retries: 3
  - ecr#v1.2.0:
      login: true
  timeout_in_minutes: 5
  retry:
    automatic: true
  agents:
    queue: 2x-gpu-g4
- label: ':fire: Test PyTorch MNIST (test-gpu-openmpi-gloo-py3_6-tf1_15_0-keras2_3_1-torch1_3_0-mxnet1_4_1-pyspark2_4_0)'
  command: horovodrun -np 2 -H localhost:2 --gloo python /horovod/examples/pytorch_mnist.py
  plugins:
  - docker-compose#v2.6.0:
      run: test-gpu-openmpi-gloo-py3_6-tf1_15_0-keras2_3_1-torch1_3_0-mxnet1_4_1-pyspark2_4_0
      config: docker-compose.test.yml
      pull-retries: 3
  - ecr#v1.2.0:
      login: true
  timeout_in_minutes: 5
  retry:
    automatic: true
  agents:
    queue: 2x-gpu-g4
- label: ':muscle: Test MXNet MNIST (test-gpu-openmpi-gloo-py3_6-tf1_15_0-keras2_3_1-torch1_3_0-mxnet1_4_1-pyspark2_4_0)'
  command: horovodrun -np 2 -H localhost:2 --gloo python /horovod/examples/mxnet_mnist.py
  plugins:
  - docker-compose#v2.6.0:
      run: test-gpu-openmpi-gloo-py3_6-tf1_15_0-keras2_3_1-torch1_3_0-mxnet1_4_1-pyspark2_4_0
      config: docker-compose.test.yml
      pull-retries: 3
  - ecr#v1.2.0:
      login: true
  timeout_in_minutes: 5
  retry:
    automatic: true
  agents:
    queue: 2x-gpu-g4
- label: ':factory: Elastic Tests (test-gpu-openmpi-gloo-py3_6-tf1_15_0-keras2_3_1-torch1_3_0-mxnet1_4_1-pyspark2_4_0)'
  command: bash -c "cd /horovod/test/integration && pytest -v --log-cli-level 10 --capture=no test_elastic_torch.py test_elastic_tensorflow.py"
  plugins:
  - docker-compose#v2.6.0:
      run: test-gpu-openmpi-gloo-py3_6-tf1_15_0-keras2_3_1-torch1_3_0-mxnet1_4_1-pyspark2_4_0
      config: docker-compose.test.yml
      pull-retries: 3
  - ecr#v1.2.0:
      login: true
  timeout_in_minutes: 5
  retry:
    automatic: true
  agents:
    queue: 2x-gpu-g4
- label: ':jupyter: Run PyTests test_interactiverun (test-gpu-openmpi-gloo-py3_6-tf1_15_0-keras2_3_1-torch1_3_0-mxnet1_4_1-pyspark2_4_0)'
  command: bash -c "cd /horovod/test && pytest -v --capture=no test_interactiverun.py"
  plugins:
  - docker-compose#v2.6.0:
      run: test-gpu-openmpi-gloo-py3_6-tf1_15_0-keras2_3_1-torch1_3_0-mxnet1_4_1-pyspark2_4_0
      config: docker-compose.test.yml
      pull-retries: 3
  - ecr#v1.2.0:
      login: true
  timeout_in_minutes: 5
  retry:
    automatic: true
  agents:
    queue: 2x-gpu-g4
- label: ':tensorflow: Test TensorFlow MNIST (test-gpu-openmpi-gloo-py3_6-tf1_15_0-keras2_3_1-torch1_3_0-mxnet1_4_1-pyspark2_4_0)'
  command: bash -c " \$(cat /mpirun_command) python /horovod/examples/tensorflow_mnist.py"
  plugins:
  - docker-compose#v2.6.0:
      run: test-gpu-openmpi-gloo-py3_6-tf1_15_0-keras2_3_1-torch1_3_0-mxnet1_4_1-pyspark2_4_0
      config: docker-compose.test.yml
      pull-retries: 3
  - ecr#v1.2.0:
      login: true
  timeout_in_minutes: 5
  retry:
    automatic: true
  agents:
    queue: 2x-gpu-g4
- label: ':tensorflow: Test TensorFlow Eager MNIST (test-gpu-openmpi-gloo-py3_6-tf1_15_0-keras2_3_1-torch1_3_0-mxnet1_4_1-pyspark2_4_0)'
  command: bash -c " \$(cat /mpirun_command) python /horovod/examples/tensorflow_mnist_eager.py"
  plugins:
  - docker-compose#v2.6.0:
      run: test-gpu-openmpi-gloo-py3_6-tf1_15_0-keras2_3_1-torch1_3_0-mxnet1_4_1-pyspark2_4_0
      config: docker-compose.test.yml
      pull-retries: 3
  - ecr#v1.2.0:
      login: true
  timeout_in_minutes: 5
  retry:
    automatic: true
  agents:
    queue: 2x-gpu-g4
- label: ':tensorflow: Test Keras MNIST (test-gpu-openmpi-gloo-py3_6-tf1_15_0-keras2_3_1-torch1_3_0-mxnet1_4_1-pyspark2_4_0)'
  command: bash -c " \$(cat /mpirun_command) python /horovod/examples/keras_mnist_advanced.py"
  plugins:
  - docker-compose#v2.6.0:
      run: test-gpu-openmpi-gloo-py3_6-tf1_15_0-keras2_3_1-torch1_3_0-mxnet1_4_1-pyspark2_4_0
      config: docker-compose.test.yml
      pull-retries: 3
  - ecr#v1.2.0:
      login: true
  timeout_in_minutes: 5
  retry:
    automatic: true
  agents:
    queue: 2x-gpu-g4
- label: ':fire: Test PyTorch MNIST (test-gpu-openmpi-gloo-py3_6-tf1_15_0-keras2_3_1-torch1_3_0-mxnet1_4_1-pyspark2_4_0)'
  command: bash -c " \$(cat /mpirun_command) python /horovod/examples/pytorch_mnist.py"
  plugins:
  - docker-compose#v2.6.0:
      run: test-gpu-openmpi-gloo-py3_6-tf1_15_0-keras2_3_1-torch1_3_0-mxnet1_4_1-pyspark2_4_0
      config: docker-compose.test.yml
      pull-retries: 3
  - ecr#v1.2.0:
      login: true
  timeout_in_minutes: 5
  retry:
    automatic: true
  agents:
    queue: 2x-gpu-g4
- label: ':muscle: Test MXNet MNIST (test-gpu-openmpi-gloo-py3_6-tf1_15_0-keras2_3_1-torch1_3_0-mxnet1_4_1-pyspark2_4_0)'
  command: bash -c " OMP_NUM_THREADS=1 \$(cat /mpirun_command) python /horovod/examples/mxnet_mnist.py"
  plugins:
  - docker-compose#v2.6.0:
      run: test-gpu-openmpi-gloo-py3_6-tf1_15_0-keras2_3_1-torch1_3_0-mxnet1_4_1-pyspark2_4_0
      config: docker-compose.test.yml
      pull-retries: 3
  - ecr#v1.2.0:
      login: true
  timeout_in_minutes: 5
  retry:
    automatic: true
  agents:
    queue: 2x-gpu-g4
- label: ':muscle: Test Stall (test-gpu-openmpi-gloo-py3_6-tf1_15_0-keras2_3_1-torch1_3_0-mxnet1_4_1-pyspark2_4_0)'
  command: bash -c " \$(cat /mpirun_command) python /horovod/test/test_stall.py"
  plugins:
  - docker-compose#v2.6.0:
      run: test-gpu-openmpi-gloo-py3_6-tf1_15_0-keras2_3_1-torch1_3_0-mxnet1_4_1-pyspark2_4_0
      config: docker-compose.test.yml
      pull-retries: 3
  - ecr#v1.2.0:
      login: true
  timeout_in_minutes: 5
  retry:
    automatic: true
  agents:
    queue: 2x-gpu-g4
- label: ':terminal: Test Horovodrun (test-gpu-openmpi-gloo-py3_6-tf1_15_0-keras2_3_1-torch1_3_0-mxnet1_4_1-pyspark2_4_0)'
  command: horovodrun -np 2 -H localhost:2 python /horovod/examples/tensorflow_mnist.py
  plugins:
  - docker-compose#v2.6.0:
      run: test-gpu-openmpi-gloo-py3_6-tf1_15_0-keras2_3_1-torch1_3_0-mxnet1_4_1-pyspark2_4_0
      config: docker-compose.test.yml
      pull-retries: 3
  - ecr#v1.2.0:
      login: true
  timeout_in_minutes: 5
  retry:
    automatic: true
  agents:
    queue: 2x-gpu-g4
- label: ':terminal: Test Horovodrun (test-gpu-openmpi-gloo-py3_6-tf1_15_0-keras2_3_1-torch1_3_0-mxnet1_4_1-pyspark2_4_0)'
  command: echo 'localhost slots=2' > hostfile
  plugins:
  - docker-compose#v2.6.0:
      run: test-gpu-openmpi-gloo-py3_6-tf1_15_0-keras2_3_1-torch1_3_0-mxnet1_4_1-pyspark2_4_0
      config: docker-compose.test.yml
      pull-retries: 3
  - ecr#v1.2.0:
      login: true
  timeout_in_minutes: 5
  retry:
    automatic: true
  agents:
    queue: 2x-gpu-g4
- label: ':spark: Spark Keras Rossmann Run (test-gpu-openmpi-gloo-py3_6-tf1_15_0-keras2_3_1-torch1_3_0-mxnet1_4_1-pyspark2_4_0)'
  command: bash -c "OMP_NUM_THREADS=1 python /horovod/examples/keras_spark_rossmann_run.py --num-proc 2 --data-dir file:///data --epochs 3 --sample-rate 0.01"
  plugins:
  - docker-compose#v2.6.0:
      run: test-gpu-openmpi-gloo-py3_6-tf1_15_0-keras2_3_1-torch1_3_0-mxnet1_4_1-pyspark2_4_0
      config: docker-compose.test.yml
      pull-retries: 3
  - ecr#v1.2.0:
      login: true
  timeout_in_minutes: 5
  retry:
    automatic: true
  agents:
    queue: 2x-gpu-g4
- label: ':spark: Spark Keras Rossmann Estimator (test-gpu-openmpi-gloo-py3_6-tf1_15_0-keras2_3_1-torch1_3_0-mxnet1_4_1-pyspark2_4_0)'
  command: bash -c "OMP_NUM_THREADS=1 python /horovod/examples/keras_spark_rossmann_estimator.py --num-proc 2 --work-dir /work --data-dir file:///data --epochs 3 --sample-rate 0.01"
  plugins:
  - docker-compose#v2.6.0:
      run: test-gpu-openmpi-gloo-py3_6-tf1_15_0-keras2_3_1-torch1_3_0-mxnet1_4_1-pyspark2_4_0
      config: docker-compose.test.yml
      pull-retries: 3
  - ecr#v1.2.0:
      login: true
  timeout_in_minutes: 5
  retry:
    automatic: true
  agents:
    queue: 2x-gpu-g4
- label: ':spark: Spark Keras MNIST (test-gpu-openmpi-gloo-py3_6-tf1_15_0-keras2_3_1-torch1_3_0-mxnet1_4_1-pyspark2_4_0)'
  command: bash -c "OMP_NUM_THREADS=1 python /horovod/examples/keras_spark_mnist.py --num-proc 2 --work-dir /work --data-dir /data --epochs 3"
  plugins:
  - docker-compose#v2.6.0:
      run: test-gpu-openmpi-gloo-py3_6-tf1_15_0-keras2_3_1-torch1_3_0-mxnet1_4_1-pyspark2_4_0
      config: docker-compose.test.yml
      pull-retries: 3
  - ecr#v1.2.0:
      login: true
  timeout_in_minutes: 5
  retry:
    automatic: true
  agents:
    queue: 2x-gpu-g4
- label: ':spark: Spark Torch MNIST (test-gpu-openmpi-gloo-py3_6-tf1_15_0-keras2_3_1-torch1_3_0-mxnet1_4_1-pyspark2_4_0)'
  command: bash -c "OMP_NUM_THREADS=1 python /horovod/examples/pytorch_spark_mnist.py --num-proc 2 --work-dir /work --data-dir /data --epochs 3"
  plugins:
  - docker-compose#v2.6.0:
      run: test-gpu-openmpi-gloo-py3_6-tf1_15_0-keras2_3_1-torch1_3_0-mxnet1_4_1-pyspark2_4_0
      config: docker-compose.test.yml
      pull-retries: 3
  - ecr#v1.2.0:
      login: true
  timeout_in_minutes: 5
  retry:
    automatic: true
  agents:
    queue: 2x-gpu-g4
- label: ':jupyter: Run PyTests test_interactiverun (test-gpu-openmpi-py3_6-tf2_0_0-keras2_3_1-torch1_3_0-mxnet1_5_0-pyspark2_4_0)'
  command: bash -c "cd /horovod/test && pytest -v --capture=no test_interactiverun.py"
  plugins:
  - docker-compose#v2.6.0:
      run: test-gpu-openmpi-py3_6-tf2_0_0-keras2_3_1-torch1_3_0-mxnet1_5_0-pyspark2_4_0
      config: docker-compose.test.yml
      pull-retries: 3
  - ecr#v1.2.0:
      login: true
  timeout_in_minutes: 5
  retry:
    automatic: true
  agents:
    queue: 2x-gpu-g4
- label: ':fire: Test PyTorch MNIST (test-gpu-openmpi-py3_6-tf2_0_0-keras2_3_1-torch1_3_0-mxnet1_5_0-pyspark2_4_0)'
  command: bash -c " \$(cat /mpirun_command) python /horovod/examples/pytorch_mnist.py"
  plugins:
  - docker-compose#v2.6.0:
      run: test-gpu-openmpi-py3_6-tf2_0_0-keras2_3_1-torch1_3_0-mxnet1_5_0-pyspark2_4_0
      config: docker-compose.test.yml
      pull-retries: 3
  - ecr#v1.2.0:
      login: true
  timeout_in_minutes: 5
  retry:
    automatic: true
  agents:
    queue: 2x-gpu-g4
- label: ':muscle: Test MXNet MNIST (test-gpu-openmpi-py3_6-tf2_0_0-keras2_3_1-torch1_3_0-mxnet1_5_0-pyspark2_4_0)'
  command: bash -c " OMP_NUM_THREADS=1 \$(cat /mpirun_command) python /horovod/examples/mxnet_mnist.py"
  plugins:
  - docker-compose#v2.6.0:
      run: test-gpu-openmpi-py3_6-tf2_0_0-keras2_3_1-torch1_3_0-mxnet1_5_0-pyspark2_4_0
      config: docker-compose.test.yml
      pull-retries: 3
  - ecr#v1.2.0:
      login: true
  timeout_in_minutes: 5
  retry:
    automatic: true
  agents:
    queue: 2x-gpu-g4
- label: ':tensorflow: Test TensorFlow 2.0 MNIST (test-gpu-openmpi-py3_6-tf2_0_0-keras2_3_1-torch1_3_0-mxnet1_5_0-pyspark2_4_0)'
  command: bash -c "\$(cat /mpirun_command) python /horovod/examples/tensorflow2_mnist.py"
  plugins:
  - docker-compose#v2.6.0:
      run: test-gpu-openmpi-py3_6-tf2_0_0-keras2_3_1-torch1_3_0-mxnet1_5_0-pyspark2_4_0
      config: docker-compose.test.yml
      pull-retries: 3
  - ecr#v1.2.0:
      login: true
  timeout_in_minutes: 5
  retry:
    automatic: true
  agents:
    queue: 2x-gpu-g4
- label: ':tensorflow: Test TensorFlow 2.0 Keras MNIST (test-gpu-openmpi-py3_6-tf2_0_0-keras2_3_1-torch1_3_0-mxnet1_5_0-pyspark2_4_0)'
  command: bash -c "\$(cat /mpirun_command) python /horovod/examples/tensorflow2_keras_mnist.py"
  plugins:
  - docker-compose#v2.6.0:
      run: test-gpu-openmpi-py3_6-tf2_0_0-keras2_3_1-torch1_3_0-mxnet1_5_0-pyspark2_4_0
      config: docker-compose.test.yml
      pull-retries: 3
  - ecr#v1.2.0:
      login: true
  timeout_in_minutes: 5
  retry:
    automatic: true
  agents:
    queue: 2x-gpu-g4
- label: ':spark: Spark Torch MNIST (test-gpu-openmpi-py3_6-tf2_0_0-keras2_3_1-torch1_3_0-mxnet1_5_0-pyspark2_4_0)'
  command: bash -c "OMP_NUM_THREADS=1 python /horovod/examples/pytorch_spark_mnist.py --num-proc 2 --work-dir /work --data-dir /data --epochs 3"
  plugins:
  - docker-compose#v2.6.0:
      run: test-gpu-openmpi-py3_6-tf2_0_0-keras2_3_1-torch1_3_0-mxnet1_5_0-pyspark2_4_0
      config: docker-compose.test.yml
      pull-retries: 3
  - ecr#v1.2.0:
      login: true
  timeout_in_minutes: 5
  retry:
    automatic: true
  agents:
    queue: 2x-gpu-g4
- label: ':jupyter: Run PyTests test_interactiverun (test-gpu-openmpi-py3_6-tfhead-kerashead-torchhead-mxnethead-pyspark2_4_0)'
  command: bash -c "cd /horovod/test && pytest -v --capture=no test_interactiverun.py"
  plugins:
  - docker-compose#v2.6.0:
      run: test-gpu-openmpi-py3_6-tfhead-kerashead-torchhead-mxnethead-pyspark2_4_0
      config: docker-compose.test.yml
      pull-retries: 3
  - ecr#v1.2.0:
      login: true
  timeout_in_minutes: 5
  retry:
    automatic: true
  agents:
    queue: 2x-gpu-g4
- label: ':fire: Test PyTorch MNIST (test-gpu-openmpi-py3_6-tfhead-kerashead-torchhead-mxnethead-pyspark2_4_0)'
  command: bash -c " \$(cat /mpirun_command) python /horovod/examples/pytorch_mnist.py"
  plugins:
  - docker-compose#v2.6.0:
      run: test-gpu-openmpi-py3_6-tfhead-kerashead-torchhead-mxnethead-pyspark2_4_0
      config: docker-compose.test.yml
      pull-retries: 3
  - ecr#v1.2.0:
      login: true
  timeout_in_minutes: 5
  retry:
    automatic: true
  agents:
    queue: 2x-gpu-g4
- label: ':muscle: Test MXNet MNIST (test-gpu-openmpi-py3_6-tfhead-kerashead-torchhead-mxnethead-pyspark2_4_0)'
  command: bash -c " OMP_NUM_THREADS=1 \$(cat /mpirun_command) python /horovod/examples/mxnet_mnist.py"
  plugins:
  - docker-compose#v2.6.0:
      run: test-gpu-openmpi-py3_6-tfhead-kerashead-torchhead-mxnethead-pyspark2_4_0
      config: docker-compose.test.yml
      pull-retries: 3
  - ecr#v1.2.0:
      login: true
  timeout_in_minutes: 5
  retry:
    automatic: true
  agents:
    queue: 2x-gpu-g4
- label: ':tensorflow: Test TensorFlow 2.0 MNIST (test-gpu-openmpi-py3_6-tfhead-kerashead-torchhead-mxnethead-pyspark2_4_0)'
  command: bash -c "\$(cat /mpirun_command) python /horovod/examples/tensorflow2_mnist.py"
  plugins:
  - docker-compose#v2.6.0:
      run: test-gpu-openmpi-py3_6-tfhead-kerashead-torchhead-mxnethead-pyspark2_4_0
      config: docker-compose.test.yml
      pull-retries: 3
  - ecr#v1.2.0:
      login: true
  timeout_in_minutes: 5
  retry:
    automatic: true
  agents:
    queue: 2x-gpu-g4
- label: ':tensorflow: Test TensorFlow 2.0 Keras MNIST (test-gpu-openmpi-py3_6-tfhead-kerashead-torchhead-mxnethead-pyspark2_4_0)'
  command: bash -c "\$(cat /mpirun_command) python /horovod/examples/tensorflow2_keras_mnist.py"
  plugins:
  - docker-compose#v2.6.0:
      run: test-gpu-openmpi-py3_6-tfhead-kerashead-torchhead-mxnethead-pyspark2_4_0
      config: docker-compose.test.yml
      pull-retries: 3
  - ecr#v1.2.0:
      login: true
  timeout_in_minutes: 5
  retry:
    automatic: true
  agents:
    queue: 2x-gpu-g4
- label: ':spark: Spark Torch MNIST (test-gpu-openmpi-py3_6-tfhead-kerashead-torchhead-mxnethead-pyspark2_4_0)'
  command: bash -c "OMP_NUM_THREADS=1 python /horovod/examples/pytorch_spark_mnist.py --num-proc 2 --work-dir /work --data-dir /data --epochs 3"
  plugins:
  - docker-compose#v2.6.0:
      run: test-gpu-openmpi-py3_6-tfhead-kerashead-torchhead-mxnethead-pyspark2_4_0
      config: docker-compose.test.yml
      pull-retries: 3
  - ecr#v1.2.0:
      login: true
  timeout_in_minutes: 5
  retry:
    automatic: true
  agents:
    queue: 2x-gpu-g4
- label: ':jupyter: Run PyTests test_interactiverun (test-mixed-openmpi-py3_6-tf1_15_0-keras2_3_1-torch1_3_0-mxnet1_5_0-pyspark2_4_0)'
  command: bash -c "cd /horovod/test && pytest -v --capture=no test_interactiverun.py"
  plugins:
  - docker-compose#v2.6.0:
      run: test-mixed-openmpi-py3_6-tf1_15_0-keras2_3_1-torch1_3_0-mxnet1_5_0-pyspark2_4_0
      config: docker-compose.test.yml
      pull-retries: 3
  - ecr#v1.2.0:
      login: true
  timeout_in_minutes: 5
  retry:
    automatic: true
  agents:
    queue: 2x-gpu-g4
- label: ':tensorflow: Test TensorFlow MNIST (test-mixed-openmpi-py3_6-tf1_15_0-keras2_3_1-torch1_3_0-mxnet1_5_0-pyspark2_4_0)'
  command: bash -c " \$(cat /mpirun_command) python /horovod/examples/tensorflow_mnist.py"
  plugins:
  - docker-compose#v2.6.0:
      run: test-mixed-openmpi-py3_6-tf1_15_0-keras2_3_1-torch1_3_0-mxnet1_5_0-pyspark2_4_0
      config: docker-compose.test.yml
      pull-retries: 3
  - ecr#v1.2.0:
      login: true
  timeout_in_minutes: 5
  retry:
    automatic: true
  agents:
    queue: 2x-gpu-g4
- label: ':tensorflow: Test TensorFlow Eager MNIST (test-mixed-openmpi-py3_6-tf1_15_0-keras2_3_1-torch1_3_0-mxnet1_5_0-pyspark2_4_0)'
  command: bash -c " \$(cat /mpirun_command) python /horovod/examples/tensorflow_mnist_eager.py"
  plugins:
  - docker-compose#v2.6.0:
      run: test-mixed-openmpi-py3_6-tf1_15_0-keras2_3_1-torch1_3_0-mxnet1_5_0-pyspark2_4_0
      config: docker-compose.test.yml
      pull-retries: 3
  - ecr#v1.2.0:
      login: true
  timeout_in_minutes: 5
  retry:
    automatic: true
  agents:
    queue: 2x-gpu-g4
- label: ':tensorflow: Test Keras MNIST (test-mixed-openmpi-py3_6-tf1_15_0-keras2_3_1-torch1_3_0-mxnet1_5_0-pyspark2_4_0)'
  command: bash -c " \$(cat /mpirun_command) python /horovod/examples/keras_mnist_advanced.py"
  plugins:
  - docker-compose#v2.6.0:
      run: test-mixed-openmpi-py3_6-tf1_15_0-keras2_3_1-torch1_3_0-mxnet1_5_0-pyspark2_4_0
      config: docker-compose.test.yml
      pull-retries: 3
  - ecr#v1.2.0:
      login: true
  timeout_in_minutes: 5
  retry:
    automatic: true
  agents:
    queue: 2x-gpu-g4
- label: ':fire: Test PyTorch MNIST (test-mixed-openmpi-py3_6-tf1_15_0-keras2_3_1-torch1_3_0-mxnet1_5_0-pyspark2_4_0)'
  command: bash -c " \$(cat /mpirun_command) python /horovod/examples/pytorch_mnist.py"
  plugins:
  - docker-compose#v2.6.0:
      run: test-mixed-openmpi-py3_6-tf1_15_0-keras2_3_1-torch1_3_0-mxnet1_5_0-pyspark2_4_0
      config: docker-compose.test.yml
      pull-retries: 3
  - ecr#v1.2.0:
      login: true
  timeout_in_minutes: 5
  retry:
    automatic: true
  agents:
    queue: 2x-gpu-g4
- label: ':muscle: Test MXNet MNIST (test-mixed-openmpi-py3_6-tf1_15_0-keras2_3_1-torch1_3_0-mxnet1_5_0-pyspark2_4_0)'
  command: bash -c " OMP_NUM_THREADS=1 \$(cat /mpirun_command) python /horovod/examples/mxnet_mnist.py"
  plugins:
  - docker-compose#v2.6.0:
      run: test-mixed-openmpi-py3_6-tf1_15_0-keras2_3_1-torch1_3_0-mxnet1_5_0-pyspark2_4_0
      config: docker-compose.test.yml
      pull-retries: 3
  - ecr#v1.2.0:
      login: true
  timeout_in_minutes: 5
  retry:
    automatic: true
  agents:
    queue: 2x-gpu-g4
- label: ':muscle: Test Stall (test-mixed-openmpi-py3_6-tf1_15_0-keras2_3_1-torch1_3_0-mxnet1_5_0-pyspark2_4_0)'
  command: bash -c " \$(cat /mpirun_command) python /horovod/test/test_stall.py"
  plugins:
  - docker-compose#v2.6.0:
      run: test-mixed-openmpi-py3_6-tf1_15_0-keras2_3_1-torch1_3_0-mxnet1_5_0-pyspark2_4_0
      config: docker-compose.test.yml
      pull-retries: 3
  - ecr#v1.2.0:
      login: true
  timeout_in_minutes: 5
  retry:
    automatic: true
  agents:
    queue: 2x-gpu-g4
- label: ':terminal: Test Horovodrun (test-mixed-openmpi-py3_6-tf1_15_0-keras2_3_1-torch1_3_0-mxnet1_5_0-pyspark2_4_0)'
  command: horovodrun -np 2 -H localhost:2 python /horovod/examples/tensorflow_mnist.py
  plugins:
  - docker-compose#v2.6.0:
      run: test-mixed-openmpi-py3_6-tf1_15_0-keras2_3_1-torch1_3_0-mxnet1_5_0-pyspark2_4_0
      config: docker-compose.test.yml
      pull-retries: 3
  - ecr#v1.2.0:
      login: true
  timeout_in_minutes: 5
  retry:
    automatic: true
  agents:
    queue: 2x-gpu-g4
- label: ':terminal: Test Horovodrun (test-mixed-openmpi-py3_6-tf1_15_0-keras2_3_1-torch1_3_0-mxnet1_5_0-pyspark2_4_0)'
  command: echo 'localhost slots=2' > hostfile
  plugins:
  - docker-compose#v2.6.0:
      run: test-mixed-openmpi-py3_6-tf1_15_0-keras2_3_1-torch1_3_0-mxnet1_5_0-pyspark2_4_0
      config: docker-compose.test.yml
      pull-retries: 3
  - ecr#v1.2.0:
      login: true
  timeout_in_minutes: 5
  retry:
    automatic: true
  agents:
    queue: 2x-gpu-g4
- label: ':spark: Spark Keras Rossmann Run (test-mixed-openmpi-py3_6-tf1_15_0-keras2_3_1-torch1_3_0-mxnet1_5_0-pyspark2_4_0)'
  command: bash -c "OMP_NUM_THREADS=1 python /horovod/examples/keras_spark_rossmann_run.py --num-proc 2 --data-dir file:///data --epochs 3 --sample-rate 0.01"
  plugins:
  - docker-compose#v2.6.0:
      run: test-mixed-openmpi-py3_6-tf1_15_0-keras2_3_1-torch1_3_0-mxnet1_5_0-pyspark2_4_0
      config: docker-compose.test.yml
      pull-retries: 3
  - ecr#v1.2.0:
      login: true
  timeout_in_minutes: 5
  retry:
    automatic: true
  agents:
    queue: 2x-gpu-g4
- label: ':spark: Spark Keras Rossmann Estimator (test-mixed-openmpi-py3_6-tf1_15_0-keras2_3_1-torch1_3_0-mxnet1_5_0-pyspark2_4_0)'
  command: bash -c "OMP_NUM_THREADS=1 python /horovod/examples/keras_spark_rossmann_estimator.py --num-proc 2 --work-dir /work --data-dir file:///data --epochs 3 --sample-rate 0.01"
  plugins:
  - docker-compose#v2.6.0:
      run: test-mixed-openmpi-py3_6-tf1_15_0-keras2_3_1-torch1_3_0-mxnet1_5_0-pyspark2_4_0
      config: docker-compose.test.yml
      pull-retries: 3
  - ecr#v1.2.0:
      login: true
  timeout_in_minutes: 5
  retry:
    automatic: true
  agents:
    queue: 2x-gpu-g4
- label: ':spark: Spark Keras MNIST (test-mixed-openmpi-py3_6-tf1_15_0-keras2_3_1-torch1_3_0-mxnet1_5_0-pyspark2_4_0)'
  command: bash -c "OMP_NUM_THREADS=1 python /horovod/examples/keras_spark_mnist.py --num-proc 2 --work-dir /work --data-dir /data --epochs 3"
  plugins:
  - docker-compose#v2.6.0:
      run: test-mixed-openmpi-py3_6-tf1_15_0-keras2_3_1-torch1_3_0-mxnet1_5_0-pyspark2_4_0
      config: docker-compose.test.yml
      pull-retries: 3
  - ecr#v1.2.0:
      login: true
  timeout_in_minutes: 5
  retry:
    automatic: true
  agents:
    queue: 2x-gpu-g4
- label: ':spark: Spark Torch MNIST (test-mixed-openmpi-py3_6-tf1_15_0-keras2_3_1-torch1_3_0-mxnet1_5_0-pyspark2_4_0)'
  command: bash -c "OMP_NUM_THREADS=1 python /horovod/examples/pytorch_spark_mnist.py --num-proc 2 --work-dir /work --data-dir /data --epochs 3"
  plugins:
  - docker-compose#v2.6.0:
      run: test-mixed-openmpi-py3_6-tf1_15_0-keras2_3_1-torch1_3_0-mxnet1_5_0-pyspark2_4_0
      config: docker-compose.test.yml
      pull-retries: 3
  - ecr#v1.2.0:
      login: true
  timeout_in_minutes: 5
  retry:
    automatic: true
  agents:
    queue: 2x-gpu-g4<|MERGE_RESOLUTION|>--- conflicted
+++ resolved
@@ -1,4 +1,34 @@
 steps:
+- label: ':docker: Build test-cpu-openmpi-py2_7-tf1_1_0-keras2_0_0-torch0_4_0-mxnet1_4_1-pyspark2_3_2'
+  plugins:
+  - docker-compose#6b0df8a98ff97f42f4944dbb745b5b8cbf04b78c:
+      build: test-cpu-openmpi-py2_7-tf1_1_0-keras2_0_0-torch0_4_0-mxnet1_4_1-pyspark2_3_2
+      image-repository: 823773083436.dkr.ecr.us-east-1.amazonaws.com/buildkite
+      cache-from: test-cpu-openmpi-py2_7-tf1_1_0-keras2_0_0-torch0_4_0-mxnet1_4_1-pyspark2_3_2:823773083436.dkr.ecr.us-east-1.amazonaws.com/buildkite:SLUG-test-cpu-openmpi-py2_7-tf1_1_0-keras2_0_0-torch0_4_0-mxnet1_4_1-pyspark2_3_2-latest
+      config: docker-compose.test.yml
+      push-retries: 5
+  - ecr#v1.2.0:
+      login: true
+  timeout_in_minutes: 30
+  retry:
+    automatic: true
+  agents:
+    queue: cpu
+- label: ':docker: Build test-cpu-openmpi-py3_6-tf1_1_0-keras2_0_0-torch0_4_0-mxnet1_4_1-pyspark2_3_2'
+  plugins:
+  - docker-compose#6b0df8a98ff97f42f4944dbb745b5b8cbf04b78c:
+      build: test-cpu-openmpi-py3_6-tf1_1_0-keras2_0_0-torch0_4_0-mxnet1_4_1-pyspark2_3_2
+      image-repository: 823773083436.dkr.ecr.us-east-1.amazonaws.com/buildkite
+      cache-from: test-cpu-openmpi-py3_6-tf1_1_0-keras2_0_0-torch0_4_0-mxnet1_4_1-pyspark2_3_2:823773083436.dkr.ecr.us-east-1.amazonaws.com/buildkite:SLUG-test-cpu-openmpi-py3_6-tf1_1_0-keras2_0_0-torch0_4_0-mxnet1_4_1-pyspark2_3_2-latest
+      config: docker-compose.test.yml
+      push-retries: 5
+  - ecr#v1.2.0:
+      login: true
+  timeout_in_minutes: 30
+  retry:
+    automatic: true
+  agents:
+    queue: cpu
 - label: ':docker: Build test-cpu-openmpi-py2_7-tf1_6_0-keras2_1_2-torch0_4_1-mxnet1_4_1-pyspark2_3_2'
   plugins:
   - docker-compose#6b0df8a98ff97f42f4944dbb745b5b8cbf04b78c:
@@ -29,12 +59,12 @@
     automatic: true
   agents:
     queue: cpu
-- label: ':docker: Build test-cpu-openmpi-py2_7-tf1_15_0-keras2_2_4-torch1_2_0-mxnet1_4_1-pyspark2_4_0'
+- label: ':docker: Build test-cpu-openmpi-py2_7-tf1_14_0-keras2_2_4-torch1_2_0-mxnet1_4_1-pyspark2_4_0'
   plugins:
   - docker-compose#6b0df8a98ff97f42f4944dbb745b5b8cbf04b78c:
-      build: test-cpu-openmpi-py2_7-tf1_15_0-keras2_2_4-torch1_2_0-mxnet1_4_1-pyspark2_4_0
+      build: test-cpu-openmpi-py2_7-tf1_14_0-keras2_2_4-torch1_2_0-mxnet1_4_1-pyspark2_4_0
       image-repository: 823773083436.dkr.ecr.us-east-1.amazonaws.com/buildkite
-      cache-from: test-cpu-openmpi-py2_7-tf1_15_0-keras2_2_4-torch1_2_0-mxnet1_4_1-pyspark2_4_0:823773083436.dkr.ecr.us-east-1.amazonaws.com/buildkite:SLUG-test-cpu-openmpi-py2_7-tf1_15_0-keras2_2_4-torch1_2_0-mxnet1_4_1-pyspark2_4_0-latest
+      cache-from: test-cpu-openmpi-py2_7-tf1_14_0-keras2_2_4-torch1_2_0-mxnet1_4_1-pyspark2_4_0:823773083436.dkr.ecr.us-east-1.amazonaws.com/buildkite:SLUG-test-cpu-openmpi-py2_7-tf1_14_0-keras2_2_4-torch1_2_0-mxnet1_4_1-pyspark2_4_0-latest
       config: docker-compose.test.yml
       push-retries: 5
   - ecr#v1.2.0:
@@ -44,12 +74,12 @@
     automatic: true
   agents:
     queue: cpu
-- label: ':docker: Build test-cpu-openmpi-py3_6-tf1_15_0-keras2_2_4-torch1_2_0-mxnet1_4_1-pyspark2_4_0'
+- label: ':docker: Build test-cpu-openmpi-py3_6-tf1_14_0-keras2_2_4-torch1_2_0-mxnet1_4_1-pyspark2_4_0'
   plugins:
   - docker-compose#6b0df8a98ff97f42f4944dbb745b5b8cbf04b78c:
-      build: test-cpu-openmpi-py3_6-tf1_15_0-keras2_2_4-torch1_2_0-mxnet1_4_1-pyspark2_4_0
+      build: test-cpu-openmpi-py3_6-tf1_14_0-keras2_2_4-torch1_2_0-mxnet1_4_1-pyspark2_4_0
       image-repository: 823773083436.dkr.ecr.us-east-1.amazonaws.com/buildkite
-      cache-from: test-cpu-openmpi-py3_6-tf1_15_0-keras2_2_4-torch1_2_0-mxnet1_4_1-pyspark2_4_0:823773083436.dkr.ecr.us-east-1.amazonaws.com/buildkite:SLUG-test-cpu-openmpi-py3_6-tf1_15_0-keras2_2_4-torch1_2_0-mxnet1_4_1-pyspark2_4_0-latest
+      cache-from: test-cpu-openmpi-py3_6-tf1_14_0-keras2_2_4-torch1_2_0-mxnet1_4_1-pyspark2_4_0:823773083436.dkr.ecr.us-east-1.amazonaws.com/buildkite:SLUG-test-cpu-openmpi-py3_6-tf1_14_0-keras2_2_4-torch1_2_0-mxnet1_4_1-pyspark2_4_0-latest
       config: docker-compose.test.yml
       push-retries: 5
   - ecr#v1.2.0:
@@ -59,12 +89,12 @@
     automatic: true
   agents:
     queue: cpu
-- label: ':docker: Build test-cpu-gloo-py2_7-tf1_15_0-keras2_3_1-torch1_3_0-mxnet1_4_1-pyspark2_4_0'
+- label: ':docker: Build test-cpu-gloo-py2_7-tf1_14_0-keras2_3_1-torch1_3_0-mxnet1_4_1-pyspark2_4_0'
   plugins:
   - docker-compose#6b0df8a98ff97f42f4944dbb745b5b8cbf04b78c:
-      build: test-cpu-gloo-py2_7-tf1_15_0-keras2_3_1-torch1_3_0-mxnet1_4_1-pyspark2_4_0
+      build: test-cpu-gloo-py2_7-tf1_14_0-keras2_3_1-torch1_3_0-mxnet1_4_1-pyspark2_4_0
       image-repository: 823773083436.dkr.ecr.us-east-1.amazonaws.com/buildkite
-      cache-from: test-cpu-gloo-py2_7-tf1_15_0-keras2_3_1-torch1_3_0-mxnet1_4_1-pyspark2_4_0:823773083436.dkr.ecr.us-east-1.amazonaws.com/buildkite:SLUG-test-cpu-gloo-py2_7-tf1_15_0-keras2_3_1-torch1_3_0-mxnet1_4_1-pyspark2_4_0-latest
+      cache-from: test-cpu-gloo-py2_7-tf1_14_0-keras2_3_1-torch1_3_0-mxnet1_4_1-pyspark2_4_0:823773083436.dkr.ecr.us-east-1.amazonaws.com/buildkite:SLUG-test-cpu-gloo-py2_7-tf1_14_0-keras2_3_1-torch1_3_0-mxnet1_4_1-pyspark2_4_0-latest
       config: docker-compose.test.yml
       push-retries: 5
   - ecr#v1.2.0:
@@ -74,12 +104,12 @@
     automatic: true
   agents:
     queue: cpu
-- label: ':docker: Build test-cpu-gloo-py3_6-tf1_15_0-keras2_3_1-torch1_3_0-mxnet1_4_1-pyspark2_4_0'
+- label: ':docker: Build test-cpu-gloo-py3_6-tf1_14_0-keras2_3_1-torch1_3_0-mxnet1_4_1-pyspark2_4_0'
   plugins:
   - docker-compose#6b0df8a98ff97f42f4944dbb745b5b8cbf04b78c:
-      build: test-cpu-gloo-py3_6-tf1_15_0-keras2_3_1-torch1_3_0-mxnet1_4_1-pyspark2_4_0
+      build: test-cpu-gloo-py3_6-tf1_14_0-keras2_3_1-torch1_3_0-mxnet1_4_1-pyspark2_4_0
       image-repository: 823773083436.dkr.ecr.us-east-1.amazonaws.com/buildkite
-      cache-from: test-cpu-gloo-py3_6-tf1_15_0-keras2_3_1-torch1_3_0-mxnet1_4_1-pyspark2_4_0:823773083436.dkr.ecr.us-east-1.amazonaws.com/buildkite:SLUG-test-cpu-gloo-py3_6-tf1_15_0-keras2_3_1-torch1_3_0-mxnet1_4_1-pyspark2_4_0-latest
+      cache-from: test-cpu-gloo-py3_6-tf1_14_0-keras2_3_1-torch1_3_0-mxnet1_4_1-pyspark2_4_0:823773083436.dkr.ecr.us-east-1.amazonaws.com/buildkite:SLUG-test-cpu-gloo-py3_6-tf1_14_0-keras2_3_1-torch1_3_0-mxnet1_4_1-pyspark2_4_0-latest
       config: docker-compose.test.yml
       push-retries: 5
   - ecr#v1.2.0:
@@ -89,12 +119,12 @@
     automatic: true
   agents:
     queue: cpu
-- label: ':docker: Build test-cpu-openmpi-gloo-py2_7-tf1_15_0-keras2_3_1-torch1_3_0-mxnet1_4_1-pyspark2_4_0'
+- label: ':docker: Build test-cpu-openmpi-gloo-py2_7-tf1_14_0-keras2_3_1-torch1_3_0-mxnet1_4_1-pyspark2_4_0'
   plugins:
   - docker-compose#6b0df8a98ff97f42f4944dbb745b5b8cbf04b78c:
-      build: test-cpu-openmpi-gloo-py2_7-tf1_15_0-keras2_3_1-torch1_3_0-mxnet1_4_1-pyspark2_4_0
+      build: test-cpu-openmpi-gloo-py2_7-tf1_14_0-keras2_3_1-torch1_3_0-mxnet1_4_1-pyspark2_4_0
       image-repository: 823773083436.dkr.ecr.us-east-1.amazonaws.com/buildkite
-      cache-from: test-cpu-openmpi-gloo-py2_7-tf1_15_0-keras2_3_1-torch1_3_0-mxnet1_4_1-pyspark2_4_0:823773083436.dkr.ecr.us-east-1.amazonaws.com/buildkite:SLUG-test-cpu-openmpi-gloo-py2_7-tf1_15_0-keras2_3_1-torch1_3_0-mxnet1_4_1-pyspark2_4_0-latest
+      cache-from: test-cpu-openmpi-gloo-py2_7-tf1_14_0-keras2_3_1-torch1_3_0-mxnet1_4_1-pyspark2_4_0:823773083436.dkr.ecr.us-east-1.amazonaws.com/buildkite:SLUG-test-cpu-openmpi-gloo-py2_7-tf1_14_0-keras2_3_1-torch1_3_0-mxnet1_4_1-pyspark2_4_0-latest
       config: docker-compose.test.yml
       push-retries: 5
   - ecr#v1.2.0:
@@ -104,12 +134,12 @@
     automatic: true
   agents:
     queue: cpu
-- label: ':docker: Build test-cpu-openmpi-gloo-py3_6-tf1_15_0-keras2_3_1-torch1_3_0-mxnet1_4_1-pyspark2_4_0'
+- label: ':docker: Build test-cpu-openmpi-gloo-py3_6-tf1_14_0-keras2_3_1-torch1_3_0-mxnet1_4_1-pyspark2_4_0'
   plugins:
   - docker-compose#6b0df8a98ff97f42f4944dbb745b5b8cbf04b78c:
-      build: test-cpu-openmpi-gloo-py3_6-tf1_15_0-keras2_3_1-torch1_3_0-mxnet1_4_1-pyspark2_4_0
+      build: test-cpu-openmpi-gloo-py3_6-tf1_14_0-keras2_3_1-torch1_3_0-mxnet1_4_1-pyspark2_4_0
       image-repository: 823773083436.dkr.ecr.us-east-1.amazonaws.com/buildkite
-      cache-from: test-cpu-openmpi-gloo-py3_6-tf1_15_0-keras2_3_1-torch1_3_0-mxnet1_4_1-pyspark2_4_0:823773083436.dkr.ecr.us-east-1.amazonaws.com/buildkite:SLUG-test-cpu-openmpi-gloo-py3_6-tf1_15_0-keras2_3_1-torch1_3_0-mxnet1_4_1-pyspark2_4_0-latest
+      cache-from: test-cpu-openmpi-gloo-py3_6-tf1_14_0-keras2_3_1-torch1_3_0-mxnet1_4_1-pyspark2_4_0:823773083436.dkr.ecr.us-east-1.amazonaws.com/buildkite:SLUG-test-cpu-openmpi-gloo-py3_6-tf1_14_0-keras2_3_1-torch1_3_0-mxnet1_4_1-pyspark2_4_0-latest
       config: docker-compose.test.yml
       push-retries: 5
   - ecr#v1.2.0:
@@ -164,12 +194,12 @@
     automatic: true
   agents:
     queue: cpu
-- label: ':docker: Build test-cpu-mpich-py3_6-tf1_15_0-keras2_3_1-torch1_3_0-mxnet1_5_0-pyspark2_4_0'
+- label: ':docker: Build test-cpu-mpich-py3_6-tf1_14_0-keras2_3_1-torch1_3_0-mxnet1_5_0-pyspark2_4_0'
   plugins:
   - docker-compose#6b0df8a98ff97f42f4944dbb745b5b8cbf04b78c:
-      build: test-cpu-mpich-py3_6-tf1_15_0-keras2_3_1-torch1_3_0-mxnet1_5_0-pyspark2_4_0
+      build: test-cpu-mpich-py3_6-tf1_14_0-keras2_3_1-torch1_3_0-mxnet1_5_0-pyspark2_4_0
       image-repository: 823773083436.dkr.ecr.us-east-1.amazonaws.com/buildkite
-      cache-from: test-cpu-mpich-py3_6-tf1_15_0-keras2_3_1-torch1_3_0-mxnet1_5_0-pyspark2_4_0:823773083436.dkr.ecr.us-east-1.amazonaws.com/buildkite:SLUG-test-cpu-mpich-py3_6-tf1_15_0-keras2_3_1-torch1_3_0-mxnet1_5_0-pyspark2_4_0-latest
+      cache-from: test-cpu-mpich-py3_6-tf1_14_0-keras2_3_1-torch1_3_0-mxnet1_5_0-pyspark2_4_0:823773083436.dkr.ecr.us-east-1.amazonaws.com/buildkite:SLUG-test-cpu-mpich-py3_6-tf1_14_0-keras2_3_1-torch1_3_0-mxnet1_5_0-pyspark2_4_0-latest
       config: docker-compose.test.yml
       push-retries: 5
   - ecr#v1.2.0:
@@ -179,12 +209,12 @@
     automatic: true
   agents:
     queue: cpu
-- label: ':docker: Build test-cpu-oneccl-py3_6-tf1_15_0-keras2_3_1-torch1_3_0-mxnet1_5_0-pyspark2_4_0'
+- label: ':docker: Build test-cpu-oneccl-py3_6-tf1_14_0-keras2_3_1-torch1_3_0-mxnet1_5_0-pyspark2_4_0'
   plugins:
   - docker-compose#6b0df8a98ff97f42f4944dbb745b5b8cbf04b78c:
-      build: test-cpu-oneccl-py3_6-tf1_15_0-keras2_3_1-torch1_3_0-mxnet1_5_0-pyspark2_4_0
+      build: test-cpu-oneccl-py3_6-tf1_14_0-keras2_3_1-torch1_3_0-mxnet1_5_0-pyspark2_4_0
       image-repository: 823773083436.dkr.ecr.us-east-1.amazonaws.com/buildkite
-      cache-from: test-cpu-oneccl-py3_6-tf1_15_0-keras2_3_1-torch1_3_0-mxnet1_5_0-pyspark2_4_0:823773083436.dkr.ecr.us-east-1.amazonaws.com/buildkite:SLUG-test-cpu-oneccl-py3_6-tf1_15_0-keras2_3_1-torch1_3_0-mxnet1_5_0-pyspark2_4_0-latest
+      cache-from: test-cpu-oneccl-py3_6-tf1_14_0-keras2_3_1-torch1_3_0-mxnet1_5_0-pyspark2_4_0:823773083436.dkr.ecr.us-east-1.amazonaws.com/buildkite:SLUG-test-cpu-oneccl-py3_6-tf1_14_0-keras2_3_1-torch1_3_0-mxnet1_5_0-pyspark2_4_0-latest
       config: docker-compose.test.yml
       push-retries: 5
   - ecr#v1.2.0:
@@ -194,12 +224,12 @@
     automatic: true
   agents:
     queue: cpu
-- label: ':docker: Build test-cpu-oneccl-ofi-py3_6-tf1_15_0-keras2_3_1-torch1_3_0-mxnet1_5_0-pyspark2_4_0'
+- label: ':docker: Build test-cpu-oneccl-ofi-py3_6-tf1_14_0-keras2_3_1-torch1_3_0-mxnet1_5_0-pyspark2_4_0'
   plugins:
   - docker-compose#6b0df8a98ff97f42f4944dbb745b5b8cbf04b78c:
-      build: test-cpu-oneccl-ofi-py3_6-tf1_15_0-keras2_3_1-torch1_3_0-mxnet1_5_0-pyspark2_4_0
+      build: test-cpu-oneccl-ofi-py3_6-tf1_14_0-keras2_3_1-torch1_3_0-mxnet1_5_0-pyspark2_4_0
       image-repository: 823773083436.dkr.ecr.us-east-1.amazonaws.com/buildkite
-      cache-from: test-cpu-oneccl-ofi-py3_6-tf1_15_0-keras2_3_1-torch1_3_0-mxnet1_5_0-pyspark2_4_0:823773083436.dkr.ecr.us-east-1.amazonaws.com/buildkite:SLUG-test-cpu-oneccl-ofi-py3_6-tf1_15_0-keras2_3_1-torch1_3_0-mxnet1_5_0-pyspark2_4_0-latest
+      cache-from: test-cpu-oneccl-ofi-py3_6-tf1_14_0-keras2_3_1-torch1_3_0-mxnet1_5_0-pyspark2_4_0:823773083436.dkr.ecr.us-east-1.amazonaws.com/buildkite:SLUG-test-cpu-oneccl-ofi-py3_6-tf1_14_0-keras2_3_1-torch1_3_0-mxnet1_5_0-pyspark2_4_0-latest
       config: docker-compose.test.yml
       push-retries: 5
   - ecr#v1.2.0:
@@ -310,10 +340,6 @@
   agents:
     queue: cpu
 - wait
-<<<<<<< HEAD
-- label: ':pytest: Run PyTests (test-cpu-openmpi-py2_7-tf1_6_0-keras2_1_2-torch0_4_1-mxnet1_4_1-pyspark2_3_2)'
-  command: bash -c " cd /horovod/test && (echo test_*.py | sed 's/[a-z_]*tensorflow2[a-z_.]*//g' | sed 's/test_elastic[a-z_.]*//g' | sed 's/test_interactiverun.py//g' | sed 's/test_spark_keras.py//g' | sed 's/test_spark_torch.py//g' | sed 's/test_spark.py//g' | xargs -n 1 \$(cat /mpirun_command) pytest -v --capture=no) && pytest --forked -v --capture=no test_spark.py"
-=======
 - label: ':pytest: Run PyTests (test-cpu-openmpi-py2_7-tf1_1_0-keras2_0_0-torch0_4_0-mxnet1_4_1-pyspark2_3_2)'
   command: bash -c " cd /horovod/test && (echo test_*.py | sed 's/[a-z_]*tensorflow2[a-z_.]*//g' | sed 's/test_interactiverun.py//g' | sed 's/test_spark_keras.py//g' | sed 's/test_spark_torch.py//g' | sed 's/test_spark.py//g' | sed 's/test_run.py//g' | xargs -n 1 \$(cat /mpirun_command) pytest -v --capture=no) && pytest --forked -v --capture=no test_spark.py test_run.py"
   plugins:
@@ -568,7 +594,6 @@
     queue: cpu
 - label: ':pytest: Run PyTests (test-cpu-openmpi-py2_7-tf1_6_0-keras2_1_2-torch0_4_1-mxnet1_4_1-pyspark2_3_2)'
   command: bash -c " cd /horovod/test && (echo test_*.py | sed 's/[a-z_]*tensorflow2[a-z_.]*//g' | sed 's/test_interactiverun.py//g' | sed 's/test_spark_keras.py//g' | sed 's/test_spark_torch.py//g' | sed 's/test_spark.py//g' | sed 's/test_run.py//g' | xargs -n 1 \$(cat /mpirun_command) pytest -v --capture=no) && pytest --forked -v --capture=no test_spark.py test_run.py"
->>>>>>> 9b6801ad
   plugins:
   - docker-compose#v2.6.0:
       run: test-cpu-openmpi-py2_7-tf1_6_0-keras2_1_2-torch0_4_1-mxnet1_4_1-pyspark2_3_2
@@ -623,7 +648,7 @@
     automatic: true
   agents:
     queue: cpu
-- label: ':fire: Test PyTorch MNIST (test-cpu-openmpi-py2_7-tf1_6_0-keras2_1_2-torch0_4_1-mxnet1_4_1-pyspark2_3_2)'
+- label: ':python: Test PyTorch MNIST (test-cpu-openmpi-py2_7-tf1_6_0-keras2_1_2-torch0_4_1-mxnet1_4_1-pyspark2_3_2)'
   command: bash -c " \$(cat /mpirun_command) python /horovod/examples/pytorch_mnist.py"
   plugins:
   - docker-compose#v2.6.0:
@@ -665,7 +690,7 @@
     automatic: true
   agents:
     queue: cpu
-- label: ':fire: Single PyTorch MNIST (test-cpu-openmpi-py2_7-tf1_6_0-keras2_1_2-torch0_4_1-mxnet1_4_1-pyspark2_3_2)'
+- label: ':python: Single PyTorch MNIST (test-cpu-openmpi-py2_7-tf1_6_0-keras2_1_2-torch0_4_1-mxnet1_4_1-pyspark2_3_2)'
   command: bash -c " python /horovod/examples/pytorch_mnist.py --epochs 3"
   plugins:
   - docker-compose#v2.6.0:
@@ -694,11 +719,7 @@
   agents:
     queue: cpu
 - label: ':pytest: Run PyTests (test-cpu-openmpi-py3_6-tf1_6_0-keras2_1_2-torch0_4_1-mxnet1_4_1-pyspark2_3_2)'
-<<<<<<< HEAD
-  command: bash -c " cd /horovod/test && (echo test_*.py | sed 's/[a-z_]*tensorflow2[a-z_.]*//g'  | sed 's/test_interactiverun.py//g' | sed 's/test_spark_keras.py//g' | sed 's/test_spark_torch.py//g' | sed 's/test_spark.py//g' | xargs -n 1 \$(cat /mpirun_command) pytest -v --capture=no) && pytest --forked -v --capture=no test_spark.py"
-=======
   command: bash -c " cd /horovod/test && (echo test_*.py | sed 's/[a-z_]*tensorflow2[a-z_.]*//g' | sed 's/test_interactiverun.py//g' | sed 's/test_spark_keras.py//g' | sed 's/test_spark_torch.py//g' | sed 's/test_spark.py//g' | sed 's/test_run.py//g' | xargs -n 1 \$(cat /mpirun_command) pytest -v --capture=no) && pytest --forked -v --capture=no test_spark.py test_run.py"
->>>>>>> 9b6801ad
   plugins:
   - docker-compose#v2.6.0:
       run: test-cpu-openmpi-py3_6-tf1_6_0-keras2_1_2-torch0_4_1-mxnet1_4_1-pyspark2_3_2
@@ -753,7 +774,7 @@
     automatic: true
   agents:
     queue: cpu
-- label: ':fire: Test PyTorch MNIST (test-cpu-openmpi-py3_6-tf1_6_0-keras2_1_2-torch0_4_1-mxnet1_4_1-pyspark2_3_2)'
+- label: ':python: Test PyTorch MNIST (test-cpu-openmpi-py3_6-tf1_6_0-keras2_1_2-torch0_4_1-mxnet1_4_1-pyspark2_3_2)'
   command: bash -c " \$(cat /mpirun_command) python /horovod/examples/pytorch_mnist.py"
   plugins:
   - docker-compose#v2.6.0:
@@ -795,7 +816,7 @@
     automatic: true
   agents:
     queue: cpu
-- label: ':fire: Single PyTorch MNIST (test-cpu-openmpi-py3_6-tf1_6_0-keras2_1_2-torch0_4_1-mxnet1_4_1-pyspark2_3_2)'
+- label: ':python: Single PyTorch MNIST (test-cpu-openmpi-py3_6-tf1_6_0-keras2_1_2-torch0_4_1-mxnet1_4_1-pyspark2_3_2)'
   command: bash -c " python /horovod/examples/pytorch_mnist.py --epochs 3"
   plugins:
   - docker-compose#v2.6.0:
@@ -823,1521 +844,1453 @@
     automatic: true
   agents:
     queue: cpu
-<<<<<<< HEAD
-- label: ':pytest: Run PyTests (test-cpu-openmpi-py2_7-tf1_15_0-keras2_2_4-torch1_2_0-mxnet1_4_1-pyspark2_4_0)'
-  command: bash -c " cd /horovod/test && (echo test_*.py | sed 's/[a-z_]*tensorflow2[a-z_.]*//g' | sed 's/test_elastic[a-z_.]*//g' | sed 's/test_interactiverun.py//g' | sed 's/test_spark_keras.py//g' | sed 's/test_spark_torch.py//g' | sed 's/test_spark.py//g' | xargs -n 1 \$(cat /mpirun_command) pytest -v --capture=no) && pytest --forked -v --capture=no test_spark.py"
-=======
 - label: ':pytest: Run PyTests (test-cpu-openmpi-py2_7-tf1_14_0-keras2_2_4-torch1_2_0-mxnet1_4_1-pyspark2_4_0)'
   command: bash -c " cd /horovod/test && (echo test_*.py | sed 's/[a-z_]*tensorflow2[a-z_.]*//g' | sed 's/test_interactiverun.py//g' | sed 's/test_spark_keras.py//g' | sed 's/test_spark_torch.py//g' | sed 's/test_spark.py//g' | sed 's/test_run.py//g' | xargs -n 1 \$(cat /mpirun_command) pytest -v --capture=no) && pytest --forked -v --capture=no test_spark.py test_run.py"
->>>>>>> 9b6801ad
-  plugins:
-  - docker-compose#v2.6.0:
-      run: test-cpu-openmpi-py2_7-tf1_15_0-keras2_2_4-torch1_2_0-mxnet1_4_1-pyspark2_4_0
-      config: docker-compose.test.yml
-      pull-retries: 3
-  - ecr#v1.2.0:
-      login: true
-  timeout_in_minutes: 5
-  retry:
-    automatic: true
-  agents:
-    queue: cpu
-- label: ':jupyter: Run PyTests test_interactiverun (test-cpu-openmpi-py2_7-tf1_15_0-keras2_2_4-torch1_2_0-mxnet1_4_1-pyspark2_4_0)'
+  plugins:
+  - docker-compose#v2.6.0:
+      run: test-cpu-openmpi-py2_7-tf1_14_0-keras2_2_4-torch1_2_0-mxnet1_4_1-pyspark2_4_0
+      config: docker-compose.test.yml
+      pull-retries: 3
+  - ecr#v1.2.0:
+      login: true
+  timeout_in_minutes: 5
+  retry:
+    automatic: true
+  agents:
+    queue: cpu
+- label: ':jupyter: Run PyTests test_interactiverun (test-cpu-openmpi-py2_7-tf1_14_0-keras2_2_4-torch1_2_0-mxnet1_4_1-pyspark2_4_0)'
   command: bash -c "cd /horovod/test && pytest -v --capture=no test_interactiverun.py"
   plugins:
   - docker-compose#v2.6.0:
-      run: test-cpu-openmpi-py2_7-tf1_15_0-keras2_2_4-torch1_2_0-mxnet1_4_1-pyspark2_4_0
-      config: docker-compose.test.yml
-      pull-retries: 3
-  - ecr#v1.2.0:
-      login: true
-  timeout_in_minutes: 5
-  retry:
-    automatic: true
-  agents:
-    queue: cpu
-- label: ':tensorflow: Test TensorFlow MNIST (test-cpu-openmpi-py2_7-tf1_15_0-keras2_2_4-torch1_2_0-mxnet1_4_1-pyspark2_4_0)'
+      run: test-cpu-openmpi-py2_7-tf1_14_0-keras2_2_4-torch1_2_0-mxnet1_4_1-pyspark2_4_0
+      config: docker-compose.test.yml
+      pull-retries: 3
+  - ecr#v1.2.0:
+      login: true
+  timeout_in_minutes: 5
+  retry:
+    automatic: true
+  agents:
+    queue: cpu
+- label: ':tensorflow: Test TensorFlow MNIST (test-cpu-openmpi-py2_7-tf1_14_0-keras2_2_4-torch1_2_0-mxnet1_4_1-pyspark2_4_0)'
   command: bash -c " \$(cat /mpirun_command) python /horovod/examples/tensorflow_mnist.py"
   plugins:
   - docker-compose#v2.6.0:
-      run: test-cpu-openmpi-py2_7-tf1_15_0-keras2_2_4-torch1_2_0-mxnet1_4_1-pyspark2_4_0
-      config: docker-compose.test.yml
-      pull-retries: 3
-  - ecr#v1.2.0:
-      login: true
-  timeout_in_minutes: 5
-  retry:
-    automatic: true
-  agents:
-    queue: cpu
-- label: ':tensorflow: Test TensorFlow Eager MNIST (test-cpu-openmpi-py2_7-tf1_15_0-keras2_2_4-torch1_2_0-mxnet1_4_1-pyspark2_4_0)'
+      run: test-cpu-openmpi-py2_7-tf1_14_0-keras2_2_4-torch1_2_0-mxnet1_4_1-pyspark2_4_0
+      config: docker-compose.test.yml
+      pull-retries: 3
+  - ecr#v1.2.0:
+      login: true
+  timeout_in_minutes: 5
+  retry:
+    automatic: true
+  agents:
+    queue: cpu
+- label: ':tensorflow: Test TensorFlow Eager MNIST (test-cpu-openmpi-py2_7-tf1_14_0-keras2_2_4-torch1_2_0-mxnet1_4_1-pyspark2_4_0)'
   command: bash -c " \$(cat /mpirun_command) python /horovod/examples/tensorflow_mnist_eager.py"
   plugins:
   - docker-compose#v2.6.0:
-      run: test-cpu-openmpi-py2_7-tf1_15_0-keras2_2_4-torch1_2_0-mxnet1_4_1-pyspark2_4_0
-      config: docker-compose.test.yml
-      pull-retries: 3
-  - ecr#v1.2.0:
-      login: true
-  timeout_in_minutes: 5
-  retry:
-    automatic: true
-  agents:
-    queue: cpu
-- label: ':tensorflow: Test Keras MNIST (test-cpu-openmpi-py2_7-tf1_15_0-keras2_2_4-torch1_2_0-mxnet1_4_1-pyspark2_4_0)'
+      run: test-cpu-openmpi-py2_7-tf1_14_0-keras2_2_4-torch1_2_0-mxnet1_4_1-pyspark2_4_0
+      config: docker-compose.test.yml
+      pull-retries: 3
+  - ecr#v1.2.0:
+      login: true
+  timeout_in_minutes: 5
+  retry:
+    automatic: true
+  agents:
+    queue: cpu
+- label: ':tensorflow: Test Keras MNIST (test-cpu-openmpi-py2_7-tf1_14_0-keras2_2_4-torch1_2_0-mxnet1_4_1-pyspark2_4_0)'
   command: bash -c " \$(cat /mpirun_command) python /horovod/examples/keras_mnist_advanced.py"
   plugins:
   - docker-compose#v2.6.0:
-      run: test-cpu-openmpi-py2_7-tf1_15_0-keras2_2_4-torch1_2_0-mxnet1_4_1-pyspark2_4_0
-      config: docker-compose.test.yml
-      pull-retries: 3
-  - ecr#v1.2.0:
-      login: true
-  timeout_in_minutes: 5
-  retry:
-    automatic: true
-  agents:
-    queue: cpu
-- label: ':fire: Test PyTorch MNIST (test-cpu-openmpi-py2_7-tf1_15_0-keras2_2_4-torch1_2_0-mxnet1_4_1-pyspark2_4_0)'
+      run: test-cpu-openmpi-py2_7-tf1_14_0-keras2_2_4-torch1_2_0-mxnet1_4_1-pyspark2_4_0
+      config: docker-compose.test.yml
+      pull-retries: 3
+  - ecr#v1.2.0:
+      login: true
+  timeout_in_minutes: 5
+  retry:
+    automatic: true
+  agents:
+    queue: cpu
+- label: ':python: Test PyTorch MNIST (test-cpu-openmpi-py2_7-tf1_14_0-keras2_2_4-torch1_2_0-mxnet1_4_1-pyspark2_4_0)'
   command: bash -c " \$(cat /mpirun_command) python /horovod/examples/pytorch_mnist.py"
   plugins:
   - docker-compose#v2.6.0:
-      run: test-cpu-openmpi-py2_7-tf1_15_0-keras2_2_4-torch1_2_0-mxnet1_4_1-pyspark2_4_0
-      config: docker-compose.test.yml
-      pull-retries: 3
-  - ecr#v1.2.0:
-      login: true
-  timeout_in_minutes: 5
-  retry:
-    automatic: true
-  agents:
-    queue: cpu
-- label: ':muscle: Test MXNet MNIST (test-cpu-openmpi-py2_7-tf1_15_0-keras2_2_4-torch1_2_0-mxnet1_4_1-pyspark2_4_0)'
+      run: test-cpu-openmpi-py2_7-tf1_14_0-keras2_2_4-torch1_2_0-mxnet1_4_1-pyspark2_4_0
+      config: docker-compose.test.yml
+      pull-retries: 3
+  - ecr#v1.2.0:
+      login: true
+  timeout_in_minutes: 5
+  retry:
+    automatic: true
+  agents:
+    queue: cpu
+- label: ':muscle: Test MXNet MNIST (test-cpu-openmpi-py2_7-tf1_14_0-keras2_2_4-torch1_2_0-mxnet1_4_1-pyspark2_4_0)'
   command: bash -c " OMP_NUM_THREADS=1 \$(cat /mpirun_command) python /horovod/examples/mxnet_mnist.py"
   plugins:
   - docker-compose#v2.6.0:
-      run: test-cpu-openmpi-py2_7-tf1_15_0-keras2_2_4-torch1_2_0-mxnet1_4_1-pyspark2_4_0
-      config: docker-compose.test.yml
-      pull-retries: 3
-  - ecr#v1.2.0:
-      login: true
-  timeout_in_minutes: 5
-  retry:
-    automatic: true
-  agents:
-    queue: cpu
-- label: ':muscle: Test Stall (test-cpu-openmpi-py2_7-tf1_15_0-keras2_2_4-torch1_2_0-mxnet1_4_1-pyspark2_4_0)'
+      run: test-cpu-openmpi-py2_7-tf1_14_0-keras2_2_4-torch1_2_0-mxnet1_4_1-pyspark2_4_0
+      config: docker-compose.test.yml
+      pull-retries: 3
+  - ecr#v1.2.0:
+      login: true
+  timeout_in_minutes: 5
+  retry:
+    automatic: true
+  agents:
+    queue: cpu
+- label: ':muscle: Test Stall (test-cpu-openmpi-py2_7-tf1_14_0-keras2_2_4-torch1_2_0-mxnet1_4_1-pyspark2_4_0)'
   command: bash -c " \$(cat /mpirun_command) python /horovod/test/test_stall.py"
   plugins:
   - docker-compose#v2.6.0:
-      run: test-cpu-openmpi-py2_7-tf1_15_0-keras2_2_4-torch1_2_0-mxnet1_4_1-pyspark2_4_0
-      config: docker-compose.test.yml
-      pull-retries: 3
-  - ecr#v1.2.0:
-      login: true
-  timeout_in_minutes: 5
-  retry:
-    automatic: true
-  agents:
-    queue: cpu
-- label: ':terminal: Test Horovodrun (test-cpu-openmpi-py2_7-tf1_15_0-keras2_2_4-torch1_2_0-mxnet1_4_1-pyspark2_4_0)'
+      run: test-cpu-openmpi-py2_7-tf1_14_0-keras2_2_4-torch1_2_0-mxnet1_4_1-pyspark2_4_0
+      config: docker-compose.test.yml
+      pull-retries: 3
+  - ecr#v1.2.0:
+      login: true
+  timeout_in_minutes: 5
+  retry:
+    automatic: true
+  agents:
+    queue: cpu
+- label: ':terminal: Test Horovodrun (test-cpu-openmpi-py2_7-tf1_14_0-keras2_2_4-torch1_2_0-mxnet1_4_1-pyspark2_4_0)'
   command: horovodrun -np 2 -H localhost:2 python /horovod/examples/tensorflow_mnist.py
   plugins:
   - docker-compose#v2.6.0:
-      run: test-cpu-openmpi-py2_7-tf1_15_0-keras2_2_4-torch1_2_0-mxnet1_4_1-pyspark2_4_0
-      config: docker-compose.test.yml
-      pull-retries: 3
-  - ecr#v1.2.0:
-      login: true
-  timeout_in_minutes: 5
-  retry:
-    automatic: true
-  agents:
-    queue: cpu
-- label: ':terminal: Test Horovodrun (test-cpu-openmpi-py2_7-tf1_15_0-keras2_2_4-torch1_2_0-mxnet1_4_1-pyspark2_4_0)'
+      run: test-cpu-openmpi-py2_7-tf1_14_0-keras2_2_4-torch1_2_0-mxnet1_4_1-pyspark2_4_0
+      config: docker-compose.test.yml
+      pull-retries: 3
+  - ecr#v1.2.0:
+      login: true
+  timeout_in_minutes: 5
+  retry:
+    automatic: true
+  agents:
+    queue: cpu
+- label: ':terminal: Test Horovodrun (test-cpu-openmpi-py2_7-tf1_14_0-keras2_2_4-torch1_2_0-mxnet1_4_1-pyspark2_4_0)'
   command: echo 'localhost slots=2' > hostfile
   plugins:
   - docker-compose#v2.6.0:
-      run: test-cpu-openmpi-py2_7-tf1_15_0-keras2_2_4-torch1_2_0-mxnet1_4_1-pyspark2_4_0
-      config: docker-compose.test.yml
-      pull-retries: 3
-  - ecr#v1.2.0:
-      login: true
-  timeout_in_minutes: 5
-  retry:
-    automatic: true
-  agents:
-    queue: cpu
-- label: ':spark: Spark Keras Rossmann Run (test-cpu-openmpi-py2_7-tf1_15_0-keras2_2_4-torch1_2_0-mxnet1_4_1-pyspark2_4_0)'
+      run: test-cpu-openmpi-py2_7-tf1_14_0-keras2_2_4-torch1_2_0-mxnet1_4_1-pyspark2_4_0
+      config: docker-compose.test.yml
+      pull-retries: 3
+  - ecr#v1.2.0:
+      login: true
+  timeout_in_minutes: 5
+  retry:
+    automatic: true
+  agents:
+    queue: cpu
+- label: ':spark: Spark Keras Rossmann Run (test-cpu-openmpi-py2_7-tf1_14_0-keras2_2_4-torch1_2_0-mxnet1_4_1-pyspark2_4_0)'
   command: bash -c "OMP_NUM_THREADS=1 python /horovod/examples/keras_spark_rossmann_run.py --num-proc 2 --data-dir file:///data --epochs 3 --sample-rate 0.01"
   plugins:
   - docker-compose#v2.6.0:
-      run: test-cpu-openmpi-py2_7-tf1_15_0-keras2_2_4-torch1_2_0-mxnet1_4_1-pyspark2_4_0
-      config: docker-compose.test.yml
-      pull-retries: 3
-  - ecr#v1.2.0:
-      login: true
-  timeout_in_minutes: 5
-  retry:
-    automatic: true
-  agents:
-    queue: cpu
-- label: ':spark: Spark Keras Rossmann Estimator (test-cpu-openmpi-py2_7-tf1_15_0-keras2_2_4-torch1_2_0-mxnet1_4_1-pyspark2_4_0)'
+      run: test-cpu-openmpi-py2_7-tf1_14_0-keras2_2_4-torch1_2_0-mxnet1_4_1-pyspark2_4_0
+      config: docker-compose.test.yml
+      pull-retries: 3
+  - ecr#v1.2.0:
+      login: true
+  timeout_in_minutes: 5
+  retry:
+    automatic: true
+  agents:
+    queue: cpu
+- label: ':spark: Spark Keras Rossmann Estimator (test-cpu-openmpi-py2_7-tf1_14_0-keras2_2_4-torch1_2_0-mxnet1_4_1-pyspark2_4_0)'
   command: bash -c "OMP_NUM_THREADS=1 python /horovod/examples/keras_spark_rossmann_estimator.py --num-proc 2 --work-dir /work --data-dir file:///data --epochs 3 --sample-rate 0.01"
   plugins:
   - docker-compose#v2.6.0:
-      run: test-cpu-openmpi-py2_7-tf1_15_0-keras2_2_4-torch1_2_0-mxnet1_4_1-pyspark2_4_0
-      config: docker-compose.test.yml
-      pull-retries: 3
-  - ecr#v1.2.0:
-      login: true
-  timeout_in_minutes: 5
-  retry:
-    automatic: true
-  agents:
-    queue: cpu
-- label: ':spark: PyTests Spark Estimators (test-cpu-openmpi-py2_7-tf1_15_0-keras2_2_4-torch1_2_0-mxnet1_4_1-pyspark2_4_0)'
+      run: test-cpu-openmpi-py2_7-tf1_14_0-keras2_2_4-torch1_2_0-mxnet1_4_1-pyspark2_4_0
+      config: docker-compose.test.yml
+      pull-retries: 3
+  - ecr#v1.2.0:
+      login: true
+  timeout_in_minutes: 5
+  retry:
+    automatic: true
+  agents:
+    queue: cpu
+- label: ':spark: PyTests Spark Estimators (test-cpu-openmpi-py2_7-tf1_14_0-keras2_2_4-torch1_2_0-mxnet1_4_1-pyspark2_4_0)'
   command: bash -c "cd /horovod/test && pytest --forked -v --capture=no test_spark_keras.py test_spark_torch.py"
   plugins:
   - docker-compose#v2.6.0:
-      run: test-cpu-openmpi-py2_7-tf1_15_0-keras2_2_4-torch1_2_0-mxnet1_4_1-pyspark2_4_0
-      config: docker-compose.test.yml
-      pull-retries: 3
-  - ecr#v1.2.0:
-      login: true
-  timeout_in_minutes: 5
-  retry:
-    automatic: true
-  agents:
-    queue: cpu
-- label: ':spark: Spark Keras MNIST (test-cpu-openmpi-py2_7-tf1_15_0-keras2_2_4-torch1_2_0-mxnet1_4_1-pyspark2_4_0)'
+      run: test-cpu-openmpi-py2_7-tf1_14_0-keras2_2_4-torch1_2_0-mxnet1_4_1-pyspark2_4_0
+      config: docker-compose.test.yml
+      pull-retries: 3
+  - ecr#v1.2.0:
+      login: true
+  timeout_in_minutes: 5
+  retry:
+    automatic: true
+  agents:
+    queue: cpu
+- label: ':spark: Spark Keras MNIST (test-cpu-openmpi-py2_7-tf1_14_0-keras2_2_4-torch1_2_0-mxnet1_4_1-pyspark2_4_0)'
   command: bash -c "OMP_NUM_THREADS=1 python /horovod/examples/keras_spark_mnist.py --num-proc 2 --work-dir /work --data-dir /data --epochs 3"
   plugins:
   - docker-compose#v2.6.0:
-      run: test-cpu-openmpi-py2_7-tf1_15_0-keras2_2_4-torch1_2_0-mxnet1_4_1-pyspark2_4_0
-      config: docker-compose.test.yml
-      pull-retries: 3
-  - ecr#v1.2.0:
-      login: true
-  timeout_in_minutes: 5
-  retry:
-    automatic: true
-  agents:
-    queue: cpu
-- label: ':spark: Spark Torch MNIST (test-cpu-openmpi-py2_7-tf1_15_0-keras2_2_4-torch1_2_0-mxnet1_4_1-pyspark2_4_0)'
+      run: test-cpu-openmpi-py2_7-tf1_14_0-keras2_2_4-torch1_2_0-mxnet1_4_1-pyspark2_4_0
+      config: docker-compose.test.yml
+      pull-retries: 3
+  - ecr#v1.2.0:
+      login: true
+  timeout_in_minutes: 5
+  retry:
+    automatic: true
+  agents:
+    queue: cpu
+- label: ':spark: Spark Torch MNIST (test-cpu-openmpi-py2_7-tf1_14_0-keras2_2_4-torch1_2_0-mxnet1_4_1-pyspark2_4_0)'
   command: bash -c "OMP_NUM_THREADS=1 python /horovod/examples/pytorch_spark_mnist.py --num-proc 2 --work-dir /work --data-dir /data --epochs 3"
   plugins:
   - docker-compose#v2.6.0:
-      run: test-cpu-openmpi-py2_7-tf1_15_0-keras2_2_4-torch1_2_0-mxnet1_4_1-pyspark2_4_0
-      config: docker-compose.test.yml
-      pull-retries: 3
-  - ecr#v1.2.0:
-      login: true
-  timeout_in_minutes: 5
-  retry:
-    automatic: true
-  agents:
-    queue: cpu
-- label: ':tensorflow: Single Keras MNIST (test-cpu-openmpi-py2_7-tf1_15_0-keras2_2_4-torch1_2_0-mxnet1_4_1-pyspark2_4_0)'
+      run: test-cpu-openmpi-py2_7-tf1_14_0-keras2_2_4-torch1_2_0-mxnet1_4_1-pyspark2_4_0
+      config: docker-compose.test.yml
+      pull-retries: 3
+  - ecr#v1.2.0:
+      login: true
+  timeout_in_minutes: 5
+  retry:
+    automatic: true
+  agents:
+    queue: cpu
+- label: ':tensorflow: Single Keras MNIST (test-cpu-openmpi-py2_7-tf1_14_0-keras2_2_4-torch1_2_0-mxnet1_4_1-pyspark2_4_0)'
   command: bash -c " python /horovod/examples/keras_mnist_advanced.py --epochs 3 --batch-size 64"
   plugins:
   - docker-compose#v2.6.0:
-      run: test-cpu-openmpi-py2_7-tf1_15_0-keras2_2_4-torch1_2_0-mxnet1_4_1-pyspark2_4_0
-      config: docker-compose.test.yml
-      pull-retries: 3
-  - ecr#v1.2.0:
-      login: true
-  timeout_in_minutes: 5
-  retry:
-    automatic: true
-  agents:
-    queue: cpu
-- label: ':fire: Single PyTorch MNIST (test-cpu-openmpi-py2_7-tf1_15_0-keras2_2_4-torch1_2_0-mxnet1_4_1-pyspark2_4_0)'
+      run: test-cpu-openmpi-py2_7-tf1_14_0-keras2_2_4-torch1_2_0-mxnet1_4_1-pyspark2_4_0
+      config: docker-compose.test.yml
+      pull-retries: 3
+  - ecr#v1.2.0:
+      login: true
+  timeout_in_minutes: 5
+  retry:
+    automatic: true
+  agents:
+    queue: cpu
+- label: ':python: Single PyTorch MNIST (test-cpu-openmpi-py2_7-tf1_14_0-keras2_2_4-torch1_2_0-mxnet1_4_1-pyspark2_4_0)'
   command: bash -c " python /horovod/examples/pytorch_mnist.py --epochs 3"
   plugins:
   - docker-compose#v2.6.0:
-      run: test-cpu-openmpi-py2_7-tf1_15_0-keras2_2_4-torch1_2_0-mxnet1_4_1-pyspark2_4_0
-      config: docker-compose.test.yml
-      pull-retries: 3
-  - ecr#v1.2.0:
-      login: true
-  timeout_in_minutes: 5
-  retry:
-    automatic: true
-  agents:
-    queue: cpu
-- label: ':muscle: Single MXNet MNIST (test-cpu-openmpi-py2_7-tf1_15_0-keras2_2_4-torch1_2_0-mxnet1_4_1-pyspark2_4_0)'
+      run: test-cpu-openmpi-py2_7-tf1_14_0-keras2_2_4-torch1_2_0-mxnet1_4_1-pyspark2_4_0
+      config: docker-compose.test.yml
+      pull-retries: 3
+  - ecr#v1.2.0:
+      login: true
+  timeout_in_minutes: 5
+  retry:
+    automatic: true
+  agents:
+    queue: cpu
+- label: ':muscle: Single MXNet MNIST (test-cpu-openmpi-py2_7-tf1_14_0-keras2_2_4-torch1_2_0-mxnet1_4_1-pyspark2_4_0)'
   command: bash -c " python /horovod/examples/mxnet_mnist.py --epochs 3"
   plugins:
   - docker-compose#v2.6.0:
-      run: test-cpu-openmpi-py2_7-tf1_15_0-keras2_2_4-torch1_2_0-mxnet1_4_1-pyspark2_4_0
-      config: docker-compose.test.yml
-      pull-retries: 3
-  - ecr#v1.2.0:
-      login: true
-  timeout_in_minutes: 5
-  retry:
-    automatic: true
-  agents:
-    queue: cpu
-<<<<<<< HEAD
-- label: ':pytest: Run PyTests (test-cpu-openmpi-py3_6-tf1_15_0-keras2_2_4-torch1_2_0-mxnet1_4_1-pyspark2_4_0)'
-  command: bash -c " cd /horovod/test && (echo test_*.py | sed 's/[a-z_]*tensorflow2[a-z_.]*//g'  | sed 's/test_interactiverun.py//g' | sed 's/test_spark_keras.py//g' | sed 's/test_spark_torch.py//g' | sed 's/test_spark.py//g' | xargs -n 1 \$(cat /mpirun_command) pytest -v --capture=no) && pytest --forked -v --capture=no test_spark.py"
-=======
+      run: test-cpu-openmpi-py2_7-tf1_14_0-keras2_2_4-torch1_2_0-mxnet1_4_1-pyspark2_4_0
+      config: docker-compose.test.yml
+      pull-retries: 3
+  - ecr#v1.2.0:
+      login: true
+  timeout_in_minutes: 5
+  retry:
+    automatic: true
+  agents:
+    queue: cpu
 - label: ':pytest: Run PyTests (test-cpu-openmpi-py3_6-tf1_14_0-keras2_2_4-torch1_2_0-mxnet1_4_1-pyspark2_4_0)'
   command: bash -c " cd /horovod/test && (echo test_*.py | sed 's/[a-z_]*tensorflow2[a-z_.]*//g' | sed 's/test_interactiverun.py//g' | sed 's/test_spark_keras.py//g' | sed 's/test_spark_torch.py//g' | sed 's/test_spark.py//g' | sed 's/test_run.py//g' | xargs -n 1 \$(cat /mpirun_command) pytest -v --capture=no) && pytest --forked -v --capture=no test_spark.py test_run.py"
->>>>>>> 9b6801ad
-  plugins:
-  - docker-compose#v2.6.0:
-      run: test-cpu-openmpi-py3_6-tf1_15_0-keras2_2_4-torch1_2_0-mxnet1_4_1-pyspark2_4_0
-      config: docker-compose.test.yml
-      pull-retries: 3
-  - ecr#v1.2.0:
-      login: true
-  timeout_in_minutes: 5
-  retry:
-    automatic: true
-  agents:
-    queue: cpu
-- label: ':jupyter: Run PyTests test_interactiverun (test-cpu-openmpi-py3_6-tf1_15_0-keras2_2_4-torch1_2_0-mxnet1_4_1-pyspark2_4_0)'
+  plugins:
+  - docker-compose#v2.6.0:
+      run: test-cpu-openmpi-py3_6-tf1_14_0-keras2_2_4-torch1_2_0-mxnet1_4_1-pyspark2_4_0
+      config: docker-compose.test.yml
+      pull-retries: 3
+  - ecr#v1.2.0:
+      login: true
+  timeout_in_minutes: 5
+  retry:
+    automatic: true
+  agents:
+    queue: cpu
+- label: ':jupyter: Run PyTests test_interactiverun (test-cpu-openmpi-py3_6-tf1_14_0-keras2_2_4-torch1_2_0-mxnet1_4_1-pyspark2_4_0)'
   command: bash -c "cd /horovod/test && pytest -v --capture=no test_interactiverun.py"
   plugins:
   - docker-compose#v2.6.0:
-      run: test-cpu-openmpi-py3_6-tf1_15_0-keras2_2_4-torch1_2_0-mxnet1_4_1-pyspark2_4_0
-      config: docker-compose.test.yml
-      pull-retries: 3
-  - ecr#v1.2.0:
-      login: true
-  timeout_in_minutes: 5
-  retry:
-    automatic: true
-  agents:
-    queue: cpu
-- label: ':tensorflow: Test TensorFlow MNIST (test-cpu-openmpi-py3_6-tf1_15_0-keras2_2_4-torch1_2_0-mxnet1_4_1-pyspark2_4_0)'
+      run: test-cpu-openmpi-py3_6-tf1_14_0-keras2_2_4-torch1_2_0-mxnet1_4_1-pyspark2_4_0
+      config: docker-compose.test.yml
+      pull-retries: 3
+  - ecr#v1.2.0:
+      login: true
+  timeout_in_minutes: 5
+  retry:
+    automatic: true
+  agents:
+    queue: cpu
+- label: ':tensorflow: Test TensorFlow MNIST (test-cpu-openmpi-py3_6-tf1_14_0-keras2_2_4-torch1_2_0-mxnet1_4_1-pyspark2_4_0)'
   command: bash -c " \$(cat /mpirun_command) python /horovod/examples/tensorflow_mnist.py"
   plugins:
   - docker-compose#v2.6.0:
-      run: test-cpu-openmpi-py3_6-tf1_15_0-keras2_2_4-torch1_2_0-mxnet1_4_1-pyspark2_4_0
-      config: docker-compose.test.yml
-      pull-retries: 3
-  - ecr#v1.2.0:
-      login: true
-  timeout_in_minutes: 5
-  retry:
-    automatic: true
-  agents:
-    queue: cpu
-- label: ':tensorflow: Test TensorFlow Eager MNIST (test-cpu-openmpi-py3_6-tf1_15_0-keras2_2_4-torch1_2_0-mxnet1_4_1-pyspark2_4_0)'
+      run: test-cpu-openmpi-py3_6-tf1_14_0-keras2_2_4-torch1_2_0-mxnet1_4_1-pyspark2_4_0
+      config: docker-compose.test.yml
+      pull-retries: 3
+  - ecr#v1.2.0:
+      login: true
+  timeout_in_minutes: 5
+  retry:
+    automatic: true
+  agents:
+    queue: cpu
+- label: ':tensorflow: Test TensorFlow Eager MNIST (test-cpu-openmpi-py3_6-tf1_14_0-keras2_2_4-torch1_2_0-mxnet1_4_1-pyspark2_4_0)'
   command: bash -c " \$(cat /mpirun_command) python /horovod/examples/tensorflow_mnist_eager.py"
   plugins:
   - docker-compose#v2.6.0:
-      run: test-cpu-openmpi-py3_6-tf1_15_0-keras2_2_4-torch1_2_0-mxnet1_4_1-pyspark2_4_0
-      config: docker-compose.test.yml
-      pull-retries: 3
-  - ecr#v1.2.0:
-      login: true
-  timeout_in_minutes: 5
-  retry:
-    automatic: true
-  agents:
-    queue: cpu
-- label: ':tensorflow: Test Keras MNIST (test-cpu-openmpi-py3_6-tf1_15_0-keras2_2_4-torch1_2_0-mxnet1_4_1-pyspark2_4_0)'
+      run: test-cpu-openmpi-py3_6-tf1_14_0-keras2_2_4-torch1_2_0-mxnet1_4_1-pyspark2_4_0
+      config: docker-compose.test.yml
+      pull-retries: 3
+  - ecr#v1.2.0:
+      login: true
+  timeout_in_minutes: 5
+  retry:
+    automatic: true
+  agents:
+    queue: cpu
+- label: ':tensorflow: Test Keras MNIST (test-cpu-openmpi-py3_6-tf1_14_0-keras2_2_4-torch1_2_0-mxnet1_4_1-pyspark2_4_0)'
   command: bash -c " \$(cat /mpirun_command) python /horovod/examples/keras_mnist_advanced.py"
   plugins:
   - docker-compose#v2.6.0:
-      run: test-cpu-openmpi-py3_6-tf1_15_0-keras2_2_4-torch1_2_0-mxnet1_4_1-pyspark2_4_0
-      config: docker-compose.test.yml
-      pull-retries: 3
-  - ecr#v1.2.0:
-      login: true
-  timeout_in_minutes: 5
-  retry:
-    automatic: true
-  agents:
-    queue: cpu
-- label: ':fire: Test PyTorch MNIST (test-cpu-openmpi-py3_6-tf1_15_0-keras2_2_4-torch1_2_0-mxnet1_4_1-pyspark2_4_0)'
+      run: test-cpu-openmpi-py3_6-tf1_14_0-keras2_2_4-torch1_2_0-mxnet1_4_1-pyspark2_4_0
+      config: docker-compose.test.yml
+      pull-retries: 3
+  - ecr#v1.2.0:
+      login: true
+  timeout_in_minutes: 5
+  retry:
+    automatic: true
+  agents:
+    queue: cpu
+- label: ':python: Test PyTorch MNIST (test-cpu-openmpi-py3_6-tf1_14_0-keras2_2_4-torch1_2_0-mxnet1_4_1-pyspark2_4_0)'
   command: bash -c " \$(cat /mpirun_command) python /horovod/examples/pytorch_mnist.py"
   plugins:
   - docker-compose#v2.6.0:
-      run: test-cpu-openmpi-py3_6-tf1_15_0-keras2_2_4-torch1_2_0-mxnet1_4_1-pyspark2_4_0
-      config: docker-compose.test.yml
-      pull-retries: 3
-  - ecr#v1.2.0:
-      login: true
-  timeout_in_minutes: 5
-  retry:
-    automatic: true
-  agents:
-    queue: cpu
-- label: ':muscle: Test MXNet MNIST (test-cpu-openmpi-py3_6-tf1_15_0-keras2_2_4-torch1_2_0-mxnet1_4_1-pyspark2_4_0)'
+      run: test-cpu-openmpi-py3_6-tf1_14_0-keras2_2_4-torch1_2_0-mxnet1_4_1-pyspark2_4_0
+      config: docker-compose.test.yml
+      pull-retries: 3
+  - ecr#v1.2.0:
+      login: true
+  timeout_in_minutes: 5
+  retry:
+    automatic: true
+  agents:
+    queue: cpu
+- label: ':muscle: Test MXNet MNIST (test-cpu-openmpi-py3_6-tf1_14_0-keras2_2_4-torch1_2_0-mxnet1_4_1-pyspark2_4_0)'
   command: bash -c " OMP_NUM_THREADS=1 \$(cat /mpirun_command) python /horovod/examples/mxnet_mnist.py"
   plugins:
   - docker-compose#v2.6.0:
-      run: test-cpu-openmpi-py3_6-tf1_15_0-keras2_2_4-torch1_2_0-mxnet1_4_1-pyspark2_4_0
-      config: docker-compose.test.yml
-      pull-retries: 3
-  - ecr#v1.2.0:
-      login: true
-  timeout_in_minutes: 5
-  retry:
-    automatic: true
-  agents:
-    queue: cpu
-- label: ':muscle: Test Stall (test-cpu-openmpi-py3_6-tf1_15_0-keras2_2_4-torch1_2_0-mxnet1_4_1-pyspark2_4_0)'
+      run: test-cpu-openmpi-py3_6-tf1_14_0-keras2_2_4-torch1_2_0-mxnet1_4_1-pyspark2_4_0
+      config: docker-compose.test.yml
+      pull-retries: 3
+  - ecr#v1.2.0:
+      login: true
+  timeout_in_minutes: 5
+  retry:
+    automatic: true
+  agents:
+    queue: cpu
+- label: ':muscle: Test Stall (test-cpu-openmpi-py3_6-tf1_14_0-keras2_2_4-torch1_2_0-mxnet1_4_1-pyspark2_4_0)'
   command: bash -c " \$(cat /mpirun_command) python /horovod/test/test_stall.py"
   plugins:
   - docker-compose#v2.6.0:
-      run: test-cpu-openmpi-py3_6-tf1_15_0-keras2_2_4-torch1_2_0-mxnet1_4_1-pyspark2_4_0
-      config: docker-compose.test.yml
-      pull-retries: 3
-  - ecr#v1.2.0:
-      login: true
-  timeout_in_minutes: 5
-  retry:
-    automatic: true
-  agents:
-    queue: cpu
-- label: ':terminal: Test Horovodrun (test-cpu-openmpi-py3_6-tf1_15_0-keras2_2_4-torch1_2_0-mxnet1_4_1-pyspark2_4_0)'
+      run: test-cpu-openmpi-py3_6-tf1_14_0-keras2_2_4-torch1_2_0-mxnet1_4_1-pyspark2_4_0
+      config: docker-compose.test.yml
+      pull-retries: 3
+  - ecr#v1.2.0:
+      login: true
+  timeout_in_minutes: 5
+  retry:
+    automatic: true
+  agents:
+    queue: cpu
+- label: ':terminal: Test Horovodrun (test-cpu-openmpi-py3_6-tf1_14_0-keras2_2_4-torch1_2_0-mxnet1_4_1-pyspark2_4_0)'
   command: horovodrun -np 2 -H localhost:2 python /horovod/examples/tensorflow_mnist.py
   plugins:
   - docker-compose#v2.6.0:
-      run: test-cpu-openmpi-py3_6-tf1_15_0-keras2_2_4-torch1_2_0-mxnet1_4_1-pyspark2_4_0
-      config: docker-compose.test.yml
-      pull-retries: 3
-  - ecr#v1.2.0:
-      login: true
-  timeout_in_minutes: 5
-  retry:
-    automatic: true
-  agents:
-    queue: cpu
-- label: ':terminal: Test Horovodrun (test-cpu-openmpi-py3_6-tf1_15_0-keras2_2_4-torch1_2_0-mxnet1_4_1-pyspark2_4_0)'
+      run: test-cpu-openmpi-py3_6-tf1_14_0-keras2_2_4-torch1_2_0-mxnet1_4_1-pyspark2_4_0
+      config: docker-compose.test.yml
+      pull-retries: 3
+  - ecr#v1.2.0:
+      login: true
+  timeout_in_minutes: 5
+  retry:
+    automatic: true
+  agents:
+    queue: cpu
+- label: ':terminal: Test Horovodrun (test-cpu-openmpi-py3_6-tf1_14_0-keras2_2_4-torch1_2_0-mxnet1_4_1-pyspark2_4_0)'
   command: echo 'localhost slots=2' > hostfile
   plugins:
   - docker-compose#v2.6.0:
-      run: test-cpu-openmpi-py3_6-tf1_15_0-keras2_2_4-torch1_2_0-mxnet1_4_1-pyspark2_4_0
-      config: docker-compose.test.yml
-      pull-retries: 3
-  - ecr#v1.2.0:
-      login: true
-  timeout_in_minutes: 5
-  retry:
-    automatic: true
-  agents:
-    queue: cpu
-- label: ':spark: Spark Keras Rossmann Run (test-cpu-openmpi-py3_6-tf1_15_0-keras2_2_4-torch1_2_0-mxnet1_4_1-pyspark2_4_0)'
+      run: test-cpu-openmpi-py3_6-tf1_14_0-keras2_2_4-torch1_2_0-mxnet1_4_1-pyspark2_4_0
+      config: docker-compose.test.yml
+      pull-retries: 3
+  - ecr#v1.2.0:
+      login: true
+  timeout_in_minutes: 5
+  retry:
+    automatic: true
+  agents:
+    queue: cpu
+- label: ':spark: Spark Keras Rossmann Run (test-cpu-openmpi-py3_6-tf1_14_0-keras2_2_4-torch1_2_0-mxnet1_4_1-pyspark2_4_0)'
   command: bash -c "OMP_NUM_THREADS=1 python /horovod/examples/keras_spark_rossmann_run.py --num-proc 2 --data-dir file:///data --epochs 3 --sample-rate 0.01"
   plugins:
   - docker-compose#v2.6.0:
-      run: test-cpu-openmpi-py3_6-tf1_15_0-keras2_2_4-torch1_2_0-mxnet1_4_1-pyspark2_4_0
-      config: docker-compose.test.yml
-      pull-retries: 3
-  - ecr#v1.2.0:
-      login: true
-  timeout_in_minutes: 5
-  retry:
-    automatic: true
-  agents:
-    queue: cpu
-- label: ':spark: Spark Keras Rossmann Estimator (test-cpu-openmpi-py3_6-tf1_15_0-keras2_2_4-torch1_2_0-mxnet1_4_1-pyspark2_4_0)'
+      run: test-cpu-openmpi-py3_6-tf1_14_0-keras2_2_4-torch1_2_0-mxnet1_4_1-pyspark2_4_0
+      config: docker-compose.test.yml
+      pull-retries: 3
+  - ecr#v1.2.0:
+      login: true
+  timeout_in_minutes: 5
+  retry:
+    automatic: true
+  agents:
+    queue: cpu
+- label: ':spark: Spark Keras Rossmann Estimator (test-cpu-openmpi-py3_6-tf1_14_0-keras2_2_4-torch1_2_0-mxnet1_4_1-pyspark2_4_0)'
   command: bash -c "OMP_NUM_THREADS=1 python /horovod/examples/keras_spark_rossmann_estimator.py --num-proc 2 --work-dir /work --data-dir file:///data --epochs 3 --sample-rate 0.01"
   plugins:
   - docker-compose#v2.6.0:
-      run: test-cpu-openmpi-py3_6-tf1_15_0-keras2_2_4-torch1_2_0-mxnet1_4_1-pyspark2_4_0
-      config: docker-compose.test.yml
-      pull-retries: 3
-  - ecr#v1.2.0:
-      login: true
-  timeout_in_minutes: 5
-  retry:
-    automatic: true
-  agents:
-    queue: cpu
-- label: ':spark: PyTests Spark Estimators (test-cpu-openmpi-py3_6-tf1_15_0-keras2_2_4-torch1_2_0-mxnet1_4_1-pyspark2_4_0)'
+      run: test-cpu-openmpi-py3_6-tf1_14_0-keras2_2_4-torch1_2_0-mxnet1_4_1-pyspark2_4_0
+      config: docker-compose.test.yml
+      pull-retries: 3
+  - ecr#v1.2.0:
+      login: true
+  timeout_in_minutes: 5
+  retry:
+    automatic: true
+  agents:
+    queue: cpu
+- label: ':spark: PyTests Spark Estimators (test-cpu-openmpi-py3_6-tf1_14_0-keras2_2_4-torch1_2_0-mxnet1_4_1-pyspark2_4_0)'
   command: bash -c "cd /horovod/test && pytest --forked -v --capture=no test_spark_keras.py test_spark_torch.py"
   plugins:
   - docker-compose#v2.6.0:
-      run: test-cpu-openmpi-py3_6-tf1_15_0-keras2_2_4-torch1_2_0-mxnet1_4_1-pyspark2_4_0
-      config: docker-compose.test.yml
-      pull-retries: 3
-  - ecr#v1.2.0:
-      login: true
-  timeout_in_minutes: 5
-  retry:
-    automatic: true
-  agents:
-    queue: cpu
-- label: ':spark: Spark Keras MNIST (test-cpu-openmpi-py3_6-tf1_15_0-keras2_2_4-torch1_2_0-mxnet1_4_1-pyspark2_4_0)'
+      run: test-cpu-openmpi-py3_6-tf1_14_0-keras2_2_4-torch1_2_0-mxnet1_4_1-pyspark2_4_0
+      config: docker-compose.test.yml
+      pull-retries: 3
+  - ecr#v1.2.0:
+      login: true
+  timeout_in_minutes: 5
+  retry:
+    automatic: true
+  agents:
+    queue: cpu
+- label: ':spark: Spark Keras MNIST (test-cpu-openmpi-py3_6-tf1_14_0-keras2_2_4-torch1_2_0-mxnet1_4_1-pyspark2_4_0)'
   command: bash -c "OMP_NUM_THREADS=1 python /horovod/examples/keras_spark_mnist.py --num-proc 2 --work-dir /work --data-dir /data --epochs 3"
   plugins:
   - docker-compose#v2.6.0:
-      run: test-cpu-openmpi-py3_6-tf1_15_0-keras2_2_4-torch1_2_0-mxnet1_4_1-pyspark2_4_0
-      config: docker-compose.test.yml
-      pull-retries: 3
-  - ecr#v1.2.0:
-      login: true
-  timeout_in_minutes: 5
-  retry:
-    automatic: true
-  agents:
-    queue: cpu
-- label: ':spark: Spark Torch MNIST (test-cpu-openmpi-py3_6-tf1_15_0-keras2_2_4-torch1_2_0-mxnet1_4_1-pyspark2_4_0)'
+      run: test-cpu-openmpi-py3_6-tf1_14_0-keras2_2_4-torch1_2_0-mxnet1_4_1-pyspark2_4_0
+      config: docker-compose.test.yml
+      pull-retries: 3
+  - ecr#v1.2.0:
+      login: true
+  timeout_in_minutes: 5
+  retry:
+    automatic: true
+  agents:
+    queue: cpu
+- label: ':spark: Spark Torch MNIST (test-cpu-openmpi-py3_6-tf1_14_0-keras2_2_4-torch1_2_0-mxnet1_4_1-pyspark2_4_0)'
   command: bash -c "OMP_NUM_THREADS=1 python /horovod/examples/pytorch_spark_mnist.py --num-proc 2 --work-dir /work --data-dir /data --epochs 3"
   plugins:
   - docker-compose#v2.6.0:
-      run: test-cpu-openmpi-py3_6-tf1_15_0-keras2_2_4-torch1_2_0-mxnet1_4_1-pyspark2_4_0
-      config: docker-compose.test.yml
-      pull-retries: 3
-  - ecr#v1.2.0:
-      login: true
-  timeout_in_minutes: 5
-  retry:
-    automatic: true
-  agents:
-    queue: cpu
-- label: ':tensorflow: Single Keras MNIST (test-cpu-openmpi-py3_6-tf1_15_0-keras2_2_4-torch1_2_0-mxnet1_4_1-pyspark2_4_0)'
+      run: test-cpu-openmpi-py3_6-tf1_14_0-keras2_2_4-torch1_2_0-mxnet1_4_1-pyspark2_4_0
+      config: docker-compose.test.yml
+      pull-retries: 3
+  - ecr#v1.2.0:
+      login: true
+  timeout_in_minutes: 5
+  retry:
+    automatic: true
+  agents:
+    queue: cpu
+- label: ':tensorflow: Single Keras MNIST (test-cpu-openmpi-py3_6-tf1_14_0-keras2_2_4-torch1_2_0-mxnet1_4_1-pyspark2_4_0)'
   command: bash -c " python /horovod/examples/keras_mnist_advanced.py --epochs 3 --batch-size 64"
   plugins:
   - docker-compose#v2.6.0:
-      run: test-cpu-openmpi-py3_6-tf1_15_0-keras2_2_4-torch1_2_0-mxnet1_4_1-pyspark2_4_0
-      config: docker-compose.test.yml
-      pull-retries: 3
-  - ecr#v1.2.0:
-      login: true
-  timeout_in_minutes: 5
-  retry:
-    automatic: true
-  agents:
-    queue: cpu
-- label: ':fire: Single PyTorch MNIST (test-cpu-openmpi-py3_6-tf1_15_0-keras2_2_4-torch1_2_0-mxnet1_4_1-pyspark2_4_0)'
+      run: test-cpu-openmpi-py3_6-tf1_14_0-keras2_2_4-torch1_2_0-mxnet1_4_1-pyspark2_4_0
+      config: docker-compose.test.yml
+      pull-retries: 3
+  - ecr#v1.2.0:
+      login: true
+  timeout_in_minutes: 5
+  retry:
+    automatic: true
+  agents:
+    queue: cpu
+- label: ':python: Single PyTorch MNIST (test-cpu-openmpi-py3_6-tf1_14_0-keras2_2_4-torch1_2_0-mxnet1_4_1-pyspark2_4_0)'
   command: bash -c " python /horovod/examples/pytorch_mnist.py --epochs 3"
   plugins:
   - docker-compose#v2.6.0:
-      run: test-cpu-openmpi-py3_6-tf1_15_0-keras2_2_4-torch1_2_0-mxnet1_4_1-pyspark2_4_0
-      config: docker-compose.test.yml
-      pull-retries: 3
-  - ecr#v1.2.0:
-      login: true
-  timeout_in_minutes: 5
-  retry:
-    automatic: true
-  agents:
-    queue: cpu
-- label: ':muscle: Single MXNet MNIST (test-cpu-openmpi-py3_6-tf1_15_0-keras2_2_4-torch1_2_0-mxnet1_4_1-pyspark2_4_0)'
+      run: test-cpu-openmpi-py3_6-tf1_14_0-keras2_2_4-torch1_2_0-mxnet1_4_1-pyspark2_4_0
+      config: docker-compose.test.yml
+      pull-retries: 3
+  - ecr#v1.2.0:
+      login: true
+  timeout_in_minutes: 5
+  retry:
+    automatic: true
+  agents:
+    queue: cpu
+- label: ':muscle: Single MXNet MNIST (test-cpu-openmpi-py3_6-tf1_14_0-keras2_2_4-torch1_2_0-mxnet1_4_1-pyspark2_4_0)'
   command: bash -c " python /horovod/examples/mxnet_mnist.py --epochs 3"
   plugins:
   - docker-compose#v2.6.0:
-      run: test-cpu-openmpi-py3_6-tf1_15_0-keras2_2_4-torch1_2_0-mxnet1_4_1-pyspark2_4_0
-      config: docker-compose.test.yml
-      pull-retries: 3
-  - ecr#v1.2.0:
-      login: true
-  timeout_in_minutes: 5
-  retry:
-    automatic: true
-  agents:
-    queue: cpu
-<<<<<<< HEAD
-- label: ':pytest: Run PyTests (test-cpu-gloo-py2_7-tf1_15_0-keras2_3_1-torch1_3_0-mxnet1_4_1-pyspark2_4_0)'
-  command: bash -c "cd /horovod/test && (echo test_*.py | sed 's/test_elastic[a-z_.]*//g' | sed 's/test_interactiverun.py//g' | sed 's/test_spark_keras.py//g' | sed 's/test_spark_torch.py//g' | sed 's/[a-z_]*tensorflow2[a-z_.]*//g' | sed 's/test_spark.py//g' | xargs -n 1 horovodrun -np 2 -H localhost:2 --gloo pytest -v --capture=no) && pytest --forked -v --capture=no test_spark.py"
-=======
+      run: test-cpu-openmpi-py3_6-tf1_14_0-keras2_2_4-torch1_2_0-mxnet1_4_1-pyspark2_4_0
+      config: docker-compose.test.yml
+      pull-retries: 3
+  - ecr#v1.2.0:
+      login: true
+  timeout_in_minutes: 5
+  retry:
+    automatic: true
+  agents:
+    queue: cpu
 - label: ':pytest: Run PyTests (test-cpu-gloo-py2_7-tf1_14_0-keras2_3_1-torch1_3_0-mxnet1_4_1-pyspark2_4_0)'
   command: bash -c "cd /horovod/test && (echo test_*.py | sed 's/test_interactiverun.py//g' | sed 's/test_spark_keras.py//g' | sed 's/test_spark_torch.py//g' | sed 's/[a-z_]*tensorflow2[a-z_.]*//g' | sed 's/test_spark.py//g' | sed 's/test_run.py//g' | xargs -n 1 horovodrun -np 2 -H localhost:2 --gloo pytest -v --capture=no) && pytest --forked -v --capture=no test_spark.py test_run.py"
->>>>>>> 9b6801ad
-  plugins:
-  - docker-compose#v2.6.0:
-      run: test-cpu-gloo-py2_7-tf1_15_0-keras2_3_1-torch1_3_0-mxnet1_4_1-pyspark2_4_0
-      config: docker-compose.test.yml
-      pull-retries: 3
-  - ecr#v1.2.0:
-      login: true
-  timeout_in_minutes: 5
-  retry:
-    automatic: true
-  agents:
-    queue: cpu
-- label: ':tensorflow: Test Keras MNIST (test-cpu-gloo-py2_7-tf1_15_0-keras2_3_1-torch1_3_0-mxnet1_4_1-pyspark2_4_0)'
+  plugins:
+  - docker-compose#v2.6.0:
+      run: test-cpu-gloo-py2_7-tf1_14_0-keras2_3_1-torch1_3_0-mxnet1_4_1-pyspark2_4_0
+      config: docker-compose.test.yml
+      pull-retries: 3
+  - ecr#v1.2.0:
+      login: true
+  timeout_in_minutes: 5
+  retry:
+    automatic: true
+  agents:
+    queue: cpu
+- label: ':tensorflow: Test Keras MNIST (test-cpu-gloo-py2_7-tf1_14_0-keras2_3_1-torch1_3_0-mxnet1_4_1-pyspark2_4_0)'
   command: horovodrun -np 2 -H localhost:2 --gloo python /horovod/examples/keras_mnist_advanced.py
   plugins:
   - docker-compose#v2.6.0:
-      run: test-cpu-gloo-py2_7-tf1_15_0-keras2_3_1-torch1_3_0-mxnet1_4_1-pyspark2_4_0
-      config: docker-compose.test.yml
-      pull-retries: 3
-  - ecr#v1.2.0:
-      login: true
-  timeout_in_minutes: 5
-  retry:
-    automatic: true
-  agents:
-    queue: cpu
-- label: ':fire: Test PyTorch MNIST (test-cpu-gloo-py2_7-tf1_15_0-keras2_3_1-torch1_3_0-mxnet1_4_1-pyspark2_4_0)'
+      run: test-cpu-gloo-py2_7-tf1_14_0-keras2_3_1-torch1_3_0-mxnet1_4_1-pyspark2_4_0
+      config: docker-compose.test.yml
+      pull-retries: 3
+  - ecr#v1.2.0:
+      login: true
+  timeout_in_minutes: 5
+  retry:
+    automatic: true
+  agents:
+    queue: cpu
+- label: ':python: Test PyTorch MNIST (test-cpu-gloo-py2_7-tf1_14_0-keras2_3_1-torch1_3_0-mxnet1_4_1-pyspark2_4_0)'
   command: horovodrun -np 2 -H localhost:2 --gloo python /horovod/examples/pytorch_mnist.py
   plugins:
   - docker-compose#v2.6.0:
-      run: test-cpu-gloo-py2_7-tf1_15_0-keras2_3_1-torch1_3_0-mxnet1_4_1-pyspark2_4_0
-      config: docker-compose.test.yml
-      pull-retries: 3
-  - ecr#v1.2.0:
-      login: true
-  timeout_in_minutes: 5
-  retry:
-    automatic: true
-  agents:
-    queue: cpu
-- label: ':muscle: Test MXNet MNIST (test-cpu-gloo-py2_7-tf1_15_0-keras2_3_1-torch1_3_0-mxnet1_4_1-pyspark2_4_0)'
+      run: test-cpu-gloo-py2_7-tf1_14_0-keras2_3_1-torch1_3_0-mxnet1_4_1-pyspark2_4_0
+      config: docker-compose.test.yml
+      pull-retries: 3
+  - ecr#v1.2.0:
+      login: true
+  timeout_in_minutes: 5
+  retry:
+    automatic: true
+  agents:
+    queue: cpu
+- label: ':muscle: Test MXNet MNIST (test-cpu-gloo-py2_7-tf1_14_0-keras2_3_1-torch1_3_0-mxnet1_4_1-pyspark2_4_0)'
   command: horovodrun -np 2 -H localhost:2 --gloo python /horovod/examples/mxnet_mnist.py
   plugins:
   - docker-compose#v2.6.0:
-      run: test-cpu-gloo-py2_7-tf1_15_0-keras2_3_1-torch1_3_0-mxnet1_4_1-pyspark2_4_0
-      config: docker-compose.test.yml
-      pull-retries: 3
-  - ecr#v1.2.0:
-      login: true
-  timeout_in_minutes: 5
-  retry:
-    automatic: true
-  agents:
-    queue: cpu
-- label: ':spark: Spark Keras Rossmann Run (test-cpu-gloo-py2_7-tf1_15_0-keras2_3_1-torch1_3_0-mxnet1_4_1-pyspark2_4_0)'
+      run: test-cpu-gloo-py2_7-tf1_14_0-keras2_3_1-torch1_3_0-mxnet1_4_1-pyspark2_4_0
+      config: docker-compose.test.yml
+      pull-retries: 3
+  - ecr#v1.2.0:
+      login: true
+  timeout_in_minutes: 5
+  retry:
+    automatic: true
+  agents:
+    queue: cpu
+- label: ':spark: Spark Keras Rossmann Run (test-cpu-gloo-py2_7-tf1_14_0-keras2_3_1-torch1_3_0-mxnet1_4_1-pyspark2_4_0)'
   command: bash -c "OMP_NUM_THREADS=1 python /horovod/examples/keras_spark_rossmann_run.py --num-proc 2 --data-dir file:///data --epochs 3 --sample-rate 0.01"
   plugins:
   - docker-compose#v2.6.0:
-      run: test-cpu-gloo-py2_7-tf1_15_0-keras2_3_1-torch1_3_0-mxnet1_4_1-pyspark2_4_0
-      config: docker-compose.test.yml
-      pull-retries: 3
-  - ecr#v1.2.0:
-      login: true
-  timeout_in_minutes: 5
-  retry:
-    automatic: true
-  agents:
-    queue: cpu
-- label: ':spark: Spark Keras Rossmann Estimator (test-cpu-gloo-py2_7-tf1_15_0-keras2_3_1-torch1_3_0-mxnet1_4_1-pyspark2_4_0)'
+      run: test-cpu-gloo-py2_7-tf1_14_0-keras2_3_1-torch1_3_0-mxnet1_4_1-pyspark2_4_0
+      config: docker-compose.test.yml
+      pull-retries: 3
+  - ecr#v1.2.0:
+      login: true
+  timeout_in_minutes: 5
+  retry:
+    automatic: true
+  agents:
+    queue: cpu
+- label: ':spark: Spark Keras Rossmann Estimator (test-cpu-gloo-py2_7-tf1_14_0-keras2_3_1-torch1_3_0-mxnet1_4_1-pyspark2_4_0)'
   command: bash -c "OMP_NUM_THREADS=1 python /horovod/examples/keras_spark_rossmann_estimator.py --num-proc 2 --work-dir /work --data-dir file:///data --epochs 3 --sample-rate 0.01"
   plugins:
   - docker-compose#v2.6.0:
-      run: test-cpu-gloo-py2_7-tf1_15_0-keras2_3_1-torch1_3_0-mxnet1_4_1-pyspark2_4_0
-      config: docker-compose.test.yml
-      pull-retries: 3
-  - ecr#v1.2.0:
-      login: true
-  timeout_in_minutes: 5
-  retry:
-    automatic: true
-  agents:
-    queue: cpu
-- label: ':spark: PyTests Spark Estimators (test-cpu-gloo-py2_7-tf1_15_0-keras2_3_1-torch1_3_0-mxnet1_4_1-pyspark2_4_0)'
+      run: test-cpu-gloo-py2_7-tf1_14_0-keras2_3_1-torch1_3_0-mxnet1_4_1-pyspark2_4_0
+      config: docker-compose.test.yml
+      pull-retries: 3
+  - ecr#v1.2.0:
+      login: true
+  timeout_in_minutes: 5
+  retry:
+    automatic: true
+  agents:
+    queue: cpu
+- label: ':spark: PyTests Spark Estimators (test-cpu-gloo-py2_7-tf1_14_0-keras2_3_1-torch1_3_0-mxnet1_4_1-pyspark2_4_0)'
   command: bash -c "cd /horovod/test && pytest --forked -v --capture=no test_spark_keras.py test_spark_torch.py"
   plugins:
   - docker-compose#v2.6.0:
-      run: test-cpu-gloo-py2_7-tf1_15_0-keras2_3_1-torch1_3_0-mxnet1_4_1-pyspark2_4_0
-      config: docker-compose.test.yml
-      pull-retries: 3
-  - ecr#v1.2.0:
-      login: true
-  timeout_in_minutes: 5
-  retry:
-    automatic: true
-  agents:
-    queue: cpu
-- label: ':spark: Spark Keras MNIST (test-cpu-gloo-py2_7-tf1_15_0-keras2_3_1-torch1_3_0-mxnet1_4_1-pyspark2_4_0)'
+      run: test-cpu-gloo-py2_7-tf1_14_0-keras2_3_1-torch1_3_0-mxnet1_4_1-pyspark2_4_0
+      config: docker-compose.test.yml
+      pull-retries: 3
+  - ecr#v1.2.0:
+      login: true
+  timeout_in_minutes: 5
+  retry:
+    automatic: true
+  agents:
+    queue: cpu
+- label: ':spark: Spark Keras MNIST (test-cpu-gloo-py2_7-tf1_14_0-keras2_3_1-torch1_3_0-mxnet1_4_1-pyspark2_4_0)'
   command: bash -c "OMP_NUM_THREADS=1 python /horovod/examples/keras_spark_mnist.py --num-proc 2 --work-dir /work --data-dir /data --epochs 3"
   plugins:
   - docker-compose#v2.6.0:
-      run: test-cpu-gloo-py2_7-tf1_15_0-keras2_3_1-torch1_3_0-mxnet1_4_1-pyspark2_4_0
-      config: docker-compose.test.yml
-      pull-retries: 3
-  - ecr#v1.2.0:
-      login: true
-  timeout_in_minutes: 5
-  retry:
-    automatic: true
-  agents:
-    queue: cpu
-- label: ':spark: Spark Torch MNIST (test-cpu-gloo-py2_7-tf1_15_0-keras2_3_1-torch1_3_0-mxnet1_4_1-pyspark2_4_0)'
+      run: test-cpu-gloo-py2_7-tf1_14_0-keras2_3_1-torch1_3_0-mxnet1_4_1-pyspark2_4_0
+      config: docker-compose.test.yml
+      pull-retries: 3
+  - ecr#v1.2.0:
+      login: true
+  timeout_in_minutes: 5
+  retry:
+    automatic: true
+  agents:
+    queue: cpu
+- label: ':spark: Spark Torch MNIST (test-cpu-gloo-py2_7-tf1_14_0-keras2_3_1-torch1_3_0-mxnet1_4_1-pyspark2_4_0)'
   command: bash -c "OMP_NUM_THREADS=1 python /horovod/examples/pytorch_spark_mnist.py --num-proc 2 --work-dir /work --data-dir /data --epochs 3"
   plugins:
   - docker-compose#v2.6.0:
-      run: test-cpu-gloo-py2_7-tf1_15_0-keras2_3_1-torch1_3_0-mxnet1_4_1-pyspark2_4_0
-      config: docker-compose.test.yml
-      pull-retries: 3
-  - ecr#v1.2.0:
-      login: true
-  timeout_in_minutes: 5
-  retry:
-    automatic: true
-  agents:
-    queue: cpu
-- label: ':tensorflow: Single Keras MNIST (test-cpu-gloo-py2_7-tf1_15_0-keras2_3_1-torch1_3_0-mxnet1_4_1-pyspark2_4_0)'
+      run: test-cpu-gloo-py2_7-tf1_14_0-keras2_3_1-torch1_3_0-mxnet1_4_1-pyspark2_4_0
+      config: docker-compose.test.yml
+      pull-retries: 3
+  - ecr#v1.2.0:
+      login: true
+  timeout_in_minutes: 5
+  retry:
+    automatic: true
+  agents:
+    queue: cpu
+- label: ':tensorflow: Single Keras MNIST (test-cpu-gloo-py2_7-tf1_14_0-keras2_3_1-torch1_3_0-mxnet1_4_1-pyspark2_4_0)'
   command: bash -c " python /horovod/examples/keras_mnist_advanced.py --epochs 3 --batch-size 64"
   plugins:
   - docker-compose#v2.6.0:
-      run: test-cpu-gloo-py2_7-tf1_15_0-keras2_3_1-torch1_3_0-mxnet1_4_1-pyspark2_4_0
-      config: docker-compose.test.yml
-      pull-retries: 3
-  - ecr#v1.2.0:
-      login: true
-  timeout_in_minutes: 5
-  retry:
-    automatic: true
-  agents:
-    queue: cpu
-- label: ':fire: Single PyTorch MNIST (test-cpu-gloo-py2_7-tf1_15_0-keras2_3_1-torch1_3_0-mxnet1_4_1-pyspark2_4_0)'
+      run: test-cpu-gloo-py2_7-tf1_14_0-keras2_3_1-torch1_3_0-mxnet1_4_1-pyspark2_4_0
+      config: docker-compose.test.yml
+      pull-retries: 3
+  - ecr#v1.2.0:
+      login: true
+  timeout_in_minutes: 5
+  retry:
+    automatic: true
+  agents:
+    queue: cpu
+- label: ':python: Single PyTorch MNIST (test-cpu-gloo-py2_7-tf1_14_0-keras2_3_1-torch1_3_0-mxnet1_4_1-pyspark2_4_0)'
   command: bash -c " python /horovod/examples/pytorch_mnist.py --epochs 3"
   plugins:
   - docker-compose#v2.6.0:
-      run: test-cpu-gloo-py2_7-tf1_15_0-keras2_3_1-torch1_3_0-mxnet1_4_1-pyspark2_4_0
-      config: docker-compose.test.yml
-      pull-retries: 3
-  - ecr#v1.2.0:
-      login: true
-  timeout_in_minutes: 5
-  retry:
-    automatic: true
-  agents:
-    queue: cpu
-- label: ':muscle: Single MXNet MNIST (test-cpu-gloo-py2_7-tf1_15_0-keras2_3_1-torch1_3_0-mxnet1_4_1-pyspark2_4_0)'
+      run: test-cpu-gloo-py2_7-tf1_14_0-keras2_3_1-torch1_3_0-mxnet1_4_1-pyspark2_4_0
+      config: docker-compose.test.yml
+      pull-retries: 3
+  - ecr#v1.2.0:
+      login: true
+  timeout_in_minutes: 5
+  retry:
+    automatic: true
+  agents:
+    queue: cpu
+- label: ':muscle: Single MXNet MNIST (test-cpu-gloo-py2_7-tf1_14_0-keras2_3_1-torch1_3_0-mxnet1_4_1-pyspark2_4_0)'
   command: bash -c " python /horovod/examples/mxnet_mnist.py --epochs 3"
   plugins:
   - docker-compose#v2.6.0:
-      run: test-cpu-gloo-py2_7-tf1_15_0-keras2_3_1-torch1_3_0-mxnet1_4_1-pyspark2_4_0
-      config: docker-compose.test.yml
-      pull-retries: 3
-  - ecr#v1.2.0:
-      login: true
-  timeout_in_minutes: 5
-  retry:
-    automatic: true
-  agents:
-    queue: cpu
-<<<<<<< HEAD
-- label: ':pytest: Run PyTests (test-cpu-gloo-py3_6-tf1_15_0-keras2_3_1-torch1_3_0-mxnet1_4_1-pyspark2_4_0)'
-  command: bash -c "cd /horovod/test && (echo test_*.py  | sed 's/test_interactiverun.py//g' | sed 's/test_spark_keras.py//g' | sed 's/test_spark_torch.py//g' | sed 's/[a-z_]*tensorflow2[a-z_.]*//g' | sed 's/test_spark.py//g' | xargs -n 1 horovodrun -np 2 -H localhost:2 --gloo pytest -v --capture=no) && pytest --forked -v --capture=no test_spark.py"
-=======
+      run: test-cpu-gloo-py2_7-tf1_14_0-keras2_3_1-torch1_3_0-mxnet1_4_1-pyspark2_4_0
+      config: docker-compose.test.yml
+      pull-retries: 3
+  - ecr#v1.2.0:
+      login: true
+  timeout_in_minutes: 5
+  retry:
+    automatic: true
+  agents:
+    queue: cpu
 - label: ':pytest: Run PyTests (test-cpu-gloo-py3_6-tf1_14_0-keras2_3_1-torch1_3_0-mxnet1_4_1-pyspark2_4_0)'
   command: bash -c "cd /horovod/test && (echo test_*.py | sed 's/test_interactiverun.py//g' | sed 's/test_spark_keras.py//g' | sed 's/test_spark_torch.py//g' | sed 's/[a-z_]*tensorflow2[a-z_.]*//g' | sed 's/test_spark.py//g' | sed 's/test_run.py//g' | xargs -n 1 horovodrun -np 2 -H localhost:2 --gloo pytest -v --capture=no) && pytest --forked -v --capture=no test_spark.py test_run.py"
->>>>>>> 9b6801ad
-  plugins:
-  - docker-compose#v2.6.0:
-      run: test-cpu-gloo-py3_6-tf1_15_0-keras2_3_1-torch1_3_0-mxnet1_4_1-pyspark2_4_0
-      config: docker-compose.test.yml
-      pull-retries: 3
-  - ecr#v1.2.0:
-      login: true
-  timeout_in_minutes: 5
-  retry:
-    automatic: true
-  agents:
-    queue: cpu
-- label: ':tensorflow: Test Keras MNIST (test-cpu-gloo-py3_6-tf1_15_0-keras2_3_1-torch1_3_0-mxnet1_4_1-pyspark2_4_0)'
+  plugins:
+  - docker-compose#v2.6.0:
+      run: test-cpu-gloo-py3_6-tf1_14_0-keras2_3_1-torch1_3_0-mxnet1_4_1-pyspark2_4_0
+      config: docker-compose.test.yml
+      pull-retries: 3
+  - ecr#v1.2.0:
+      login: true
+  timeout_in_minutes: 5
+  retry:
+    automatic: true
+  agents:
+    queue: cpu
+- label: ':tensorflow: Test Keras MNIST (test-cpu-gloo-py3_6-tf1_14_0-keras2_3_1-torch1_3_0-mxnet1_4_1-pyspark2_4_0)'
   command: horovodrun -np 2 -H localhost:2 --gloo python /horovod/examples/keras_mnist_advanced.py
   plugins:
   - docker-compose#v2.6.0:
-      run: test-cpu-gloo-py3_6-tf1_15_0-keras2_3_1-torch1_3_0-mxnet1_4_1-pyspark2_4_0
-      config: docker-compose.test.yml
-      pull-retries: 3
-  - ecr#v1.2.0:
-      login: true
-  timeout_in_minutes: 5
-  retry:
-    automatic: true
-  agents:
-    queue: cpu
-- label: ':fire: Test PyTorch MNIST (test-cpu-gloo-py3_6-tf1_15_0-keras2_3_1-torch1_3_0-mxnet1_4_1-pyspark2_4_0)'
+      run: test-cpu-gloo-py3_6-tf1_14_0-keras2_3_1-torch1_3_0-mxnet1_4_1-pyspark2_4_0
+      config: docker-compose.test.yml
+      pull-retries: 3
+  - ecr#v1.2.0:
+      login: true
+  timeout_in_minutes: 5
+  retry:
+    automatic: true
+  agents:
+    queue: cpu
+- label: ':python: Test PyTorch MNIST (test-cpu-gloo-py3_6-tf1_14_0-keras2_3_1-torch1_3_0-mxnet1_4_1-pyspark2_4_0)'
   command: horovodrun -np 2 -H localhost:2 --gloo python /horovod/examples/pytorch_mnist.py
   plugins:
   - docker-compose#v2.6.0:
-      run: test-cpu-gloo-py3_6-tf1_15_0-keras2_3_1-torch1_3_0-mxnet1_4_1-pyspark2_4_0
-      config: docker-compose.test.yml
-      pull-retries: 3
-  - ecr#v1.2.0:
-      login: true
-  timeout_in_minutes: 5
-  retry:
-    automatic: true
-  agents:
-    queue: cpu
-- label: ':muscle: Test MXNet MNIST (test-cpu-gloo-py3_6-tf1_15_0-keras2_3_1-torch1_3_0-mxnet1_4_1-pyspark2_4_0)'
+      run: test-cpu-gloo-py3_6-tf1_14_0-keras2_3_1-torch1_3_0-mxnet1_4_1-pyspark2_4_0
+      config: docker-compose.test.yml
+      pull-retries: 3
+  - ecr#v1.2.0:
+      login: true
+  timeout_in_minutes: 5
+  retry:
+    automatic: true
+  agents:
+    queue: cpu
+- label: ':muscle: Test MXNet MNIST (test-cpu-gloo-py3_6-tf1_14_0-keras2_3_1-torch1_3_0-mxnet1_4_1-pyspark2_4_0)'
   command: horovodrun -np 2 -H localhost:2 --gloo python /horovod/examples/mxnet_mnist.py
   plugins:
   - docker-compose#v2.6.0:
-      run: test-cpu-gloo-py3_6-tf1_15_0-keras2_3_1-torch1_3_0-mxnet1_4_1-pyspark2_4_0
-      config: docker-compose.test.yml
-      pull-retries: 3
-  - ecr#v1.2.0:
-      login: true
-  timeout_in_minutes: 5
-  retry:
-    automatic: true
-  agents:
-    queue: cpu
-- label: ':factory: Elastic Tests (test-cpu-gloo-py3_6-tf1_15_0-keras2_3_1-torch1_3_0-mxnet1_4_1-pyspark2_4_0)'
-  command: bash -c "cd /horovod/test/integration && pytest -v --log-cli-level 10 --capture=no test_elastic_torch.py test_elastic_tensorflow.py"
-  plugins:
-  - docker-compose#v2.6.0:
-      run: test-cpu-gloo-py3_6-tf1_15_0-keras2_3_1-torch1_3_0-mxnet1_4_1-pyspark2_4_0
-      config: docker-compose.test.yml
-      pull-retries: 3
-  - ecr#v1.2.0:
-      login: true
-  timeout_in_minutes: 5
-  retry:
-    automatic: true
-  agents:
-    queue: cpu
-- label: ':spark: Spark Keras Rossmann Run (test-cpu-gloo-py3_6-tf1_15_0-keras2_3_1-torch1_3_0-mxnet1_4_1-pyspark2_4_0)'
+      run: test-cpu-gloo-py3_6-tf1_14_0-keras2_3_1-torch1_3_0-mxnet1_4_1-pyspark2_4_0
+      config: docker-compose.test.yml
+      pull-retries: 3
+  - ecr#v1.2.0:
+      login: true
+  timeout_in_minutes: 5
+  retry:
+    automatic: true
+  agents:
+    queue: cpu
+- label: ':spark: Spark Keras Rossmann Run (test-cpu-gloo-py3_6-tf1_14_0-keras2_3_1-torch1_3_0-mxnet1_4_1-pyspark2_4_0)'
   command: bash -c "OMP_NUM_THREADS=1 python /horovod/examples/keras_spark_rossmann_run.py --num-proc 2 --data-dir file:///data --epochs 3 --sample-rate 0.01"
   plugins:
   - docker-compose#v2.6.0:
-      run: test-cpu-gloo-py3_6-tf1_15_0-keras2_3_1-torch1_3_0-mxnet1_4_1-pyspark2_4_0
-      config: docker-compose.test.yml
-      pull-retries: 3
-  - ecr#v1.2.0:
-      login: true
-  timeout_in_minutes: 5
-  retry:
-    automatic: true
-  agents:
-    queue: cpu
-- label: ':spark: Spark Keras Rossmann Estimator (test-cpu-gloo-py3_6-tf1_15_0-keras2_3_1-torch1_3_0-mxnet1_4_1-pyspark2_4_0)'
+      run: test-cpu-gloo-py3_6-tf1_14_0-keras2_3_1-torch1_3_0-mxnet1_4_1-pyspark2_4_0
+      config: docker-compose.test.yml
+      pull-retries: 3
+  - ecr#v1.2.0:
+      login: true
+  timeout_in_minutes: 5
+  retry:
+    automatic: true
+  agents:
+    queue: cpu
+- label: ':spark: Spark Keras Rossmann Estimator (test-cpu-gloo-py3_6-tf1_14_0-keras2_3_1-torch1_3_0-mxnet1_4_1-pyspark2_4_0)'
   command: bash -c "OMP_NUM_THREADS=1 python /horovod/examples/keras_spark_rossmann_estimator.py --num-proc 2 --work-dir /work --data-dir file:///data --epochs 3 --sample-rate 0.01"
   plugins:
   - docker-compose#v2.6.0:
-      run: test-cpu-gloo-py3_6-tf1_15_0-keras2_3_1-torch1_3_0-mxnet1_4_1-pyspark2_4_0
-      config: docker-compose.test.yml
-      pull-retries: 3
-  - ecr#v1.2.0:
-      login: true
-  timeout_in_minutes: 5
-  retry:
-    automatic: true
-  agents:
-    queue: cpu
-- label: ':spark: PyTests Spark Estimators (test-cpu-gloo-py3_6-tf1_15_0-keras2_3_1-torch1_3_0-mxnet1_4_1-pyspark2_4_0)'
+      run: test-cpu-gloo-py3_6-tf1_14_0-keras2_3_1-torch1_3_0-mxnet1_4_1-pyspark2_4_0
+      config: docker-compose.test.yml
+      pull-retries: 3
+  - ecr#v1.2.0:
+      login: true
+  timeout_in_minutes: 5
+  retry:
+    automatic: true
+  agents:
+    queue: cpu
+- label: ':spark: PyTests Spark Estimators (test-cpu-gloo-py3_6-tf1_14_0-keras2_3_1-torch1_3_0-mxnet1_4_1-pyspark2_4_0)'
   command: bash -c "cd /horovod/test && pytest --forked -v --capture=no test_spark_keras.py test_spark_torch.py"
   plugins:
   - docker-compose#v2.6.0:
-      run: test-cpu-gloo-py3_6-tf1_15_0-keras2_3_1-torch1_3_0-mxnet1_4_1-pyspark2_4_0
-      config: docker-compose.test.yml
-      pull-retries: 3
-  - ecr#v1.2.0:
-      login: true
-  timeout_in_minutes: 5
-  retry:
-    automatic: true
-  agents:
-    queue: cpu
-- label: ':spark: Spark Keras MNIST (test-cpu-gloo-py3_6-tf1_15_0-keras2_3_1-torch1_3_0-mxnet1_4_1-pyspark2_4_0)'
+      run: test-cpu-gloo-py3_6-tf1_14_0-keras2_3_1-torch1_3_0-mxnet1_4_1-pyspark2_4_0
+      config: docker-compose.test.yml
+      pull-retries: 3
+  - ecr#v1.2.0:
+      login: true
+  timeout_in_minutes: 5
+  retry:
+    automatic: true
+  agents:
+    queue: cpu
+- label: ':spark: Spark Keras MNIST (test-cpu-gloo-py3_6-tf1_14_0-keras2_3_1-torch1_3_0-mxnet1_4_1-pyspark2_4_0)'
   command: bash -c "OMP_NUM_THREADS=1 python /horovod/examples/keras_spark_mnist.py --num-proc 2 --work-dir /work --data-dir /data --epochs 3"
   plugins:
   - docker-compose#v2.6.0:
-      run: test-cpu-gloo-py3_6-tf1_15_0-keras2_3_1-torch1_3_0-mxnet1_4_1-pyspark2_4_0
-      config: docker-compose.test.yml
-      pull-retries: 3
-  - ecr#v1.2.0:
-      login: true
-  timeout_in_minutes: 5
-  retry:
-    automatic: true
-  agents:
-    queue: cpu
-- label: ':spark: Spark Torch MNIST (test-cpu-gloo-py3_6-tf1_15_0-keras2_3_1-torch1_3_0-mxnet1_4_1-pyspark2_4_0)'
+      run: test-cpu-gloo-py3_6-tf1_14_0-keras2_3_1-torch1_3_0-mxnet1_4_1-pyspark2_4_0
+      config: docker-compose.test.yml
+      pull-retries: 3
+  - ecr#v1.2.0:
+      login: true
+  timeout_in_minutes: 5
+  retry:
+    automatic: true
+  agents:
+    queue: cpu
+- label: ':spark: Spark Torch MNIST (test-cpu-gloo-py3_6-tf1_14_0-keras2_3_1-torch1_3_0-mxnet1_4_1-pyspark2_4_0)'
   command: bash -c "OMP_NUM_THREADS=1 python /horovod/examples/pytorch_spark_mnist.py --num-proc 2 --work-dir /work --data-dir /data --epochs 3"
   plugins:
   - docker-compose#v2.6.0:
-      run: test-cpu-gloo-py3_6-tf1_15_0-keras2_3_1-torch1_3_0-mxnet1_4_1-pyspark2_4_0
-      config: docker-compose.test.yml
-      pull-retries: 3
-  - ecr#v1.2.0:
-      login: true
-  timeout_in_minutes: 5
-  retry:
-    automatic: true
-  agents:
-    queue: cpu
-- label: ':tensorflow: Single Keras MNIST (test-cpu-gloo-py3_6-tf1_15_0-keras2_3_1-torch1_3_0-mxnet1_4_1-pyspark2_4_0)'
+      run: test-cpu-gloo-py3_6-tf1_14_0-keras2_3_1-torch1_3_0-mxnet1_4_1-pyspark2_4_0
+      config: docker-compose.test.yml
+      pull-retries: 3
+  - ecr#v1.2.0:
+      login: true
+  timeout_in_minutes: 5
+  retry:
+    automatic: true
+  agents:
+    queue: cpu
+- label: ':tensorflow: Single Keras MNIST (test-cpu-gloo-py3_6-tf1_14_0-keras2_3_1-torch1_3_0-mxnet1_4_1-pyspark2_4_0)'
   command: bash -c " python /horovod/examples/keras_mnist_advanced.py --epochs 3 --batch-size 64"
   plugins:
   - docker-compose#v2.6.0:
-      run: test-cpu-gloo-py3_6-tf1_15_0-keras2_3_1-torch1_3_0-mxnet1_4_1-pyspark2_4_0
-      config: docker-compose.test.yml
-      pull-retries: 3
-  - ecr#v1.2.0:
-      login: true
-  timeout_in_minutes: 5
-  retry:
-    automatic: true
-  agents:
-    queue: cpu
-- label: ':fire: Single PyTorch MNIST (test-cpu-gloo-py3_6-tf1_15_0-keras2_3_1-torch1_3_0-mxnet1_4_1-pyspark2_4_0)'
+      run: test-cpu-gloo-py3_6-tf1_14_0-keras2_3_1-torch1_3_0-mxnet1_4_1-pyspark2_4_0
+      config: docker-compose.test.yml
+      pull-retries: 3
+  - ecr#v1.2.0:
+      login: true
+  timeout_in_minutes: 5
+  retry:
+    automatic: true
+  agents:
+    queue: cpu
+- label: ':python: Single PyTorch MNIST (test-cpu-gloo-py3_6-tf1_14_0-keras2_3_1-torch1_3_0-mxnet1_4_1-pyspark2_4_0)'
   command: bash -c " python /horovod/examples/pytorch_mnist.py --epochs 3"
   plugins:
   - docker-compose#v2.6.0:
-      run: test-cpu-gloo-py3_6-tf1_15_0-keras2_3_1-torch1_3_0-mxnet1_4_1-pyspark2_4_0
-      config: docker-compose.test.yml
-      pull-retries: 3
-  - ecr#v1.2.0:
-      login: true
-  timeout_in_minutes: 5
-  retry:
-    automatic: true
-  agents:
-    queue: cpu
-- label: ':muscle: Single MXNet MNIST (test-cpu-gloo-py3_6-tf1_15_0-keras2_3_1-torch1_3_0-mxnet1_4_1-pyspark2_4_0)'
+      run: test-cpu-gloo-py3_6-tf1_14_0-keras2_3_1-torch1_3_0-mxnet1_4_1-pyspark2_4_0
+      config: docker-compose.test.yml
+      pull-retries: 3
+  - ecr#v1.2.0:
+      login: true
+  timeout_in_minutes: 5
+  retry:
+    automatic: true
+  agents:
+    queue: cpu
+- label: ':muscle: Single MXNet MNIST (test-cpu-gloo-py3_6-tf1_14_0-keras2_3_1-torch1_3_0-mxnet1_4_1-pyspark2_4_0)'
   command: bash -c " python /horovod/examples/mxnet_mnist.py --epochs 3"
   plugins:
   - docker-compose#v2.6.0:
-      run: test-cpu-gloo-py3_6-tf1_15_0-keras2_3_1-torch1_3_0-mxnet1_4_1-pyspark2_4_0
-      config: docker-compose.test.yml
-      pull-retries: 3
-  - ecr#v1.2.0:
-      login: true
-  timeout_in_minutes: 5
-  retry:
-    automatic: true
-  agents:
-    queue: cpu
-<<<<<<< HEAD
-- label: ':pytest: Run PyTests (test-cpu-openmpi-gloo-py2_7-tf1_15_0-keras2_3_1-torch1_3_0-mxnet1_4_1-pyspark2_4_0)'
-  command: bash -c "cd /horovod/test && (echo test_*.py | sed 's/test_elastic[a-z_.]*//g' | sed 's/test_interactiverun.py//g' | sed 's/test_spark_keras.py//g' | sed 's/test_spark_torch.py//g' | sed 's/[a-z_]*tensorflow2[a-z_.]*//g' | sed 's/test_spark.py//g' | xargs -n 1 horovodrun -np 2 -H localhost:2 --gloo pytest -v --capture=no) && pytest --forked -v --capture=no test_spark.py"
-=======
+      run: test-cpu-gloo-py3_6-tf1_14_0-keras2_3_1-torch1_3_0-mxnet1_4_1-pyspark2_4_0
+      config: docker-compose.test.yml
+      pull-retries: 3
+  - ecr#v1.2.0:
+      login: true
+  timeout_in_minutes: 5
+  retry:
+    automatic: true
+  agents:
+    queue: cpu
 - label: ':pytest: Run PyTests (test-cpu-openmpi-gloo-py2_7-tf1_14_0-keras2_3_1-torch1_3_0-mxnet1_4_1-pyspark2_4_0)'
   command: bash -c "cd /horovod/test && (echo test_*.py | sed 's/test_interactiverun.py//g' | sed 's/test_spark_keras.py//g' | sed 's/test_spark_torch.py//g' | sed 's/[a-z_]*tensorflow2[a-z_.]*//g' | sed 's/test_spark.py//g' | sed 's/test_run.py//g' | xargs -n 1 horovodrun -np 2 -H localhost:2 --gloo pytest -v --capture=no) && pytest --forked -v --capture=no test_spark.py test_run.py"
->>>>>>> 9b6801ad
-  plugins:
-  - docker-compose#v2.6.0:
-      run: test-cpu-openmpi-gloo-py2_7-tf1_15_0-keras2_3_1-torch1_3_0-mxnet1_4_1-pyspark2_4_0
-      config: docker-compose.test.yml
-      pull-retries: 3
-  - ecr#v1.2.0:
-      login: true
-  timeout_in_minutes: 5
-  retry:
-    automatic: true
-  agents:
-    queue: cpu
-- label: ':tensorflow: Test Keras MNIST (test-cpu-openmpi-gloo-py2_7-tf1_15_0-keras2_3_1-torch1_3_0-mxnet1_4_1-pyspark2_4_0)'
+  plugins:
+  - docker-compose#v2.6.0:
+      run: test-cpu-openmpi-gloo-py2_7-tf1_14_0-keras2_3_1-torch1_3_0-mxnet1_4_1-pyspark2_4_0
+      config: docker-compose.test.yml
+      pull-retries: 3
+  - ecr#v1.2.0:
+      login: true
+  timeout_in_minutes: 5
+  retry:
+    automatic: true
+  agents:
+    queue: cpu
+- label: ':tensorflow: Test Keras MNIST (test-cpu-openmpi-gloo-py2_7-tf1_14_0-keras2_3_1-torch1_3_0-mxnet1_4_1-pyspark2_4_0)'
   command: horovodrun -np 2 -H localhost:2 --gloo python /horovod/examples/keras_mnist_advanced.py
   plugins:
   - docker-compose#v2.6.0:
-      run: test-cpu-openmpi-gloo-py2_7-tf1_15_0-keras2_3_1-torch1_3_0-mxnet1_4_1-pyspark2_4_0
-      config: docker-compose.test.yml
-      pull-retries: 3
-  - ecr#v1.2.0:
-      login: true
-  timeout_in_minutes: 5
-  retry:
-    automatic: true
-  agents:
-    queue: cpu
-- label: ':fire: Test PyTorch MNIST (test-cpu-openmpi-gloo-py2_7-tf1_15_0-keras2_3_1-torch1_3_0-mxnet1_4_1-pyspark2_4_0)'
+      run: test-cpu-openmpi-gloo-py2_7-tf1_14_0-keras2_3_1-torch1_3_0-mxnet1_4_1-pyspark2_4_0
+      config: docker-compose.test.yml
+      pull-retries: 3
+  - ecr#v1.2.0:
+      login: true
+  timeout_in_minutes: 5
+  retry:
+    automatic: true
+  agents:
+    queue: cpu
+- label: ':python: Test PyTorch MNIST (test-cpu-openmpi-gloo-py2_7-tf1_14_0-keras2_3_1-torch1_3_0-mxnet1_4_1-pyspark2_4_0)'
   command: horovodrun -np 2 -H localhost:2 --gloo python /horovod/examples/pytorch_mnist.py
   plugins:
   - docker-compose#v2.6.0:
-      run: test-cpu-openmpi-gloo-py2_7-tf1_15_0-keras2_3_1-torch1_3_0-mxnet1_4_1-pyspark2_4_0
-      config: docker-compose.test.yml
-      pull-retries: 3
-  - ecr#v1.2.0:
-      login: true
-  timeout_in_minutes: 5
-  retry:
-    automatic: true
-  agents:
-    queue: cpu
-- label: ':muscle: Test MXNet MNIST (test-cpu-openmpi-gloo-py2_7-tf1_15_0-keras2_3_1-torch1_3_0-mxnet1_4_1-pyspark2_4_0)'
+      run: test-cpu-openmpi-gloo-py2_7-tf1_14_0-keras2_3_1-torch1_3_0-mxnet1_4_1-pyspark2_4_0
+      config: docker-compose.test.yml
+      pull-retries: 3
+  - ecr#v1.2.0:
+      login: true
+  timeout_in_minutes: 5
+  retry:
+    automatic: true
+  agents:
+    queue: cpu
+- label: ':muscle: Test MXNet MNIST (test-cpu-openmpi-gloo-py2_7-tf1_14_0-keras2_3_1-torch1_3_0-mxnet1_4_1-pyspark2_4_0)'
   command: horovodrun -np 2 -H localhost:2 --gloo python /horovod/examples/mxnet_mnist.py
   plugins:
   - docker-compose#v2.6.0:
-      run: test-cpu-openmpi-gloo-py2_7-tf1_15_0-keras2_3_1-torch1_3_0-mxnet1_4_1-pyspark2_4_0
-      config: docker-compose.test.yml
-      pull-retries: 3
-  - ecr#v1.2.0:
-      login: true
-  timeout_in_minutes: 5
-  retry:
-    automatic: true
-  agents:
-    queue: cpu
-<<<<<<< HEAD
-- label: ':pytest: Run PyTests (test-cpu-openmpi-gloo-py2_7-tf1_15_0-keras2_3_1-torch1_3_0-mxnet1_4_1-pyspark2_4_0)'
-  command: bash -c " cd /horovod/test && (echo test_*.py | sed 's/[a-z_]*tensorflow2[a-z_.]*//g' | sed 's/test_elastic[a-z_.]*//g' | sed 's/test_interactiverun.py//g' | sed 's/test_spark_keras.py//g' | sed 's/test_spark_torch.py//g' | sed 's/test_spark.py//g' | xargs -n 1 \$(cat /mpirun_command) pytest -v --capture=no) && pytest --forked -v --capture=no test_spark.py"
-=======
+      run: test-cpu-openmpi-gloo-py2_7-tf1_14_0-keras2_3_1-torch1_3_0-mxnet1_4_1-pyspark2_4_0
+      config: docker-compose.test.yml
+      pull-retries: 3
+  - ecr#v1.2.0:
+      login: true
+  timeout_in_minutes: 5
+  retry:
+    automatic: true
+  agents:
+    queue: cpu
 - label: ':pytest: Run PyTests (test-cpu-openmpi-gloo-py2_7-tf1_14_0-keras2_3_1-torch1_3_0-mxnet1_4_1-pyspark2_4_0)'
   command: bash -c " cd /horovod/test && (echo test_*.py | sed 's/[a-z_]*tensorflow2[a-z_.]*//g' | sed 's/test_interactiverun.py//g' | sed 's/test_spark_keras.py//g' | sed 's/test_spark_torch.py//g' | sed 's/test_spark.py//g' | sed 's/test_run.py//g' | xargs -n 1 \$(cat /mpirun_command) pytest -v --capture=no) && pytest --forked -v --capture=no test_spark.py test_run.py"
->>>>>>> 9b6801ad
-  plugins:
-  - docker-compose#v2.6.0:
-      run: test-cpu-openmpi-gloo-py2_7-tf1_15_0-keras2_3_1-torch1_3_0-mxnet1_4_1-pyspark2_4_0
-      config: docker-compose.test.yml
-      pull-retries: 3
-  - ecr#v1.2.0:
-      login: true
-  timeout_in_minutes: 5
-  retry:
-    automatic: true
-  agents:
-    queue: cpu
-- label: ':jupyter: Run PyTests test_interactiverun (test-cpu-openmpi-gloo-py2_7-tf1_15_0-keras2_3_1-torch1_3_0-mxnet1_4_1-pyspark2_4_0)'
+  plugins:
+  - docker-compose#v2.6.0:
+      run: test-cpu-openmpi-gloo-py2_7-tf1_14_0-keras2_3_1-torch1_3_0-mxnet1_4_1-pyspark2_4_0
+      config: docker-compose.test.yml
+      pull-retries: 3
+  - ecr#v1.2.0:
+      login: true
+  timeout_in_minutes: 5
+  retry:
+    automatic: true
+  agents:
+    queue: cpu
+- label: ':jupyter: Run PyTests test_interactiverun (test-cpu-openmpi-gloo-py2_7-tf1_14_0-keras2_3_1-torch1_3_0-mxnet1_4_1-pyspark2_4_0)'
   command: bash -c "cd /horovod/test && pytest -v --capture=no test_interactiverun.py"
   plugins:
   - docker-compose#v2.6.0:
-      run: test-cpu-openmpi-gloo-py2_7-tf1_15_0-keras2_3_1-torch1_3_0-mxnet1_4_1-pyspark2_4_0
-      config: docker-compose.test.yml
-      pull-retries: 3
-  - ecr#v1.2.0:
-      login: true
-  timeout_in_minutes: 5
-  retry:
-    automatic: true
-  agents:
-    queue: cpu
-- label: ':tensorflow: Test TensorFlow MNIST (test-cpu-openmpi-gloo-py2_7-tf1_15_0-keras2_3_1-torch1_3_0-mxnet1_4_1-pyspark2_4_0)'
+      run: test-cpu-openmpi-gloo-py2_7-tf1_14_0-keras2_3_1-torch1_3_0-mxnet1_4_1-pyspark2_4_0
+      config: docker-compose.test.yml
+      pull-retries: 3
+  - ecr#v1.2.0:
+      login: true
+  timeout_in_minutes: 5
+  retry:
+    automatic: true
+  agents:
+    queue: cpu
+- label: ':tensorflow: Test TensorFlow MNIST (test-cpu-openmpi-gloo-py2_7-tf1_14_0-keras2_3_1-torch1_3_0-mxnet1_4_1-pyspark2_4_0)'
   command: bash -c " \$(cat /mpirun_command) python /horovod/examples/tensorflow_mnist.py"
   plugins:
   - docker-compose#v2.6.0:
-      run: test-cpu-openmpi-gloo-py2_7-tf1_15_0-keras2_3_1-torch1_3_0-mxnet1_4_1-pyspark2_4_0
-      config: docker-compose.test.yml
-      pull-retries: 3
-  - ecr#v1.2.0:
-      login: true
-  timeout_in_minutes: 5
-  retry:
-    automatic: true
-  agents:
-    queue: cpu
-- label: ':tensorflow: Test TensorFlow Eager MNIST (test-cpu-openmpi-gloo-py2_7-tf1_15_0-keras2_3_1-torch1_3_0-mxnet1_4_1-pyspark2_4_0)'
+      run: test-cpu-openmpi-gloo-py2_7-tf1_14_0-keras2_3_1-torch1_3_0-mxnet1_4_1-pyspark2_4_0
+      config: docker-compose.test.yml
+      pull-retries: 3
+  - ecr#v1.2.0:
+      login: true
+  timeout_in_minutes: 5
+  retry:
+    automatic: true
+  agents:
+    queue: cpu
+- label: ':tensorflow: Test TensorFlow Eager MNIST (test-cpu-openmpi-gloo-py2_7-tf1_14_0-keras2_3_1-torch1_3_0-mxnet1_4_1-pyspark2_4_0)'
   command: bash -c " \$(cat /mpirun_command) python /horovod/examples/tensorflow_mnist_eager.py"
   plugins:
   - docker-compose#v2.6.0:
-      run: test-cpu-openmpi-gloo-py2_7-tf1_15_0-keras2_3_1-torch1_3_0-mxnet1_4_1-pyspark2_4_0
-      config: docker-compose.test.yml
-      pull-retries: 3
-  - ecr#v1.2.0:
-      login: true
-  timeout_in_minutes: 5
-  retry:
-    automatic: true
-  agents:
-    queue: cpu
-- label: ':tensorflow: Test Keras MNIST (test-cpu-openmpi-gloo-py2_7-tf1_15_0-keras2_3_1-torch1_3_0-mxnet1_4_1-pyspark2_4_0)'
+      run: test-cpu-openmpi-gloo-py2_7-tf1_14_0-keras2_3_1-torch1_3_0-mxnet1_4_1-pyspark2_4_0
+      config: docker-compose.test.yml
+      pull-retries: 3
+  - ecr#v1.2.0:
+      login: true
+  timeout_in_minutes: 5
+  retry:
+    automatic: true
+  agents:
+    queue: cpu
+- label: ':tensorflow: Test Keras MNIST (test-cpu-openmpi-gloo-py2_7-tf1_14_0-keras2_3_1-torch1_3_0-mxnet1_4_1-pyspark2_4_0)'
   command: bash -c " \$(cat /mpirun_command) python /horovod/examples/keras_mnist_advanced.py"
   plugins:
   - docker-compose#v2.6.0:
-      run: test-cpu-openmpi-gloo-py2_7-tf1_15_0-keras2_3_1-torch1_3_0-mxnet1_4_1-pyspark2_4_0
-      config: docker-compose.test.yml
-      pull-retries: 3
-  - ecr#v1.2.0:
-      login: true
-  timeout_in_minutes: 5
-  retry:
-    automatic: true
-  agents:
-    queue: cpu
-- label: ':fire: Test PyTorch MNIST (test-cpu-openmpi-gloo-py2_7-tf1_15_0-keras2_3_1-torch1_3_0-mxnet1_4_1-pyspark2_4_0)'
+      run: test-cpu-openmpi-gloo-py2_7-tf1_14_0-keras2_3_1-torch1_3_0-mxnet1_4_1-pyspark2_4_0
+      config: docker-compose.test.yml
+      pull-retries: 3
+  - ecr#v1.2.0:
+      login: true
+  timeout_in_minutes: 5
+  retry:
+    automatic: true
+  agents:
+    queue: cpu
+- label: ':python: Test PyTorch MNIST (test-cpu-openmpi-gloo-py2_7-tf1_14_0-keras2_3_1-torch1_3_0-mxnet1_4_1-pyspark2_4_0)'
   command: bash -c " \$(cat /mpirun_command) python /horovod/examples/pytorch_mnist.py"
   plugins:
   - docker-compose#v2.6.0:
-      run: test-cpu-openmpi-gloo-py2_7-tf1_15_0-keras2_3_1-torch1_3_0-mxnet1_4_1-pyspark2_4_0
-      config: docker-compose.test.yml
-      pull-retries: 3
-  - ecr#v1.2.0:
-      login: true
-  timeout_in_minutes: 5
-  retry:
-    automatic: true
-  agents:
-    queue: cpu
-- label: ':muscle: Test MXNet MNIST (test-cpu-openmpi-gloo-py2_7-tf1_15_0-keras2_3_1-torch1_3_0-mxnet1_4_1-pyspark2_4_0)'
+      run: test-cpu-openmpi-gloo-py2_7-tf1_14_0-keras2_3_1-torch1_3_0-mxnet1_4_1-pyspark2_4_0
+      config: docker-compose.test.yml
+      pull-retries: 3
+  - ecr#v1.2.0:
+      login: true
+  timeout_in_minutes: 5
+  retry:
+    automatic: true
+  agents:
+    queue: cpu
+- label: ':muscle: Test MXNet MNIST (test-cpu-openmpi-gloo-py2_7-tf1_14_0-keras2_3_1-torch1_3_0-mxnet1_4_1-pyspark2_4_0)'
   command: bash -c " OMP_NUM_THREADS=1 \$(cat /mpirun_command) python /horovod/examples/mxnet_mnist.py"
   plugins:
   - docker-compose#v2.6.0:
-      run: test-cpu-openmpi-gloo-py2_7-tf1_15_0-keras2_3_1-torch1_3_0-mxnet1_4_1-pyspark2_4_0
-      config: docker-compose.test.yml
-      pull-retries: 3
-  - ecr#v1.2.0:
-      login: true
-  timeout_in_minutes: 5
-  retry:
-    automatic: true
-  agents:
-    queue: cpu
-- label: ':muscle: Test Stall (test-cpu-openmpi-gloo-py2_7-tf1_15_0-keras2_3_1-torch1_3_0-mxnet1_4_1-pyspark2_4_0)'
+      run: test-cpu-openmpi-gloo-py2_7-tf1_14_0-keras2_3_1-torch1_3_0-mxnet1_4_1-pyspark2_4_0
+      config: docker-compose.test.yml
+      pull-retries: 3
+  - ecr#v1.2.0:
+      login: true
+  timeout_in_minutes: 5
+  retry:
+    automatic: true
+  agents:
+    queue: cpu
+- label: ':muscle: Test Stall (test-cpu-openmpi-gloo-py2_7-tf1_14_0-keras2_3_1-torch1_3_0-mxnet1_4_1-pyspark2_4_0)'
   command: bash -c " \$(cat /mpirun_command) python /horovod/test/test_stall.py"
   plugins:
   - docker-compose#v2.6.0:
-      run: test-cpu-openmpi-gloo-py2_7-tf1_15_0-keras2_3_1-torch1_3_0-mxnet1_4_1-pyspark2_4_0
-      config: docker-compose.test.yml
-      pull-retries: 3
-  - ecr#v1.2.0:
-      login: true
-  timeout_in_minutes: 5
-  retry:
-    automatic: true
-  agents:
-    queue: cpu
-- label: ':terminal: Test Horovodrun (test-cpu-openmpi-gloo-py2_7-tf1_15_0-keras2_3_1-torch1_3_0-mxnet1_4_1-pyspark2_4_0)'
+      run: test-cpu-openmpi-gloo-py2_7-tf1_14_0-keras2_3_1-torch1_3_0-mxnet1_4_1-pyspark2_4_0
+      config: docker-compose.test.yml
+      pull-retries: 3
+  - ecr#v1.2.0:
+      login: true
+  timeout_in_minutes: 5
+  retry:
+    automatic: true
+  agents:
+    queue: cpu
+- label: ':terminal: Test Horovodrun (test-cpu-openmpi-gloo-py2_7-tf1_14_0-keras2_3_1-torch1_3_0-mxnet1_4_1-pyspark2_4_0)'
   command: horovodrun -np 2 -H localhost:2 python /horovod/examples/tensorflow_mnist.py
   plugins:
   - docker-compose#v2.6.0:
-      run: test-cpu-openmpi-gloo-py2_7-tf1_15_0-keras2_3_1-torch1_3_0-mxnet1_4_1-pyspark2_4_0
-      config: docker-compose.test.yml
-      pull-retries: 3
-  - ecr#v1.2.0:
-      login: true
-  timeout_in_minutes: 5
-  retry:
-    automatic: true
-  agents:
-    queue: cpu
-- label: ':terminal: Test Horovodrun (test-cpu-openmpi-gloo-py2_7-tf1_15_0-keras2_3_1-torch1_3_0-mxnet1_4_1-pyspark2_4_0)'
+      run: test-cpu-openmpi-gloo-py2_7-tf1_14_0-keras2_3_1-torch1_3_0-mxnet1_4_1-pyspark2_4_0
+      config: docker-compose.test.yml
+      pull-retries: 3
+  - ecr#v1.2.0:
+      login: true
+  timeout_in_minutes: 5
+  retry:
+    automatic: true
+  agents:
+    queue: cpu
+- label: ':terminal: Test Horovodrun (test-cpu-openmpi-gloo-py2_7-tf1_14_0-keras2_3_1-torch1_3_0-mxnet1_4_1-pyspark2_4_0)'
   command: echo 'localhost slots=2' > hostfile
   plugins:
   - docker-compose#v2.6.0:
-      run: test-cpu-openmpi-gloo-py2_7-tf1_15_0-keras2_3_1-torch1_3_0-mxnet1_4_1-pyspark2_4_0
-      config: docker-compose.test.yml
-      pull-retries: 3
-  - ecr#v1.2.0:
-      login: true
-  timeout_in_minutes: 5
-  retry:
-    automatic: true
-  agents:
-    queue: cpu
-- label: ':spark: Spark Keras Rossmann Run (test-cpu-openmpi-gloo-py2_7-tf1_15_0-keras2_3_1-torch1_3_0-mxnet1_4_1-pyspark2_4_0)'
+      run: test-cpu-openmpi-gloo-py2_7-tf1_14_0-keras2_3_1-torch1_3_0-mxnet1_4_1-pyspark2_4_0
+      config: docker-compose.test.yml
+      pull-retries: 3
+  - ecr#v1.2.0:
+      login: true
+  timeout_in_minutes: 5
+  retry:
+    automatic: true
+  agents:
+    queue: cpu
+- label: ':spark: Spark Keras Rossmann Run (test-cpu-openmpi-gloo-py2_7-tf1_14_0-keras2_3_1-torch1_3_0-mxnet1_4_1-pyspark2_4_0)'
   command: bash -c "OMP_NUM_THREADS=1 python /horovod/examples/keras_spark_rossmann_run.py --num-proc 2 --data-dir file:///data --epochs 3 --sample-rate 0.01"
   plugins:
   - docker-compose#v2.6.0:
-      run: test-cpu-openmpi-gloo-py2_7-tf1_15_0-keras2_3_1-torch1_3_0-mxnet1_4_1-pyspark2_4_0
-      config: docker-compose.test.yml
-      pull-retries: 3
-  - ecr#v1.2.0:
-      login: true
-  timeout_in_minutes: 5
-  retry:
-    automatic: true
-  agents:
-    queue: cpu
-- label: ':spark: Spark Keras Rossmann Estimator (test-cpu-openmpi-gloo-py2_7-tf1_15_0-keras2_3_1-torch1_3_0-mxnet1_4_1-pyspark2_4_0)'
+      run: test-cpu-openmpi-gloo-py2_7-tf1_14_0-keras2_3_1-torch1_3_0-mxnet1_4_1-pyspark2_4_0
+      config: docker-compose.test.yml
+      pull-retries: 3
+  - ecr#v1.2.0:
+      login: true
+  timeout_in_minutes: 5
+  retry:
+    automatic: true
+  agents:
+    queue: cpu
+- label: ':spark: Spark Keras Rossmann Estimator (test-cpu-openmpi-gloo-py2_7-tf1_14_0-keras2_3_1-torch1_3_0-mxnet1_4_1-pyspark2_4_0)'
   command: bash -c "OMP_NUM_THREADS=1 python /horovod/examples/keras_spark_rossmann_estimator.py --num-proc 2 --work-dir /work --data-dir file:///data --epochs 3 --sample-rate 0.01"
   plugins:
   - docker-compose#v2.6.0:
-      run: test-cpu-openmpi-gloo-py2_7-tf1_15_0-keras2_3_1-torch1_3_0-mxnet1_4_1-pyspark2_4_0
-      config: docker-compose.test.yml
-      pull-retries: 3
-  - ecr#v1.2.0:
-      login: true
-  timeout_in_minutes: 5
-  retry:
-    automatic: true
-  agents:
-    queue: cpu
-- label: ':spark: PyTests Spark Estimators (test-cpu-openmpi-gloo-py2_7-tf1_15_0-keras2_3_1-torch1_3_0-mxnet1_4_1-pyspark2_4_0)'
+      run: test-cpu-openmpi-gloo-py2_7-tf1_14_0-keras2_3_1-torch1_3_0-mxnet1_4_1-pyspark2_4_0
+      config: docker-compose.test.yml
+      pull-retries: 3
+  - ecr#v1.2.0:
+      login: true
+  timeout_in_minutes: 5
+  retry:
+    automatic: true
+  agents:
+    queue: cpu
+- label: ':spark: PyTests Spark Estimators (test-cpu-openmpi-gloo-py2_7-tf1_14_0-keras2_3_1-torch1_3_0-mxnet1_4_1-pyspark2_4_0)'
   command: bash -c "cd /horovod/test && pytest --forked -v --capture=no test_spark_keras.py test_spark_torch.py"
   plugins:
   - docker-compose#v2.6.0:
-      run: test-cpu-openmpi-gloo-py2_7-tf1_15_0-keras2_3_1-torch1_3_0-mxnet1_4_1-pyspark2_4_0
-      config: docker-compose.test.yml
-      pull-retries: 3
-  - ecr#v1.2.0:
-      login: true
-  timeout_in_minutes: 5
-  retry:
-    automatic: true
-  agents:
-    queue: cpu
-- label: ':spark: Spark Keras MNIST (test-cpu-openmpi-gloo-py2_7-tf1_15_0-keras2_3_1-torch1_3_0-mxnet1_4_1-pyspark2_4_0)'
+      run: test-cpu-openmpi-gloo-py2_7-tf1_14_0-keras2_3_1-torch1_3_0-mxnet1_4_1-pyspark2_4_0
+      config: docker-compose.test.yml
+      pull-retries: 3
+  - ecr#v1.2.0:
+      login: true
+  timeout_in_minutes: 5
+  retry:
+    automatic: true
+  agents:
+    queue: cpu
+- label: ':spark: Spark Keras MNIST (test-cpu-openmpi-gloo-py2_7-tf1_14_0-keras2_3_1-torch1_3_0-mxnet1_4_1-pyspark2_4_0)'
   command: bash -c "OMP_NUM_THREADS=1 python /horovod/examples/keras_spark_mnist.py --num-proc 2 --work-dir /work --data-dir /data --epochs 3"
   plugins:
   - docker-compose#v2.6.0:
-      run: test-cpu-openmpi-gloo-py2_7-tf1_15_0-keras2_3_1-torch1_3_0-mxnet1_4_1-pyspark2_4_0
-      config: docker-compose.test.yml
-      pull-retries: 3
-  - ecr#v1.2.0:
-      login: true
-  timeout_in_minutes: 5
-  retry:
-    automatic: true
-  agents:
-    queue: cpu
-- label: ':spark: Spark Torch MNIST (test-cpu-openmpi-gloo-py2_7-tf1_15_0-keras2_3_1-torch1_3_0-mxnet1_4_1-pyspark2_4_0)'
+      run: test-cpu-openmpi-gloo-py2_7-tf1_14_0-keras2_3_1-torch1_3_0-mxnet1_4_1-pyspark2_4_0
+      config: docker-compose.test.yml
+      pull-retries: 3
+  - ecr#v1.2.0:
+      login: true
+  timeout_in_minutes: 5
+  retry:
+    automatic: true
+  agents:
+    queue: cpu
+- label: ':spark: Spark Torch MNIST (test-cpu-openmpi-gloo-py2_7-tf1_14_0-keras2_3_1-torch1_3_0-mxnet1_4_1-pyspark2_4_0)'
   command: bash -c "OMP_NUM_THREADS=1 python /horovod/examples/pytorch_spark_mnist.py --num-proc 2 --work-dir /work --data-dir /data --epochs 3"
   plugins:
   - docker-compose#v2.6.0:
-      run: test-cpu-openmpi-gloo-py2_7-tf1_15_0-keras2_3_1-torch1_3_0-mxnet1_4_1-pyspark2_4_0
-      config: docker-compose.test.yml
-      pull-retries: 3
-  - ecr#v1.2.0:
-      login: true
-  timeout_in_minutes: 5
-  retry:
-    automatic: true
-  agents:
-    queue: cpu
-- label: ':tensorflow: Single Keras MNIST (test-cpu-openmpi-gloo-py2_7-tf1_15_0-keras2_3_1-torch1_3_0-mxnet1_4_1-pyspark2_4_0)'
+      run: test-cpu-openmpi-gloo-py2_7-tf1_14_0-keras2_3_1-torch1_3_0-mxnet1_4_1-pyspark2_4_0
+      config: docker-compose.test.yml
+      pull-retries: 3
+  - ecr#v1.2.0:
+      login: true
+  timeout_in_minutes: 5
+  retry:
+    automatic: true
+  agents:
+    queue: cpu
+- label: ':tensorflow: Single Keras MNIST (test-cpu-openmpi-gloo-py2_7-tf1_14_0-keras2_3_1-torch1_3_0-mxnet1_4_1-pyspark2_4_0)'
   command: bash -c " python /horovod/examples/keras_mnist_advanced.py --epochs 3 --batch-size 64"
   plugins:
   - docker-compose#v2.6.0:
-      run: test-cpu-openmpi-gloo-py2_7-tf1_15_0-keras2_3_1-torch1_3_0-mxnet1_4_1-pyspark2_4_0
-      config: docker-compose.test.yml
-      pull-retries: 3
-  - ecr#v1.2.0:
-      login: true
-  timeout_in_minutes: 5
-  retry:
-    automatic: true
-  agents:
-    queue: cpu
-- label: ':fire: Single PyTorch MNIST (test-cpu-openmpi-gloo-py2_7-tf1_15_0-keras2_3_1-torch1_3_0-mxnet1_4_1-pyspark2_4_0)'
+      run: test-cpu-openmpi-gloo-py2_7-tf1_14_0-keras2_3_1-torch1_3_0-mxnet1_4_1-pyspark2_4_0
+      config: docker-compose.test.yml
+      pull-retries: 3
+  - ecr#v1.2.0:
+      login: true
+  timeout_in_minutes: 5
+  retry:
+    automatic: true
+  agents:
+    queue: cpu
+- label: ':python: Single PyTorch MNIST (test-cpu-openmpi-gloo-py2_7-tf1_14_0-keras2_3_1-torch1_3_0-mxnet1_4_1-pyspark2_4_0)'
   command: bash -c " python /horovod/examples/pytorch_mnist.py --epochs 3"
   plugins:
   - docker-compose#v2.6.0:
-      run: test-cpu-openmpi-gloo-py2_7-tf1_15_0-keras2_3_1-torch1_3_0-mxnet1_4_1-pyspark2_4_0
-      config: docker-compose.test.yml
-      pull-retries: 3
-  - ecr#v1.2.0:
-      login: true
-  timeout_in_minutes: 5
-  retry:
-    automatic: true
-  agents:
-    queue: cpu
-- label: ':muscle: Single MXNet MNIST (test-cpu-openmpi-gloo-py2_7-tf1_15_0-keras2_3_1-torch1_3_0-mxnet1_4_1-pyspark2_4_0)'
+      run: test-cpu-openmpi-gloo-py2_7-tf1_14_0-keras2_3_1-torch1_3_0-mxnet1_4_1-pyspark2_4_0
+      config: docker-compose.test.yml
+      pull-retries: 3
+  - ecr#v1.2.0:
+      login: true
+  timeout_in_minutes: 5
+  retry:
+    automatic: true
+  agents:
+    queue: cpu
+- label: ':muscle: Single MXNet MNIST (test-cpu-openmpi-gloo-py2_7-tf1_14_0-keras2_3_1-torch1_3_0-mxnet1_4_1-pyspark2_4_0)'
   command: bash -c " python /horovod/examples/mxnet_mnist.py --epochs 3"
   plugins:
   - docker-compose#v2.6.0:
-      run: test-cpu-openmpi-gloo-py2_7-tf1_15_0-keras2_3_1-torch1_3_0-mxnet1_4_1-pyspark2_4_0
-      config: docker-compose.test.yml
-      pull-retries: 3
-  - ecr#v1.2.0:
-      login: true
-  timeout_in_minutes: 5
-  retry:
-    automatic: true
-  agents:
-    queue: cpu
-<<<<<<< HEAD
-- label: ':pytest: Run PyTests (test-cpu-openmpi-gloo-py3_6-tf1_15_0-keras2_3_1-torch1_3_0-mxnet1_4_1-pyspark2_4_0)'
-  command: bash -c "cd /horovod/test && (echo test_*.py  | sed 's/test_interactiverun.py//g' | sed 's/test_spark_keras.py//g' | sed 's/test_spark_torch.py//g' | sed 's/[a-z_]*tensorflow2[a-z_.]*//g' | sed 's/test_spark.py//g' | xargs -n 1 horovodrun -np 2 -H localhost:2 --gloo pytest -v --capture=no) && pytest --forked -v --capture=no test_spark.py"
-=======
+      run: test-cpu-openmpi-gloo-py2_7-tf1_14_0-keras2_3_1-torch1_3_0-mxnet1_4_1-pyspark2_4_0
+      config: docker-compose.test.yml
+      pull-retries: 3
+  - ecr#v1.2.0:
+      login: true
+  timeout_in_minutes: 5
+  retry:
+    automatic: true
+  agents:
+    queue: cpu
 - label: ':pytest: Run PyTests (test-cpu-openmpi-gloo-py3_6-tf1_14_0-keras2_3_1-torch1_3_0-mxnet1_4_1-pyspark2_4_0)'
   command: bash -c "cd /horovod/test && (echo test_*.py | sed 's/test_interactiverun.py//g' | sed 's/test_spark_keras.py//g' | sed 's/test_spark_torch.py//g' | sed 's/[a-z_]*tensorflow2[a-z_.]*//g' | sed 's/test_spark.py//g' | sed 's/test_run.py//g' | xargs -n 1 horovodrun -np 2 -H localhost:2 --gloo pytest -v --capture=no) && pytest --forked -v --capture=no test_spark.py test_run.py"
->>>>>>> 9b6801ad
-  plugins:
-  - docker-compose#v2.6.0:
-      run: test-cpu-openmpi-gloo-py3_6-tf1_15_0-keras2_3_1-torch1_3_0-mxnet1_4_1-pyspark2_4_0
-      config: docker-compose.test.yml
-      pull-retries: 3
-  - ecr#v1.2.0:
-      login: true
-  timeout_in_minutes: 5
-  retry:
-    automatic: true
-  agents:
-    queue: cpu
-- label: ':tensorflow: Test Keras MNIST (test-cpu-openmpi-gloo-py3_6-tf1_15_0-keras2_3_1-torch1_3_0-mxnet1_4_1-pyspark2_4_0)'
+  plugins:
+  - docker-compose#v2.6.0:
+      run: test-cpu-openmpi-gloo-py3_6-tf1_14_0-keras2_3_1-torch1_3_0-mxnet1_4_1-pyspark2_4_0
+      config: docker-compose.test.yml
+      pull-retries: 3
+  - ecr#v1.2.0:
+      login: true
+  timeout_in_minutes: 5
+  retry:
+    automatic: true
+  agents:
+    queue: cpu
+- label: ':tensorflow: Test Keras MNIST (test-cpu-openmpi-gloo-py3_6-tf1_14_0-keras2_3_1-torch1_3_0-mxnet1_4_1-pyspark2_4_0)'
   command: horovodrun -np 2 -H localhost:2 --gloo python /horovod/examples/keras_mnist_advanced.py
   plugins:
   - docker-compose#v2.6.0:
-      run: test-cpu-openmpi-gloo-py3_6-tf1_15_0-keras2_3_1-torch1_3_0-mxnet1_4_1-pyspark2_4_0
-      config: docker-compose.test.yml
-      pull-retries: 3
-  - ecr#v1.2.0:
-      login: true
-  timeout_in_minutes: 5
-  retry:
-    automatic: true
-  agents:
-    queue: cpu
-- label: ':fire: Test PyTorch MNIST (test-cpu-openmpi-gloo-py3_6-tf1_15_0-keras2_3_1-torch1_3_0-mxnet1_4_1-pyspark2_4_0)'
+      run: test-cpu-openmpi-gloo-py3_6-tf1_14_0-keras2_3_1-torch1_3_0-mxnet1_4_1-pyspark2_4_0
+      config: docker-compose.test.yml
+      pull-retries: 3
+  - ecr#v1.2.0:
+      login: true
+  timeout_in_minutes: 5
+  retry:
+    automatic: true
+  agents:
+    queue: cpu
+- label: ':python: Test PyTorch MNIST (test-cpu-openmpi-gloo-py3_6-tf1_14_0-keras2_3_1-torch1_3_0-mxnet1_4_1-pyspark2_4_0)'
   command: horovodrun -np 2 -H localhost:2 --gloo python /horovod/examples/pytorch_mnist.py
   plugins:
   - docker-compose#v2.6.0:
-      run: test-cpu-openmpi-gloo-py3_6-tf1_15_0-keras2_3_1-torch1_3_0-mxnet1_4_1-pyspark2_4_0
-      config: docker-compose.test.yml
-      pull-retries: 3
-  - ecr#v1.2.0:
-      login: true
-  timeout_in_minutes: 5
-  retry:
-    automatic: true
-  agents:
-    queue: cpu
-- label: ':muscle: Test MXNet MNIST (test-cpu-openmpi-gloo-py3_6-tf1_15_0-keras2_3_1-torch1_3_0-mxnet1_4_1-pyspark2_4_0)'
+      run: test-cpu-openmpi-gloo-py3_6-tf1_14_0-keras2_3_1-torch1_3_0-mxnet1_4_1-pyspark2_4_0
+      config: docker-compose.test.yml
+      pull-retries: 3
+  - ecr#v1.2.0:
+      login: true
+  timeout_in_minutes: 5
+  retry:
+    automatic: true
+  agents:
+    queue: cpu
+- label: ':muscle: Test MXNet MNIST (test-cpu-openmpi-gloo-py3_6-tf1_14_0-keras2_3_1-torch1_3_0-mxnet1_4_1-pyspark2_4_0)'
   command: horovodrun -np 2 -H localhost:2 --gloo python /horovod/examples/mxnet_mnist.py
   plugins:
   - docker-compose#v2.6.0:
-      run: test-cpu-openmpi-gloo-py3_6-tf1_15_0-keras2_3_1-torch1_3_0-mxnet1_4_1-pyspark2_4_0
-      config: docker-compose.test.yml
-      pull-retries: 3
-  - ecr#v1.2.0:
-      login: true
-  timeout_in_minutes: 5
-  retry:
-    automatic: true
-  agents:
-    queue: cpu
-- label: ':factory: Elastic Tests (test-cpu-openmpi-gloo-py3_6-tf1_15_0-keras2_3_1-torch1_3_0-mxnet1_4_1-pyspark2_4_0)'
-  command: bash -c "cd /horovod/test/integration && pytest -v --log-cli-level 10 --capture=no test_elastic_torch.py test_elastic_tensorflow.py"
-  plugins:
-  - docker-compose#v2.6.0:
-      run: test-cpu-openmpi-gloo-py3_6-tf1_15_0-keras2_3_1-torch1_3_0-mxnet1_4_1-pyspark2_4_0
-      config: docker-compose.test.yml
-      pull-retries: 3
-  - ecr#v1.2.0:
-      login: true
-  timeout_in_minutes: 5
-  retry:
-    automatic: true
-  agents:
-    queue: cpu
-<<<<<<< HEAD
-- label: ':pytest: Run PyTests (test-cpu-openmpi-gloo-py3_6-tf1_15_0-keras2_3_1-torch1_3_0-mxnet1_4_1-pyspark2_4_0)'
-  command: bash -c " cd /horovod/test && (echo test_*.py | sed 's/[a-z_]*tensorflow2[a-z_.]*//g'  | sed 's/test_interactiverun.py//g' | sed 's/test_spark_keras.py//g' | sed 's/test_spark_torch.py//g' | sed 's/test_spark.py//g' | xargs -n 1 \$(cat /mpirun_command) pytest -v --capture=no) && pytest --forked -v --capture=no test_spark.py"
-=======
+      run: test-cpu-openmpi-gloo-py3_6-tf1_14_0-keras2_3_1-torch1_3_0-mxnet1_4_1-pyspark2_4_0
+      config: docker-compose.test.yml
+      pull-retries: 3
+  - ecr#v1.2.0:
+      login: true
+  timeout_in_minutes: 5
+  retry:
+    automatic: true
+  agents:
+    queue: cpu
 - label: ':pytest: Run PyTests (test-cpu-openmpi-gloo-py3_6-tf1_14_0-keras2_3_1-torch1_3_0-mxnet1_4_1-pyspark2_4_0)'
   command: bash -c " cd /horovod/test && (echo test_*.py | sed 's/[a-z_]*tensorflow2[a-z_.]*//g' | sed 's/test_interactiverun.py//g' | sed 's/test_spark_keras.py//g' | sed 's/test_spark_torch.py//g' | sed 's/test_spark.py//g' | sed 's/test_run.py//g' | xargs -n 1 \$(cat /mpirun_command) pytest -v --capture=no) && pytest --forked -v --capture=no test_spark.py test_run.py"
->>>>>>> 9b6801ad
-  plugins:
-  - docker-compose#v2.6.0:
-      run: test-cpu-openmpi-gloo-py3_6-tf1_15_0-keras2_3_1-torch1_3_0-mxnet1_4_1-pyspark2_4_0
-      config: docker-compose.test.yml
-      pull-retries: 3
-  - ecr#v1.2.0:
-      login: true
-  timeout_in_minutes: 5
-  retry:
-    automatic: true
-  agents:
-    queue: cpu
-- label: ':jupyter: Run PyTests test_interactiverun (test-cpu-openmpi-gloo-py3_6-tf1_15_0-keras2_3_1-torch1_3_0-mxnet1_4_1-pyspark2_4_0)'
+  plugins:
+  - docker-compose#v2.6.0:
+      run: test-cpu-openmpi-gloo-py3_6-tf1_14_0-keras2_3_1-torch1_3_0-mxnet1_4_1-pyspark2_4_0
+      config: docker-compose.test.yml
+      pull-retries: 3
+  - ecr#v1.2.0:
+      login: true
+  timeout_in_minutes: 5
+  retry:
+    automatic: true
+  agents:
+    queue: cpu
+- label: ':jupyter: Run PyTests test_interactiverun (test-cpu-openmpi-gloo-py3_6-tf1_14_0-keras2_3_1-torch1_3_0-mxnet1_4_1-pyspark2_4_0)'
   command: bash -c "cd /horovod/test && pytest -v --capture=no test_interactiverun.py"
   plugins:
   - docker-compose#v2.6.0:
-      run: test-cpu-openmpi-gloo-py3_6-tf1_15_0-keras2_3_1-torch1_3_0-mxnet1_4_1-pyspark2_4_0
-      config: docker-compose.test.yml
-      pull-retries: 3
-  - ecr#v1.2.0:
-      login: true
-  timeout_in_minutes: 5
-  retry:
-    automatic: true
-  agents:
-    queue: cpu
-- label: ':tensorflow: Test TensorFlow MNIST (test-cpu-openmpi-gloo-py3_6-tf1_15_0-keras2_3_1-torch1_3_0-mxnet1_4_1-pyspark2_4_0)'
+      run: test-cpu-openmpi-gloo-py3_6-tf1_14_0-keras2_3_1-torch1_3_0-mxnet1_4_1-pyspark2_4_0
+      config: docker-compose.test.yml
+      pull-retries: 3
+  - ecr#v1.2.0:
+      login: true
+  timeout_in_minutes: 5
+  retry:
+    automatic: true
+  agents:
+    queue: cpu
+- label: ':tensorflow: Test TensorFlow MNIST (test-cpu-openmpi-gloo-py3_6-tf1_14_0-keras2_3_1-torch1_3_0-mxnet1_4_1-pyspark2_4_0)'
   command: bash -c " \$(cat /mpirun_command) python /horovod/examples/tensorflow_mnist.py"
   plugins:
   - docker-compose#v2.6.0:
-      run: test-cpu-openmpi-gloo-py3_6-tf1_15_0-keras2_3_1-torch1_3_0-mxnet1_4_1-pyspark2_4_0
-      config: docker-compose.test.yml
-      pull-retries: 3
-  - ecr#v1.2.0:
-      login: true
-  timeout_in_minutes: 5
-  retry:
-    automatic: true
-  agents:
-    queue: cpu
-- label: ':tensorflow: Test TensorFlow Eager MNIST (test-cpu-openmpi-gloo-py3_6-tf1_15_0-keras2_3_1-torch1_3_0-mxnet1_4_1-pyspark2_4_0)'
+      run: test-cpu-openmpi-gloo-py3_6-tf1_14_0-keras2_3_1-torch1_3_0-mxnet1_4_1-pyspark2_4_0
+      config: docker-compose.test.yml
+      pull-retries: 3
+  - ecr#v1.2.0:
+      login: true
+  timeout_in_minutes: 5
+  retry:
+    automatic: true
+  agents:
+    queue: cpu
+- label: ':tensorflow: Test TensorFlow Eager MNIST (test-cpu-openmpi-gloo-py3_6-tf1_14_0-keras2_3_1-torch1_3_0-mxnet1_4_1-pyspark2_4_0)'
   command: bash -c " \$(cat /mpirun_command) python /horovod/examples/tensorflow_mnist_eager.py"
   plugins:
   - docker-compose#v2.6.0:
-      run: test-cpu-openmpi-gloo-py3_6-tf1_15_0-keras2_3_1-torch1_3_0-mxnet1_4_1-pyspark2_4_0
-      config: docker-compose.test.yml
-      pull-retries: 3
-  - ecr#v1.2.0:
-      login: true
-  timeout_in_minutes: 5
-  retry:
-    automatic: true
-  agents:
-    queue: cpu
-- label: ':tensorflow: Test Keras MNIST (test-cpu-openmpi-gloo-py3_6-tf1_15_0-keras2_3_1-torch1_3_0-mxnet1_4_1-pyspark2_4_0)'
+      run: test-cpu-openmpi-gloo-py3_6-tf1_14_0-keras2_3_1-torch1_3_0-mxnet1_4_1-pyspark2_4_0
+      config: docker-compose.test.yml
+      pull-retries: 3
+  - ecr#v1.2.0:
+      login: true
+  timeout_in_minutes: 5
+  retry:
+    automatic: true
+  agents:
+    queue: cpu
+- label: ':tensorflow: Test Keras MNIST (test-cpu-openmpi-gloo-py3_6-tf1_14_0-keras2_3_1-torch1_3_0-mxnet1_4_1-pyspark2_4_0)'
   command: bash -c " \$(cat /mpirun_command) python /horovod/examples/keras_mnist_advanced.py"
   plugins:
   - docker-compose#v2.6.0:
-      run: test-cpu-openmpi-gloo-py3_6-tf1_15_0-keras2_3_1-torch1_3_0-mxnet1_4_1-pyspark2_4_0
-      config: docker-compose.test.yml
-      pull-retries: 3
-  - ecr#v1.2.0:
-      login: true
-  timeout_in_minutes: 5
-  retry:
-    automatic: true
-  agents:
-    queue: cpu
-- label: ':fire: Test PyTorch MNIST (test-cpu-openmpi-gloo-py3_6-tf1_15_0-keras2_3_1-torch1_3_0-mxnet1_4_1-pyspark2_4_0)'
+      run: test-cpu-openmpi-gloo-py3_6-tf1_14_0-keras2_3_1-torch1_3_0-mxnet1_4_1-pyspark2_4_0
+      config: docker-compose.test.yml
+      pull-retries: 3
+  - ecr#v1.2.0:
+      login: true
+  timeout_in_minutes: 5
+  retry:
+    automatic: true
+  agents:
+    queue: cpu
+- label: ':python: Test PyTorch MNIST (test-cpu-openmpi-gloo-py3_6-tf1_14_0-keras2_3_1-torch1_3_0-mxnet1_4_1-pyspark2_4_0)'
   command: bash -c " \$(cat /mpirun_command) python /horovod/examples/pytorch_mnist.py"
   plugins:
   - docker-compose#v2.6.0:
-      run: test-cpu-openmpi-gloo-py3_6-tf1_15_0-keras2_3_1-torch1_3_0-mxnet1_4_1-pyspark2_4_0
-      config: docker-compose.test.yml
-      pull-retries: 3
-  - ecr#v1.2.0:
-      login: true
-  timeout_in_minutes: 5
-  retry:
-    automatic: true
-  agents:
-    queue: cpu
-- label: ':muscle: Test MXNet MNIST (test-cpu-openmpi-gloo-py3_6-tf1_15_0-keras2_3_1-torch1_3_0-mxnet1_4_1-pyspark2_4_0)'
+      run: test-cpu-openmpi-gloo-py3_6-tf1_14_0-keras2_3_1-torch1_3_0-mxnet1_4_1-pyspark2_4_0
+      config: docker-compose.test.yml
+      pull-retries: 3
+  - ecr#v1.2.0:
+      login: true
+  timeout_in_minutes: 5
+  retry:
+    automatic: true
+  agents:
+    queue: cpu
+- label: ':muscle: Test MXNet MNIST (test-cpu-openmpi-gloo-py3_6-tf1_14_0-keras2_3_1-torch1_3_0-mxnet1_4_1-pyspark2_4_0)'
   command: bash -c " OMP_NUM_THREADS=1 \$(cat /mpirun_command) python /horovod/examples/mxnet_mnist.py"
   plugins:
   - docker-compose#v2.6.0:
-      run: test-cpu-openmpi-gloo-py3_6-tf1_15_0-keras2_3_1-torch1_3_0-mxnet1_4_1-pyspark2_4_0
-      config: docker-compose.test.yml
-      pull-retries: 3
-  - ecr#v1.2.0:
-      login: true
-  timeout_in_minutes: 5
-  retry:
-    automatic: true
-  agents:
-    queue: cpu
-- label: ':muscle: Test Stall (test-cpu-openmpi-gloo-py3_6-tf1_15_0-keras2_3_1-torch1_3_0-mxnet1_4_1-pyspark2_4_0)'
+      run: test-cpu-openmpi-gloo-py3_6-tf1_14_0-keras2_3_1-torch1_3_0-mxnet1_4_1-pyspark2_4_0
+      config: docker-compose.test.yml
+      pull-retries: 3
+  - ecr#v1.2.0:
+      login: true
+  timeout_in_minutes: 5
+  retry:
+    automatic: true
+  agents:
+    queue: cpu
+- label: ':muscle: Test Stall (test-cpu-openmpi-gloo-py3_6-tf1_14_0-keras2_3_1-torch1_3_0-mxnet1_4_1-pyspark2_4_0)'
   command: bash -c " \$(cat /mpirun_command) python /horovod/test/test_stall.py"
   plugins:
   - docker-compose#v2.6.0:
-      run: test-cpu-openmpi-gloo-py3_6-tf1_15_0-keras2_3_1-torch1_3_0-mxnet1_4_1-pyspark2_4_0
-      config: docker-compose.test.yml
-      pull-retries: 3
-  - ecr#v1.2.0:
-      login: true
-  timeout_in_minutes: 5
-  retry:
-    automatic: true
-  agents:
-    queue: cpu
-- label: ':terminal: Test Horovodrun (test-cpu-openmpi-gloo-py3_6-tf1_15_0-keras2_3_1-torch1_3_0-mxnet1_4_1-pyspark2_4_0)'
+      run: test-cpu-openmpi-gloo-py3_6-tf1_14_0-keras2_3_1-torch1_3_0-mxnet1_4_1-pyspark2_4_0
+      config: docker-compose.test.yml
+      pull-retries: 3
+  - ecr#v1.2.0:
+      login: true
+  timeout_in_minutes: 5
+  retry:
+    automatic: true
+  agents:
+    queue: cpu
+- label: ':terminal: Test Horovodrun (test-cpu-openmpi-gloo-py3_6-tf1_14_0-keras2_3_1-torch1_3_0-mxnet1_4_1-pyspark2_4_0)'
   command: horovodrun -np 2 -H localhost:2 python /horovod/examples/tensorflow_mnist.py
   plugins:
   - docker-compose#v2.6.0:
-      run: test-cpu-openmpi-gloo-py3_6-tf1_15_0-keras2_3_1-torch1_3_0-mxnet1_4_1-pyspark2_4_0
-      config: docker-compose.test.yml
-      pull-retries: 3
-  - ecr#v1.2.0:
-      login: true
-  timeout_in_minutes: 5
-  retry:
-    automatic: true
-  agents:
-    queue: cpu
-- label: ':terminal: Test Horovodrun (test-cpu-openmpi-gloo-py3_6-tf1_15_0-keras2_3_1-torch1_3_0-mxnet1_4_1-pyspark2_4_0)'
+      run: test-cpu-openmpi-gloo-py3_6-tf1_14_0-keras2_3_1-torch1_3_0-mxnet1_4_1-pyspark2_4_0
+      config: docker-compose.test.yml
+      pull-retries: 3
+  - ecr#v1.2.0:
+      login: true
+  timeout_in_minutes: 5
+  retry:
+    automatic: true
+  agents:
+    queue: cpu
+- label: ':terminal: Test Horovodrun (test-cpu-openmpi-gloo-py3_6-tf1_14_0-keras2_3_1-torch1_3_0-mxnet1_4_1-pyspark2_4_0)'
   command: echo 'localhost slots=2' > hostfile
   plugins:
   - docker-compose#v2.6.0:
-      run: test-cpu-openmpi-gloo-py3_6-tf1_15_0-keras2_3_1-torch1_3_0-mxnet1_4_1-pyspark2_4_0
-      config: docker-compose.test.yml
-      pull-retries: 3
-  - ecr#v1.2.0:
-      login: true
-  timeout_in_minutes: 5
-  retry:
-    automatic: true
-  agents:
-    queue: cpu
-- label: ':spark: Spark Keras Rossmann Run (test-cpu-openmpi-gloo-py3_6-tf1_15_0-keras2_3_1-torch1_3_0-mxnet1_4_1-pyspark2_4_0)'
+      run: test-cpu-openmpi-gloo-py3_6-tf1_14_0-keras2_3_1-torch1_3_0-mxnet1_4_1-pyspark2_4_0
+      config: docker-compose.test.yml
+      pull-retries: 3
+  - ecr#v1.2.0:
+      login: true
+  timeout_in_minutes: 5
+  retry:
+    automatic: true
+  agents:
+    queue: cpu
+- label: ':spark: Spark Keras Rossmann Run (test-cpu-openmpi-gloo-py3_6-tf1_14_0-keras2_3_1-torch1_3_0-mxnet1_4_1-pyspark2_4_0)'
   command: bash -c "OMP_NUM_THREADS=1 python /horovod/examples/keras_spark_rossmann_run.py --num-proc 2 --data-dir file:///data --epochs 3 --sample-rate 0.01"
   plugins:
   - docker-compose#v2.6.0:
-      run: test-cpu-openmpi-gloo-py3_6-tf1_15_0-keras2_3_1-torch1_3_0-mxnet1_4_1-pyspark2_4_0
-      config: docker-compose.test.yml
-      pull-retries: 3
-  - ecr#v1.2.0:
-      login: true
-  timeout_in_minutes: 5
-  retry:
-    automatic: true
-  agents:
-    queue: cpu
-- label: ':spark: Spark Keras Rossmann Estimator (test-cpu-openmpi-gloo-py3_6-tf1_15_0-keras2_3_1-torch1_3_0-mxnet1_4_1-pyspark2_4_0)'
+      run: test-cpu-openmpi-gloo-py3_6-tf1_14_0-keras2_3_1-torch1_3_0-mxnet1_4_1-pyspark2_4_0
+      config: docker-compose.test.yml
+      pull-retries: 3
+  - ecr#v1.2.0:
+      login: true
+  timeout_in_minutes: 5
+  retry:
+    automatic: true
+  agents:
+    queue: cpu
+- label: ':spark: Spark Keras Rossmann Estimator (test-cpu-openmpi-gloo-py3_6-tf1_14_0-keras2_3_1-torch1_3_0-mxnet1_4_1-pyspark2_4_0)'
   command: bash -c "OMP_NUM_THREADS=1 python /horovod/examples/keras_spark_rossmann_estimator.py --num-proc 2 --work-dir /work --data-dir file:///data --epochs 3 --sample-rate 0.01"
   plugins:
   - docker-compose#v2.6.0:
-      run: test-cpu-openmpi-gloo-py3_6-tf1_15_0-keras2_3_1-torch1_3_0-mxnet1_4_1-pyspark2_4_0
-      config: docker-compose.test.yml
-      pull-retries: 3
-  - ecr#v1.2.0:
-      login: true
-  timeout_in_minutes: 5
-  retry:
-    automatic: true
-  agents:
-    queue: cpu
-- label: ':spark: PyTests Spark Estimators (test-cpu-openmpi-gloo-py3_6-tf1_15_0-keras2_3_1-torch1_3_0-mxnet1_4_1-pyspark2_4_0)'
+      run: test-cpu-openmpi-gloo-py3_6-tf1_14_0-keras2_3_1-torch1_3_0-mxnet1_4_1-pyspark2_4_0
+      config: docker-compose.test.yml
+      pull-retries: 3
+  - ecr#v1.2.0:
+      login: true
+  timeout_in_minutes: 5
+  retry:
+    automatic: true
+  agents:
+    queue: cpu
+- label: ':spark: PyTests Spark Estimators (test-cpu-openmpi-gloo-py3_6-tf1_14_0-keras2_3_1-torch1_3_0-mxnet1_4_1-pyspark2_4_0)'
   command: bash -c "cd /horovod/test && pytest --forked -v --capture=no test_spark_keras.py test_spark_torch.py"
   plugins:
   - docker-compose#v2.6.0:
-      run: test-cpu-openmpi-gloo-py3_6-tf1_15_0-keras2_3_1-torch1_3_0-mxnet1_4_1-pyspark2_4_0
-      config: docker-compose.test.yml
-      pull-retries: 3
-  - ecr#v1.2.0:
-      login: true
-  timeout_in_minutes: 5
-  retry:
-    automatic: true
-  agents:
-    queue: cpu
-- label: ':spark: Spark Keras MNIST (test-cpu-openmpi-gloo-py3_6-tf1_15_0-keras2_3_1-torch1_3_0-mxnet1_4_1-pyspark2_4_0)'
+      run: test-cpu-openmpi-gloo-py3_6-tf1_14_0-keras2_3_1-torch1_3_0-mxnet1_4_1-pyspark2_4_0
+      config: docker-compose.test.yml
+      pull-retries: 3
+  - ecr#v1.2.0:
+      login: true
+  timeout_in_minutes: 5
+  retry:
+    automatic: true
+  agents:
+    queue: cpu
+- label: ':spark: Spark Keras MNIST (test-cpu-openmpi-gloo-py3_6-tf1_14_0-keras2_3_1-torch1_3_0-mxnet1_4_1-pyspark2_4_0)'
   command: bash -c "OMP_NUM_THREADS=1 python /horovod/examples/keras_spark_mnist.py --num-proc 2 --work-dir /work --data-dir /data --epochs 3"
   plugins:
   - docker-compose#v2.6.0:
-      run: test-cpu-openmpi-gloo-py3_6-tf1_15_0-keras2_3_1-torch1_3_0-mxnet1_4_1-pyspark2_4_0
-      config: docker-compose.test.yml
-      pull-retries: 3
-  - ecr#v1.2.0:
-      login: true
-  timeout_in_minutes: 5
-  retry:
-    automatic: true
-  agents:
-    queue: cpu
-- label: ':spark: Spark Torch MNIST (test-cpu-openmpi-gloo-py3_6-tf1_15_0-keras2_3_1-torch1_3_0-mxnet1_4_1-pyspark2_4_0)'
+      run: test-cpu-openmpi-gloo-py3_6-tf1_14_0-keras2_3_1-torch1_3_0-mxnet1_4_1-pyspark2_4_0
+      config: docker-compose.test.yml
+      pull-retries: 3
+  - ecr#v1.2.0:
+      login: true
+  timeout_in_minutes: 5
+  retry:
+    automatic: true
+  agents:
+    queue: cpu
+- label: ':spark: Spark Torch MNIST (test-cpu-openmpi-gloo-py3_6-tf1_14_0-keras2_3_1-torch1_3_0-mxnet1_4_1-pyspark2_4_0)'
   command: bash -c "OMP_NUM_THREADS=1 python /horovod/examples/pytorch_spark_mnist.py --num-proc 2 --work-dir /work --data-dir /data --epochs 3"
   plugins:
   - docker-compose#v2.6.0:
-      run: test-cpu-openmpi-gloo-py3_6-tf1_15_0-keras2_3_1-torch1_3_0-mxnet1_4_1-pyspark2_4_0
-      config: docker-compose.test.yml
-      pull-retries: 3
-  - ecr#v1.2.0:
-      login: true
-  timeout_in_minutes: 5
-  retry:
-    automatic: true
-  agents:
-    queue: cpu
-- label: ':tensorflow: Single Keras MNIST (test-cpu-openmpi-gloo-py3_6-tf1_15_0-keras2_3_1-torch1_3_0-mxnet1_4_1-pyspark2_4_0)'
+      run: test-cpu-openmpi-gloo-py3_6-tf1_14_0-keras2_3_1-torch1_3_0-mxnet1_4_1-pyspark2_4_0
+      config: docker-compose.test.yml
+      pull-retries: 3
+  - ecr#v1.2.0:
+      login: true
+  timeout_in_minutes: 5
+  retry:
+    automatic: true
+  agents:
+    queue: cpu
+- label: ':tensorflow: Single Keras MNIST (test-cpu-openmpi-gloo-py3_6-tf1_14_0-keras2_3_1-torch1_3_0-mxnet1_4_1-pyspark2_4_0)'
   command: bash -c " python /horovod/examples/keras_mnist_advanced.py --epochs 3 --batch-size 64"
   plugins:
   - docker-compose#v2.6.0:
-      run: test-cpu-openmpi-gloo-py3_6-tf1_15_0-keras2_3_1-torch1_3_0-mxnet1_4_1-pyspark2_4_0
-      config: docker-compose.test.yml
-      pull-retries: 3
-  - ecr#v1.2.0:
-      login: true
-  timeout_in_minutes: 5
-  retry:
-    automatic: true
-  agents:
-    queue: cpu
-- label: ':fire: Single PyTorch MNIST (test-cpu-openmpi-gloo-py3_6-tf1_15_0-keras2_3_1-torch1_3_0-mxnet1_4_1-pyspark2_4_0)'
+      run: test-cpu-openmpi-gloo-py3_6-tf1_14_0-keras2_3_1-torch1_3_0-mxnet1_4_1-pyspark2_4_0
+      config: docker-compose.test.yml
+      pull-retries: 3
+  - ecr#v1.2.0:
+      login: true
+  timeout_in_minutes: 5
+  retry:
+    automatic: true
+  agents:
+    queue: cpu
+- label: ':python: Single PyTorch MNIST (test-cpu-openmpi-gloo-py3_6-tf1_14_0-keras2_3_1-torch1_3_0-mxnet1_4_1-pyspark2_4_0)'
   command: bash -c " python /horovod/examples/pytorch_mnist.py --epochs 3"
   plugins:
   - docker-compose#v2.6.0:
-      run: test-cpu-openmpi-gloo-py3_6-tf1_15_0-keras2_3_1-torch1_3_0-mxnet1_4_1-pyspark2_4_0
-      config: docker-compose.test.yml
-      pull-retries: 3
-  - ecr#v1.2.0:
-      login: true
-  timeout_in_minutes: 5
-  retry:
-    automatic: true
-  agents:
-    queue: cpu
-- label: ':muscle: Single MXNet MNIST (test-cpu-openmpi-gloo-py3_6-tf1_15_0-keras2_3_1-torch1_3_0-mxnet1_4_1-pyspark2_4_0)'
+      run: test-cpu-openmpi-gloo-py3_6-tf1_14_0-keras2_3_1-torch1_3_0-mxnet1_4_1-pyspark2_4_0
+      config: docker-compose.test.yml
+      pull-retries: 3
+  - ecr#v1.2.0:
+      login: true
+  timeout_in_minutes: 5
+  retry:
+    automatic: true
+  agents:
+    queue: cpu
+- label: ':muscle: Single MXNet MNIST (test-cpu-openmpi-gloo-py3_6-tf1_14_0-keras2_3_1-torch1_3_0-mxnet1_4_1-pyspark2_4_0)'
   command: bash -c " python /horovod/examples/mxnet_mnist.py --epochs 3"
   plugins:
   - docker-compose#v2.6.0:
-      run: test-cpu-openmpi-gloo-py3_6-tf1_15_0-keras2_3_1-torch1_3_0-mxnet1_4_1-pyspark2_4_0
+      run: test-cpu-openmpi-gloo-py3_6-tf1_14_0-keras2_3_1-torch1_3_0-mxnet1_4_1-pyspark2_4_0
       config: docker-compose.test.yml
       pull-retries: 3
   - ecr#v1.2.0:
@@ -2348,11 +2301,7 @@
   agents:
     queue: cpu
 - label: ':pytest: Run PyTests (test-cpu-openmpi-py2_7-tf2_0_0-keras2_3_1-torch1_3_0-mxnet1_5_0-pyspark2_4_0)'
-<<<<<<< HEAD
-  command: bash -c " cd /horovod/test && (echo test_*.py | sed 's/test_keras.py//g' | sed 's/test_tensorflow_keras.py//g' | sed 's/test_elastic[a-z_.]*//g' | sed 's/test_interactiverun.py//g' | sed 's/test_spark_keras.py//g' | sed 's/test_spark_torch.py//g' | sed 's/test_spark.py//g' | xargs -n 1 \$(cat /mpirun_command) pytest -v --capture=no) && pytest --forked -v --capture=no test_spark.py"
-=======
   command: bash -c " cd /horovod/test && (echo test_*.py | sed 's/test_keras.py//g' | sed 's/test_tensorflow_keras.py//g' | sed 's/test_interactiverun.py//g' | sed 's/test_spark_keras.py//g' | sed 's/test_spark_torch.py//g' | sed 's/test_spark.py//g' | sed 's/test_run.py//g' | xargs -n 1 \$(cat /mpirun_command) pytest -v --capture=no) && pytest --forked -v --capture=no test_spark.py test_run.py"
->>>>>>> 9b6801ad
   plugins:
   - docker-compose#v2.6.0:
       run: test-cpu-openmpi-py2_7-tf2_0_0-keras2_3_1-torch1_3_0-mxnet1_5_0-pyspark2_4_0
@@ -2379,7 +2328,7 @@
     automatic: true
   agents:
     queue: cpu
-- label: ':fire: Test PyTorch MNIST (test-cpu-openmpi-py2_7-tf2_0_0-keras2_3_1-torch1_3_0-mxnet1_5_0-pyspark2_4_0)'
+- label: ':python: Test PyTorch MNIST (test-cpu-openmpi-py2_7-tf2_0_0-keras2_3_1-torch1_3_0-mxnet1_5_0-pyspark2_4_0)'
   command: bash -c " \$(cat /mpirun_command) python /horovod/examples/pytorch_mnist.py"
   plugins:
   - docker-compose#v2.6.0:
@@ -2449,7 +2398,7 @@
     automatic: true
   agents:
     queue: cpu
-- label: ':fire: Single PyTorch MNIST (test-cpu-openmpi-py2_7-tf2_0_0-keras2_3_1-torch1_3_0-mxnet1_5_0-pyspark2_4_0)'
+- label: ':python: Single PyTorch MNIST (test-cpu-openmpi-py2_7-tf2_0_0-keras2_3_1-torch1_3_0-mxnet1_5_0-pyspark2_4_0)'
   command: bash -c " python /horovod/examples/pytorch_mnist.py --epochs 3"
   plugins:
   - docker-compose#v2.6.0:
@@ -2478,11 +2427,7 @@
   agents:
     queue: cpu
 - label: ':pytest: Run PyTests (test-cpu-openmpi-py3_6-tf2_0_0-keras2_3_1-torch1_3_0-mxnet1_5_0-pyspark2_4_0)'
-<<<<<<< HEAD
-  command: bash -c " cd /horovod/test && (echo test_*.py | sed 's/test_keras.py//g' | sed 's/test_tensorflow_keras.py//g'  | sed 's/test_interactiverun.py//g' | sed 's/test_spark_keras.py//g' | sed 's/test_spark_torch.py//g' | sed 's/test_spark.py//g' | xargs -n 1 \$(cat /mpirun_command) pytest -v --capture=no) && pytest --forked -v --capture=no test_spark.py"
-=======
   command: bash -c " cd /horovod/test && (echo test_*.py | sed 's/test_keras.py//g' | sed 's/test_tensorflow_keras.py//g' | sed 's/test_interactiverun.py//g' | sed 's/test_spark_keras.py//g' | sed 's/test_spark_torch.py//g' | sed 's/test_spark.py//g' | sed 's/test_run.py//g' | xargs -n 1 \$(cat /mpirun_command) pytest -v --capture=no) && pytest --forked -v --capture=no test_spark.py test_run.py"
->>>>>>> 9b6801ad
   plugins:
   - docker-compose#v2.6.0:
       run: test-cpu-openmpi-py3_6-tf2_0_0-keras2_3_1-torch1_3_0-mxnet1_5_0-pyspark2_4_0
@@ -2509,7 +2454,7 @@
     automatic: true
   agents:
     queue: cpu
-- label: ':fire: Test PyTorch MNIST (test-cpu-openmpi-py3_6-tf2_0_0-keras2_3_1-torch1_3_0-mxnet1_5_0-pyspark2_4_0)'
+- label: ':python: Test PyTorch MNIST (test-cpu-openmpi-py3_6-tf2_0_0-keras2_3_1-torch1_3_0-mxnet1_5_0-pyspark2_4_0)'
   command: bash -c " \$(cat /mpirun_command) python /horovod/examples/pytorch_mnist.py"
   plugins:
   - docker-compose#v2.6.0:
@@ -2579,7 +2524,7 @@
     automatic: true
   agents:
     queue: cpu
-- label: ':fire: Single PyTorch MNIST (test-cpu-openmpi-py3_6-tf2_0_0-keras2_3_1-torch1_3_0-mxnet1_5_0-pyspark2_4_0)'
+- label: ':python: Single PyTorch MNIST (test-cpu-openmpi-py3_6-tf2_0_0-keras2_3_1-torch1_3_0-mxnet1_5_0-pyspark2_4_0)'
   command: bash -c " python /horovod/examples/pytorch_mnist.py --epochs 3"
   plugins:
   - docker-compose#v2.6.0:
@@ -2608,11 +2553,7 @@
   agents:
     queue: cpu
 - label: ':pytest: Run PyTests (test-cpu-openmpi-py3_6-tfhead-kerashead-torchhead-mxnethead-pyspark2_4_0)'
-<<<<<<< HEAD
-  command: bash -c " cd /horovod/test && (echo test_*.py | sed 's/test_keras.py//g' | sed 's/test_tensorflow_keras.py//g'  | sed 's/test_interactiverun.py//g' | sed 's/test_spark_keras.py//g' | sed 's/test_spark_torch.py//g' | sed 's/test_spark.py//g' | xargs -n 1 \$(cat /mpirun_command) pytest -v --capture=no) && pytest --forked -v --capture=no test_spark.py"
-=======
   command: bash -c " cd /horovod/test && (echo test_*.py | sed 's/test_keras.py//g' | sed 's/test_tensorflow_keras.py//g' | sed 's/test_interactiverun.py//g' | sed 's/test_spark_keras.py//g' | sed 's/test_spark_torch.py//g' | sed 's/test_spark.py//g' | sed 's/test_run.py//g' | xargs -n 1 \$(cat /mpirun_command) pytest -v --capture=no) && pytest --forked -v --capture=no test_spark.py test_run.py"
->>>>>>> 9b6801ad
   plugins:
   - docker-compose#v2.6.0:
       run: test-cpu-openmpi-py3_6-tfhead-kerashead-torchhead-mxnethead-pyspark2_4_0
@@ -2639,7 +2580,7 @@
     automatic: true
   agents:
     queue: cpu
-- label: ':fire: Test PyTorch MNIST (test-cpu-openmpi-py3_6-tfhead-kerashead-torchhead-mxnethead-pyspark2_4_0)'
+- label: ':python: Test PyTorch MNIST (test-cpu-openmpi-py3_6-tfhead-kerashead-torchhead-mxnethead-pyspark2_4_0)'
   command: bash -c " \$(cat /mpirun_command) python /horovod/examples/pytorch_mnist.py"
   plugins:
   - docker-compose#v2.6.0:
@@ -2709,7 +2650,7 @@
     automatic: true
   agents:
     queue: cpu
-- label: ':fire: Single PyTorch MNIST (test-cpu-openmpi-py3_6-tfhead-kerashead-torchhead-mxnethead-pyspark2_4_0)'
+- label: ':python: Single PyTorch MNIST (test-cpu-openmpi-py3_6-tfhead-kerashead-torchhead-mxnethead-pyspark2_4_0)'
   command: bash -c " python /horovod/examples/pytorch_mnist.py --epochs 3"
   plugins:
   - docker-compose#v2.6.0:
@@ -2737,432 +2678,417 @@
     automatic: true
   agents:
     queue: cpu
-<<<<<<< HEAD
-- label: ':pytest: Run PyTests (test-cpu-mpich-py3_6-tf1_15_0-keras2_3_1-torch1_3_0-mxnet1_5_0-pyspark2_4_0)'
-  command: bash -c " cd /horovod/test && (echo test_*.py | sed 's/[a-z_]*tensorflow2[a-z_.]*//g'  | sed 's/test_interactiverun.py//g' | sed 's/test_spark_keras.py//g' | sed 's/test_spark_torch.py//g' | sed 's/test_spark.py//g' | xargs -n 1 \$(cat /mpirun_command) pytest -v --capture=no) && pytest --forked -v --capture=no test_spark.py"
-=======
 - label: ':pytest: Run PyTests (test-cpu-mpich-py3_6-tf1_14_0-keras2_3_1-torch1_3_0-mxnet1_5_0-pyspark2_4_0)'
   command: bash -c " cd /horovod/test && (echo test_*.py | sed 's/[a-z_]*tensorflow2[a-z_.]*//g' | sed 's/test_interactiverun.py//g' | sed 's/test_spark_keras.py//g' | sed 's/test_spark_torch.py//g' | sed 's/test_spark.py//g' | sed 's/test_run.py//g' | xargs -n 1 \$(cat /mpirun_command) pytest -v --capture=no) && pytest --forked -v --capture=no test_spark.py test_run.py"
->>>>>>> 9b6801ad
-  plugins:
-  - docker-compose#v2.6.0:
-      run: test-cpu-mpich-py3_6-tf1_15_0-keras2_3_1-torch1_3_0-mxnet1_5_0-pyspark2_4_0
-      config: docker-compose.test.yml
-      pull-retries: 3
-  - ecr#v1.2.0:
-      login: true
-  timeout_in_minutes: 5
-  retry:
-    automatic: true
-  agents:
-    queue: cpu
-- label: ':tensorflow: Test TensorFlow MNIST (test-cpu-mpich-py3_6-tf1_15_0-keras2_3_1-torch1_3_0-mxnet1_5_0-pyspark2_4_0)'
+  plugins:
+  - docker-compose#v2.6.0:
+      run: test-cpu-mpich-py3_6-tf1_14_0-keras2_3_1-torch1_3_0-mxnet1_5_0-pyspark2_4_0
+      config: docker-compose.test.yml
+      pull-retries: 3
+  - ecr#v1.2.0:
+      login: true
+  timeout_in_minutes: 5
+  retry:
+    automatic: true
+  agents:
+    queue: cpu
+- label: ':tensorflow: Test TensorFlow MNIST (test-cpu-mpich-py3_6-tf1_14_0-keras2_3_1-torch1_3_0-mxnet1_5_0-pyspark2_4_0)'
   command: bash -c " \$(cat /mpirun_command) python /horovod/examples/tensorflow_mnist.py"
   plugins:
   - docker-compose#v2.6.0:
-      run: test-cpu-mpich-py3_6-tf1_15_0-keras2_3_1-torch1_3_0-mxnet1_5_0-pyspark2_4_0
-      config: docker-compose.test.yml
-      pull-retries: 3
-  - ecr#v1.2.0:
-      login: true
-  timeout_in_minutes: 5
-  retry:
-    automatic: true
-  agents:
-    queue: cpu
-- label: ':tensorflow: Test TensorFlow Eager MNIST (test-cpu-mpich-py3_6-tf1_15_0-keras2_3_1-torch1_3_0-mxnet1_5_0-pyspark2_4_0)'
+      run: test-cpu-mpich-py3_6-tf1_14_0-keras2_3_1-torch1_3_0-mxnet1_5_0-pyspark2_4_0
+      config: docker-compose.test.yml
+      pull-retries: 3
+  - ecr#v1.2.0:
+      login: true
+  timeout_in_minutes: 5
+  retry:
+    automatic: true
+  agents:
+    queue: cpu
+- label: ':tensorflow: Test TensorFlow Eager MNIST (test-cpu-mpich-py3_6-tf1_14_0-keras2_3_1-torch1_3_0-mxnet1_5_0-pyspark2_4_0)'
   command: bash -c " \$(cat /mpirun_command) python /horovod/examples/tensorflow_mnist_eager.py"
   plugins:
   - docker-compose#v2.6.0:
-      run: test-cpu-mpich-py3_6-tf1_15_0-keras2_3_1-torch1_3_0-mxnet1_5_0-pyspark2_4_0
-      config: docker-compose.test.yml
-      pull-retries: 3
-  - ecr#v1.2.0:
-      login: true
-  timeout_in_minutes: 5
-  retry:
-    automatic: true
-  agents:
-    queue: cpu
-- label: ':tensorflow: Test Keras MNIST (test-cpu-mpich-py3_6-tf1_15_0-keras2_3_1-torch1_3_0-mxnet1_5_0-pyspark2_4_0)'
+      run: test-cpu-mpich-py3_6-tf1_14_0-keras2_3_1-torch1_3_0-mxnet1_5_0-pyspark2_4_0
+      config: docker-compose.test.yml
+      pull-retries: 3
+  - ecr#v1.2.0:
+      login: true
+  timeout_in_minutes: 5
+  retry:
+    automatic: true
+  agents:
+    queue: cpu
+- label: ':tensorflow: Test Keras MNIST (test-cpu-mpich-py3_6-tf1_14_0-keras2_3_1-torch1_3_0-mxnet1_5_0-pyspark2_4_0)'
   command: bash -c " \$(cat /mpirun_command) python /horovod/examples/keras_mnist_advanced.py"
   plugins:
   - docker-compose#v2.6.0:
-      run: test-cpu-mpich-py3_6-tf1_15_0-keras2_3_1-torch1_3_0-mxnet1_5_0-pyspark2_4_0
-      config: docker-compose.test.yml
-      pull-retries: 3
-  - ecr#v1.2.0:
-      login: true
-  timeout_in_minutes: 5
-  retry:
-    automatic: true
-  agents:
-    queue: cpu
-- label: ':fire: Test PyTorch MNIST (test-cpu-mpich-py3_6-tf1_15_0-keras2_3_1-torch1_3_0-mxnet1_5_0-pyspark2_4_0)'
+      run: test-cpu-mpich-py3_6-tf1_14_0-keras2_3_1-torch1_3_0-mxnet1_5_0-pyspark2_4_0
+      config: docker-compose.test.yml
+      pull-retries: 3
+  - ecr#v1.2.0:
+      login: true
+  timeout_in_minutes: 5
+  retry:
+    automatic: true
+  agents:
+    queue: cpu
+- label: ':python: Test PyTorch MNIST (test-cpu-mpich-py3_6-tf1_14_0-keras2_3_1-torch1_3_0-mxnet1_5_0-pyspark2_4_0)'
   command: bash -c " \$(cat /mpirun_command) python /horovod/examples/pytorch_mnist.py"
   plugins:
   - docker-compose#v2.6.0:
-      run: test-cpu-mpich-py3_6-tf1_15_0-keras2_3_1-torch1_3_0-mxnet1_5_0-pyspark2_4_0
-      config: docker-compose.test.yml
-      pull-retries: 3
-  - ecr#v1.2.0:
-      login: true
-  timeout_in_minutes: 5
-  retry:
-    automatic: true
-  agents:
-    queue: cpu
-- label: ':muscle: Test MXNet MNIST (test-cpu-mpich-py3_6-tf1_15_0-keras2_3_1-torch1_3_0-mxnet1_5_0-pyspark2_4_0)'
+      run: test-cpu-mpich-py3_6-tf1_14_0-keras2_3_1-torch1_3_0-mxnet1_5_0-pyspark2_4_0
+      config: docker-compose.test.yml
+      pull-retries: 3
+  - ecr#v1.2.0:
+      login: true
+  timeout_in_minutes: 5
+  retry:
+    automatic: true
+  agents:
+    queue: cpu
+- label: ':muscle: Test MXNet MNIST (test-cpu-mpich-py3_6-tf1_14_0-keras2_3_1-torch1_3_0-mxnet1_5_0-pyspark2_4_0)'
   command: bash -c " OMP_NUM_THREADS=1 \$(cat /mpirun_command) python /horovod/examples/mxnet_mnist.py"
   plugins:
   - docker-compose#v2.6.0:
-      run: test-cpu-mpich-py3_6-tf1_15_0-keras2_3_1-torch1_3_0-mxnet1_5_0-pyspark2_4_0
-      config: docker-compose.test.yml
-      pull-retries: 3
-  - ecr#v1.2.0:
-      login: true
-  timeout_in_minutes: 5
-  retry:
-    automatic: true
-  agents:
-    queue: cpu
-- label: ':muscle: Test Stall (test-cpu-mpich-py3_6-tf1_15_0-keras2_3_1-torch1_3_0-mxnet1_5_0-pyspark2_4_0)'
+      run: test-cpu-mpich-py3_6-tf1_14_0-keras2_3_1-torch1_3_0-mxnet1_5_0-pyspark2_4_0
+      config: docker-compose.test.yml
+      pull-retries: 3
+  - ecr#v1.2.0:
+      login: true
+  timeout_in_minutes: 5
+  retry:
+    automatic: true
+  agents:
+    queue: cpu
+- label: ':muscle: Test Stall (test-cpu-mpich-py3_6-tf1_14_0-keras2_3_1-torch1_3_0-mxnet1_5_0-pyspark2_4_0)'
   command: bash -c " \$(cat /mpirun_command) python /horovod/test/test_stall.py"
   plugins:
   - docker-compose#v2.6.0:
-      run: test-cpu-mpich-py3_6-tf1_15_0-keras2_3_1-torch1_3_0-mxnet1_5_0-pyspark2_4_0
-      config: docker-compose.test.yml
-      pull-retries: 3
-  - ecr#v1.2.0:
-      login: true
-  timeout_in_minutes: 5
-  retry:
-    automatic: true
-  agents:
-    queue: cpu
-- label: ':tensorflow: Single Keras MNIST (test-cpu-mpich-py3_6-tf1_15_0-keras2_3_1-torch1_3_0-mxnet1_5_0-pyspark2_4_0)'
+      run: test-cpu-mpich-py3_6-tf1_14_0-keras2_3_1-torch1_3_0-mxnet1_5_0-pyspark2_4_0
+      config: docker-compose.test.yml
+      pull-retries: 3
+  - ecr#v1.2.0:
+      login: true
+  timeout_in_minutes: 5
+  retry:
+    automatic: true
+  agents:
+    queue: cpu
+- label: ':tensorflow: Single Keras MNIST (test-cpu-mpich-py3_6-tf1_14_0-keras2_3_1-torch1_3_0-mxnet1_5_0-pyspark2_4_0)'
   command: bash -c " python /horovod/examples/keras_mnist_advanced.py --epochs 3 --batch-size 64"
   plugins:
   - docker-compose#v2.6.0:
-      run: test-cpu-mpich-py3_6-tf1_15_0-keras2_3_1-torch1_3_0-mxnet1_5_0-pyspark2_4_0
-      config: docker-compose.test.yml
-      pull-retries: 3
-  - ecr#v1.2.0:
-      login: true
-  timeout_in_minutes: 5
-  retry:
-    automatic: true
-  agents:
-    queue: cpu
-- label: ':fire: Single PyTorch MNIST (test-cpu-mpich-py3_6-tf1_15_0-keras2_3_1-torch1_3_0-mxnet1_5_0-pyspark2_4_0)'
+      run: test-cpu-mpich-py3_6-tf1_14_0-keras2_3_1-torch1_3_0-mxnet1_5_0-pyspark2_4_0
+      config: docker-compose.test.yml
+      pull-retries: 3
+  - ecr#v1.2.0:
+      login: true
+  timeout_in_minutes: 5
+  retry:
+    automatic: true
+  agents:
+    queue: cpu
+- label: ':python: Single PyTorch MNIST (test-cpu-mpich-py3_6-tf1_14_0-keras2_3_1-torch1_3_0-mxnet1_5_0-pyspark2_4_0)'
   command: bash -c " python /horovod/examples/pytorch_mnist.py --epochs 3"
   plugins:
   - docker-compose#v2.6.0:
-      run: test-cpu-mpich-py3_6-tf1_15_0-keras2_3_1-torch1_3_0-mxnet1_5_0-pyspark2_4_0
-      config: docker-compose.test.yml
-      pull-retries: 3
-  - ecr#v1.2.0:
-      login: true
-  timeout_in_minutes: 5
-  retry:
-    automatic: true
-  agents:
-    queue: cpu
-- label: ':muscle: Single MXNet MNIST (test-cpu-mpich-py3_6-tf1_15_0-keras2_3_1-torch1_3_0-mxnet1_5_0-pyspark2_4_0)'
+      run: test-cpu-mpich-py3_6-tf1_14_0-keras2_3_1-torch1_3_0-mxnet1_5_0-pyspark2_4_0
+      config: docker-compose.test.yml
+      pull-retries: 3
+  - ecr#v1.2.0:
+      login: true
+  timeout_in_minutes: 5
+  retry:
+    automatic: true
+  agents:
+    queue: cpu
+- label: ':muscle: Single MXNet MNIST (test-cpu-mpich-py3_6-tf1_14_0-keras2_3_1-torch1_3_0-mxnet1_5_0-pyspark2_4_0)'
   command: bash -c " python /horovod/examples/mxnet_mnist.py --epochs 3"
   plugins:
   - docker-compose#v2.6.0:
-      run: test-cpu-mpich-py3_6-tf1_15_0-keras2_3_1-torch1_3_0-mxnet1_5_0-pyspark2_4_0
-      config: docker-compose.test.yml
-      pull-retries: 3
-  - ecr#v1.2.0:
-      login: true
-  timeout_in_minutes: 5
-  retry:
-    automatic: true
-  agents:
-    queue: cpu
-<<<<<<< HEAD
-- label: ':pytest: Run PyTests (test-cpu-oneccl-py3_6-tf1_15_0-keras2_3_1-torch1_3_0-mxnet1_5_0-pyspark2_4_0)'
-  command: bash -c "\$(cat /oneccl_env) && echo '/mpirun_command_mpi' > /mpirun_command && cd /horovod/test && (echo test_*.py | sed 's/[a-z_]*tensorflow2[a-z_.]*//g'  | sed 's/test_interactiverun.py//g' | sed 's/test_spark_keras.py//g' | sed 's/test_spark_torch.py//g' | sed 's/test_spark.py//g' | xargs -n 1 \$(cat /mpirun_command) pytest -v --capture=no) && pytest --forked -v --capture=no test_spark.py"
-=======
+      run: test-cpu-mpich-py3_6-tf1_14_0-keras2_3_1-torch1_3_0-mxnet1_5_0-pyspark2_4_0
+      config: docker-compose.test.yml
+      pull-retries: 3
+  - ecr#v1.2.0:
+      login: true
+  timeout_in_minutes: 5
+  retry:
+    automatic: true
+  agents:
+    queue: cpu
 - label: ':pytest: Run PyTests (test-cpu-oneccl-py3_6-tf1_14_0-keras2_3_1-torch1_3_0-mxnet1_5_0-pyspark2_4_0)'
   command: bash -c "\$(cat /oneccl_env) && echo '/mpirun_command_mpi' > /mpirun_command && cd /horovod/test && (echo test_*.py | sed 's/[a-z_]*tensorflow2[a-z_.]*//g' | sed 's/test_interactiverun.py//g' | sed 's/test_spark_keras.py//g' | sed 's/test_spark_torch.py//g' | sed 's/test_spark.py//g' | sed 's/test_run.py//g' | xargs -n 1 \$(cat /mpirun_command) pytest -v --capture=no) && pytest --forked -v --capture=no test_spark.py test_run.py"
->>>>>>> 9b6801ad
-  plugins:
-  - docker-compose#v2.6.0:
-      run: test-cpu-oneccl-py3_6-tf1_15_0-keras2_3_1-torch1_3_0-mxnet1_5_0-pyspark2_4_0
-      config: docker-compose.test.yml
-      pull-retries: 3
-  - ecr#v1.2.0:
-      login: true
-  timeout_in_minutes: 5
-  retry:
-    automatic: true
-  agents:
-    queue: cpu
-- label: ':tensorflow: Test TensorFlow MNIST (test-cpu-oneccl-py3_6-tf1_15_0-keras2_3_1-torch1_3_0-mxnet1_5_0-pyspark2_4_0)'
+  plugins:
+  - docker-compose#v2.6.0:
+      run: test-cpu-oneccl-py3_6-tf1_14_0-keras2_3_1-torch1_3_0-mxnet1_5_0-pyspark2_4_0
+      config: docker-compose.test.yml
+      pull-retries: 3
+  - ecr#v1.2.0:
+      login: true
+  timeout_in_minutes: 5
+  retry:
+    automatic: true
+  agents:
+    queue: cpu
+- label: ':tensorflow: Test TensorFlow MNIST (test-cpu-oneccl-py3_6-tf1_14_0-keras2_3_1-torch1_3_0-mxnet1_5_0-pyspark2_4_0)'
   command: bash -c "\$(cat /oneccl_env) && echo '/mpirun_command_mpi' > /mpirun_command && \$(cat /mpirun_command) python /horovod/examples/tensorflow_mnist.py"
   plugins:
   - docker-compose#v2.6.0:
-      run: test-cpu-oneccl-py3_6-tf1_15_0-keras2_3_1-torch1_3_0-mxnet1_5_0-pyspark2_4_0
-      config: docker-compose.test.yml
-      pull-retries: 3
-  - ecr#v1.2.0:
-      login: true
-  timeout_in_minutes: 5
-  retry:
-    automatic: true
-  agents:
-    queue: cpu
-- label: ':tensorflow: Test TensorFlow Eager MNIST (test-cpu-oneccl-py3_6-tf1_15_0-keras2_3_1-torch1_3_0-mxnet1_5_0-pyspark2_4_0)'
+      run: test-cpu-oneccl-py3_6-tf1_14_0-keras2_3_1-torch1_3_0-mxnet1_5_0-pyspark2_4_0
+      config: docker-compose.test.yml
+      pull-retries: 3
+  - ecr#v1.2.0:
+      login: true
+  timeout_in_minutes: 5
+  retry:
+    automatic: true
+  agents:
+    queue: cpu
+- label: ':tensorflow: Test TensorFlow Eager MNIST (test-cpu-oneccl-py3_6-tf1_14_0-keras2_3_1-torch1_3_0-mxnet1_5_0-pyspark2_4_0)'
   command: bash -c "\$(cat /oneccl_env) && echo '/mpirun_command_mpi' > /mpirun_command && \$(cat /mpirun_command) python /horovod/examples/tensorflow_mnist_eager.py"
   plugins:
   - docker-compose#v2.6.0:
-      run: test-cpu-oneccl-py3_6-tf1_15_0-keras2_3_1-torch1_3_0-mxnet1_5_0-pyspark2_4_0
-      config: docker-compose.test.yml
-      pull-retries: 3
-  - ecr#v1.2.0:
-      login: true
-  timeout_in_minutes: 5
-  retry:
-    automatic: true
-  agents:
-    queue: cpu
-- label: ':tensorflow: Test Keras MNIST (test-cpu-oneccl-py3_6-tf1_15_0-keras2_3_1-torch1_3_0-mxnet1_5_0-pyspark2_4_0)'
+      run: test-cpu-oneccl-py3_6-tf1_14_0-keras2_3_1-torch1_3_0-mxnet1_5_0-pyspark2_4_0
+      config: docker-compose.test.yml
+      pull-retries: 3
+  - ecr#v1.2.0:
+      login: true
+  timeout_in_minutes: 5
+  retry:
+    automatic: true
+  agents:
+    queue: cpu
+- label: ':tensorflow: Test Keras MNIST (test-cpu-oneccl-py3_6-tf1_14_0-keras2_3_1-torch1_3_0-mxnet1_5_0-pyspark2_4_0)'
   command: bash -c "\$(cat /oneccl_env) && echo '/mpirun_command_mpi' > /mpirun_command && \$(cat /mpirun_command) python /horovod/examples/keras_mnist_advanced.py"
   plugins:
   - docker-compose#v2.6.0:
-      run: test-cpu-oneccl-py3_6-tf1_15_0-keras2_3_1-torch1_3_0-mxnet1_5_0-pyspark2_4_0
-      config: docker-compose.test.yml
-      pull-retries: 3
-  - ecr#v1.2.0:
-      login: true
-  timeout_in_minutes: 5
-  retry:
-    automatic: true
-  agents:
-    queue: cpu
-- label: ':fire: Test PyTorch MNIST (test-cpu-oneccl-py3_6-tf1_15_0-keras2_3_1-torch1_3_0-mxnet1_5_0-pyspark2_4_0)'
+      run: test-cpu-oneccl-py3_6-tf1_14_0-keras2_3_1-torch1_3_0-mxnet1_5_0-pyspark2_4_0
+      config: docker-compose.test.yml
+      pull-retries: 3
+  - ecr#v1.2.0:
+      login: true
+  timeout_in_minutes: 5
+  retry:
+    automatic: true
+  agents:
+    queue: cpu
+- label: ':python: Test PyTorch MNIST (test-cpu-oneccl-py3_6-tf1_14_0-keras2_3_1-torch1_3_0-mxnet1_5_0-pyspark2_4_0)'
   command: bash -c "\$(cat /oneccl_env) && echo '/mpirun_command_mpi' > /mpirun_command && \$(cat /mpirun_command) python /horovod/examples/pytorch_mnist.py"
   plugins:
   - docker-compose#v2.6.0:
-      run: test-cpu-oneccl-py3_6-tf1_15_0-keras2_3_1-torch1_3_0-mxnet1_5_0-pyspark2_4_0
-      config: docker-compose.test.yml
-      pull-retries: 3
-  - ecr#v1.2.0:
-      login: true
-  timeout_in_minutes: 5
-  retry:
-    automatic: true
-  agents:
-    queue: cpu
-- label: ':muscle: Test MXNet MNIST (test-cpu-oneccl-py3_6-tf1_15_0-keras2_3_1-torch1_3_0-mxnet1_5_0-pyspark2_4_0)'
+      run: test-cpu-oneccl-py3_6-tf1_14_0-keras2_3_1-torch1_3_0-mxnet1_5_0-pyspark2_4_0
+      config: docker-compose.test.yml
+      pull-retries: 3
+  - ecr#v1.2.0:
+      login: true
+  timeout_in_minutes: 5
+  retry:
+    automatic: true
+  agents:
+    queue: cpu
+- label: ':muscle: Test MXNet MNIST (test-cpu-oneccl-py3_6-tf1_14_0-keras2_3_1-torch1_3_0-mxnet1_5_0-pyspark2_4_0)'
   command: bash -c "\$(cat /oneccl_env) && echo '/mpirun_command_mpi' > /mpirun_command && OMP_NUM_THREADS=1 \$(cat /mpirun_command) python /horovod/examples/mxnet_mnist.py"
   plugins:
   - docker-compose#v2.6.0:
-      run: test-cpu-oneccl-py3_6-tf1_15_0-keras2_3_1-torch1_3_0-mxnet1_5_0-pyspark2_4_0
-      config: docker-compose.test.yml
-      pull-retries: 3
-  - ecr#v1.2.0:
-      login: true
-  timeout_in_minutes: 5
-  retry:
-    automatic: true
-  agents:
-    queue: cpu
-- label: ':muscle: Test Stall (test-cpu-oneccl-py3_6-tf1_15_0-keras2_3_1-torch1_3_0-mxnet1_5_0-pyspark2_4_0)'
+      run: test-cpu-oneccl-py3_6-tf1_14_0-keras2_3_1-torch1_3_0-mxnet1_5_0-pyspark2_4_0
+      config: docker-compose.test.yml
+      pull-retries: 3
+  - ecr#v1.2.0:
+      login: true
+  timeout_in_minutes: 5
+  retry:
+    automatic: true
+  agents:
+    queue: cpu
+- label: ':muscle: Test Stall (test-cpu-oneccl-py3_6-tf1_14_0-keras2_3_1-torch1_3_0-mxnet1_5_0-pyspark2_4_0)'
   command: bash -c "\$(cat /oneccl_env) && echo '/mpirun_command_mpi' > /mpirun_command && \$(cat /mpirun_command) python /horovod/test/test_stall.py"
   plugins:
   - docker-compose#v2.6.0:
-      run: test-cpu-oneccl-py3_6-tf1_15_0-keras2_3_1-torch1_3_0-mxnet1_5_0-pyspark2_4_0
-      config: docker-compose.test.yml
-      pull-retries: 3
-  - ecr#v1.2.0:
-      login: true
-  timeout_in_minutes: 5
-  retry:
-    automatic: true
-  agents:
-    queue: cpu
-- label: ':tensorflow: Single Keras MNIST (test-cpu-oneccl-py3_6-tf1_15_0-keras2_3_1-torch1_3_0-mxnet1_5_0-pyspark2_4_0)'
+      run: test-cpu-oneccl-py3_6-tf1_14_0-keras2_3_1-torch1_3_0-mxnet1_5_0-pyspark2_4_0
+      config: docker-compose.test.yml
+      pull-retries: 3
+  - ecr#v1.2.0:
+      login: true
+  timeout_in_minutes: 5
+  retry:
+    automatic: true
+  agents:
+    queue: cpu
+- label: ':tensorflow: Single Keras MNIST (test-cpu-oneccl-py3_6-tf1_14_0-keras2_3_1-torch1_3_0-mxnet1_5_0-pyspark2_4_0)'
   command: bash -c "\$(cat /oneccl_env) && echo '/mpirun_command_mpi' > /mpirun_command && python /horovod/examples/keras_mnist_advanced.py --epochs 3 --batch-size 64"
   plugins:
   - docker-compose#v2.6.0:
-      run: test-cpu-oneccl-py3_6-tf1_15_0-keras2_3_1-torch1_3_0-mxnet1_5_0-pyspark2_4_0
-      config: docker-compose.test.yml
-      pull-retries: 3
-  - ecr#v1.2.0:
-      login: true
-  timeout_in_minutes: 5
-  retry:
-    automatic: true
-  agents:
-    queue: cpu
-- label: ':fire: Single PyTorch MNIST (test-cpu-oneccl-py3_6-tf1_15_0-keras2_3_1-torch1_3_0-mxnet1_5_0-pyspark2_4_0)'
+      run: test-cpu-oneccl-py3_6-tf1_14_0-keras2_3_1-torch1_3_0-mxnet1_5_0-pyspark2_4_0
+      config: docker-compose.test.yml
+      pull-retries: 3
+  - ecr#v1.2.0:
+      login: true
+  timeout_in_minutes: 5
+  retry:
+    automatic: true
+  agents:
+    queue: cpu
+- label: ':python: Single PyTorch MNIST (test-cpu-oneccl-py3_6-tf1_14_0-keras2_3_1-torch1_3_0-mxnet1_5_0-pyspark2_4_0)'
   command: bash -c "\$(cat /oneccl_env) && echo '/mpirun_command_mpi' > /mpirun_command && python /horovod/examples/pytorch_mnist.py --epochs 3"
   plugins:
   - docker-compose#v2.6.0:
-      run: test-cpu-oneccl-py3_6-tf1_15_0-keras2_3_1-torch1_3_0-mxnet1_5_0-pyspark2_4_0
-      config: docker-compose.test.yml
-      pull-retries: 3
-  - ecr#v1.2.0:
-      login: true
-  timeout_in_minutes: 5
-  retry:
-    automatic: true
-  agents:
-    queue: cpu
-- label: ':muscle: Single MXNet MNIST (test-cpu-oneccl-py3_6-tf1_15_0-keras2_3_1-torch1_3_0-mxnet1_5_0-pyspark2_4_0)'
+      run: test-cpu-oneccl-py3_6-tf1_14_0-keras2_3_1-torch1_3_0-mxnet1_5_0-pyspark2_4_0
+      config: docker-compose.test.yml
+      pull-retries: 3
+  - ecr#v1.2.0:
+      login: true
+  timeout_in_minutes: 5
+  retry:
+    automatic: true
+  agents:
+    queue: cpu
+- label: ':muscle: Single MXNet MNIST (test-cpu-oneccl-py3_6-tf1_14_0-keras2_3_1-torch1_3_0-mxnet1_5_0-pyspark2_4_0)'
   command: bash -c "\$(cat /oneccl_env) && echo '/mpirun_command_mpi' > /mpirun_command && python /horovod/examples/mxnet_mnist.py --epochs 3"
   plugins:
   - docker-compose#v2.6.0:
-      run: test-cpu-oneccl-py3_6-tf1_15_0-keras2_3_1-torch1_3_0-mxnet1_5_0-pyspark2_4_0
-      config: docker-compose.test.yml
-      pull-retries: 3
-  - ecr#v1.2.0:
-      login: true
-  timeout_in_minutes: 5
-  retry:
-    automatic: true
-  agents:
-    queue: cpu
-<<<<<<< HEAD
-- label: ':pytest: Run PyTests (test-cpu-oneccl-ofi-py3_6-tf1_15_0-keras2_3_1-torch1_3_0-mxnet1_5_0-pyspark2_4_0)'
-  command: bash -c "\$(cat /oneccl_env) && echo '/mpirun_command_ofi' > /mpirun_command && cd /horovod/test && (echo test_*.py | sed 's/[a-z_]*tensorflow2[a-z_.]*//g'  | sed 's/test_interactiverun.py//g' | sed 's/test_spark_keras.py//g' | sed 's/test_spark_torch.py//g' | sed 's/test_spark.py//g' | xargs -n 1 \$(cat /mpirun_command) pytest -v --capture=no) && pytest --forked -v --capture=no test_spark.py"
-=======
+      run: test-cpu-oneccl-py3_6-tf1_14_0-keras2_3_1-torch1_3_0-mxnet1_5_0-pyspark2_4_0
+      config: docker-compose.test.yml
+      pull-retries: 3
+  - ecr#v1.2.0:
+      login: true
+  timeout_in_minutes: 5
+  retry:
+    automatic: true
+  agents:
+    queue: cpu
 - label: ':pytest: Run PyTests (test-cpu-oneccl-ofi-py3_6-tf1_14_0-keras2_3_1-torch1_3_0-mxnet1_5_0-pyspark2_4_0)'
   command: bash -c "\$(cat /oneccl_env) && echo '/mpirun_command_ofi' > /mpirun_command && cd /horovod/test && (echo test_*.py | sed 's/[a-z_]*tensorflow2[a-z_.]*//g' | sed 's/test_interactiverun.py//g' | sed 's/test_spark_keras.py//g' | sed 's/test_spark_torch.py//g' | sed 's/test_spark.py//g' | sed 's/test_run.py//g' | xargs -n 1 \$(cat /mpirun_command) pytest -v --capture=no) && pytest --forked -v --capture=no test_spark.py test_run.py"
->>>>>>> 9b6801ad
-  plugins:
-  - docker-compose#v2.6.0:
-      run: test-cpu-oneccl-ofi-py3_6-tf1_15_0-keras2_3_1-torch1_3_0-mxnet1_5_0-pyspark2_4_0
-      config: docker-compose.test.yml
-      pull-retries: 3
-  - ecr#v1.2.0:
-      login: true
-  timeout_in_minutes: 5
-  retry:
-    automatic: true
-  agents:
-    queue: cpu
-- label: ':tensorflow: Test TensorFlow MNIST (test-cpu-oneccl-ofi-py3_6-tf1_15_0-keras2_3_1-torch1_3_0-mxnet1_5_0-pyspark2_4_0)'
+  plugins:
+  - docker-compose#v2.6.0:
+      run: test-cpu-oneccl-ofi-py3_6-tf1_14_0-keras2_3_1-torch1_3_0-mxnet1_5_0-pyspark2_4_0
+      config: docker-compose.test.yml
+      pull-retries: 3
+  - ecr#v1.2.0:
+      login: true
+  timeout_in_minutes: 5
+  retry:
+    automatic: true
+  agents:
+    queue: cpu
+- label: ':tensorflow: Test TensorFlow MNIST (test-cpu-oneccl-ofi-py3_6-tf1_14_0-keras2_3_1-torch1_3_0-mxnet1_5_0-pyspark2_4_0)'
   command: bash -c "\$(cat /oneccl_env) && echo '/mpirun_command_ofi' > /mpirun_command && \$(cat /mpirun_command) python /horovod/examples/tensorflow_mnist.py"
   plugins:
   - docker-compose#v2.6.0:
-      run: test-cpu-oneccl-ofi-py3_6-tf1_15_0-keras2_3_1-torch1_3_0-mxnet1_5_0-pyspark2_4_0
-      config: docker-compose.test.yml
-      pull-retries: 3
-  - ecr#v1.2.0:
-      login: true
-  timeout_in_minutes: 5
-  retry:
-    automatic: true
-  agents:
-    queue: cpu
-- label: ':tensorflow: Test TensorFlow Eager MNIST (test-cpu-oneccl-ofi-py3_6-tf1_15_0-keras2_3_1-torch1_3_0-mxnet1_5_0-pyspark2_4_0)'
+      run: test-cpu-oneccl-ofi-py3_6-tf1_14_0-keras2_3_1-torch1_3_0-mxnet1_5_0-pyspark2_4_0
+      config: docker-compose.test.yml
+      pull-retries: 3
+  - ecr#v1.2.0:
+      login: true
+  timeout_in_minutes: 5
+  retry:
+    automatic: true
+  agents:
+    queue: cpu
+- label: ':tensorflow: Test TensorFlow Eager MNIST (test-cpu-oneccl-ofi-py3_6-tf1_14_0-keras2_3_1-torch1_3_0-mxnet1_5_0-pyspark2_4_0)'
   command: bash -c "\$(cat /oneccl_env) && echo '/mpirun_command_ofi' > /mpirun_command && \$(cat /mpirun_command) python /horovod/examples/tensorflow_mnist_eager.py"
   plugins:
   - docker-compose#v2.6.0:
-      run: test-cpu-oneccl-ofi-py3_6-tf1_15_0-keras2_3_1-torch1_3_0-mxnet1_5_0-pyspark2_4_0
-      config: docker-compose.test.yml
-      pull-retries: 3
-  - ecr#v1.2.0:
-      login: true
-  timeout_in_minutes: 5
-  retry:
-    automatic: true
-  agents:
-    queue: cpu
-- label: ':tensorflow: Test Keras MNIST (test-cpu-oneccl-ofi-py3_6-tf1_15_0-keras2_3_1-torch1_3_0-mxnet1_5_0-pyspark2_4_0)'
+      run: test-cpu-oneccl-ofi-py3_6-tf1_14_0-keras2_3_1-torch1_3_0-mxnet1_5_0-pyspark2_4_0
+      config: docker-compose.test.yml
+      pull-retries: 3
+  - ecr#v1.2.0:
+      login: true
+  timeout_in_minutes: 5
+  retry:
+    automatic: true
+  agents:
+    queue: cpu
+- label: ':tensorflow: Test Keras MNIST (test-cpu-oneccl-ofi-py3_6-tf1_14_0-keras2_3_1-torch1_3_0-mxnet1_5_0-pyspark2_4_0)'
   command: bash -c "\$(cat /oneccl_env) && echo '/mpirun_command_ofi' > /mpirun_command && \$(cat /mpirun_command) python /horovod/examples/keras_mnist_advanced.py"
   plugins:
   - docker-compose#v2.6.0:
-      run: test-cpu-oneccl-ofi-py3_6-tf1_15_0-keras2_3_1-torch1_3_0-mxnet1_5_0-pyspark2_4_0
-      config: docker-compose.test.yml
-      pull-retries: 3
-  - ecr#v1.2.0:
-      login: true
-  timeout_in_minutes: 5
-  retry:
-    automatic: true
-  agents:
-    queue: cpu
-- label: ':fire: Test PyTorch MNIST (test-cpu-oneccl-ofi-py3_6-tf1_15_0-keras2_3_1-torch1_3_0-mxnet1_5_0-pyspark2_4_0)'
+      run: test-cpu-oneccl-ofi-py3_6-tf1_14_0-keras2_3_1-torch1_3_0-mxnet1_5_0-pyspark2_4_0
+      config: docker-compose.test.yml
+      pull-retries: 3
+  - ecr#v1.2.0:
+      login: true
+  timeout_in_minutes: 5
+  retry:
+    automatic: true
+  agents:
+    queue: cpu
+- label: ':python: Test PyTorch MNIST (test-cpu-oneccl-ofi-py3_6-tf1_14_0-keras2_3_1-torch1_3_0-mxnet1_5_0-pyspark2_4_0)'
   command: bash -c "\$(cat /oneccl_env) && echo '/mpirun_command_ofi' > /mpirun_command && \$(cat /mpirun_command) python /horovod/examples/pytorch_mnist.py"
   plugins:
   - docker-compose#v2.6.0:
-      run: test-cpu-oneccl-ofi-py3_6-tf1_15_0-keras2_3_1-torch1_3_0-mxnet1_5_0-pyspark2_4_0
-      config: docker-compose.test.yml
-      pull-retries: 3
-  - ecr#v1.2.0:
-      login: true
-  timeout_in_minutes: 5
-  retry:
-    automatic: true
-  agents:
-    queue: cpu
-- label: ':muscle: Test MXNet MNIST (test-cpu-oneccl-ofi-py3_6-tf1_15_0-keras2_3_1-torch1_3_0-mxnet1_5_0-pyspark2_4_0)'
+      run: test-cpu-oneccl-ofi-py3_6-tf1_14_0-keras2_3_1-torch1_3_0-mxnet1_5_0-pyspark2_4_0
+      config: docker-compose.test.yml
+      pull-retries: 3
+  - ecr#v1.2.0:
+      login: true
+  timeout_in_minutes: 5
+  retry:
+    automatic: true
+  agents:
+    queue: cpu
+- label: ':muscle: Test MXNet MNIST (test-cpu-oneccl-ofi-py3_6-tf1_14_0-keras2_3_1-torch1_3_0-mxnet1_5_0-pyspark2_4_0)'
   command: bash -c "\$(cat /oneccl_env) && echo '/mpirun_command_ofi' > /mpirun_command && OMP_NUM_THREADS=1 \$(cat /mpirun_command) python /horovod/examples/mxnet_mnist.py"
   plugins:
   - docker-compose#v2.6.0:
-      run: test-cpu-oneccl-ofi-py3_6-tf1_15_0-keras2_3_1-torch1_3_0-mxnet1_5_0-pyspark2_4_0
-      config: docker-compose.test.yml
-      pull-retries: 3
-  - ecr#v1.2.0:
-      login: true
-  timeout_in_minutes: 5
-  retry:
-    automatic: true
-  agents:
-    queue: cpu
-- label: ':muscle: Test Stall (test-cpu-oneccl-ofi-py3_6-tf1_15_0-keras2_3_1-torch1_3_0-mxnet1_5_0-pyspark2_4_0)'
+      run: test-cpu-oneccl-ofi-py3_6-tf1_14_0-keras2_3_1-torch1_3_0-mxnet1_5_0-pyspark2_4_0
+      config: docker-compose.test.yml
+      pull-retries: 3
+  - ecr#v1.2.0:
+      login: true
+  timeout_in_minutes: 5
+  retry:
+    automatic: true
+  agents:
+    queue: cpu
+- label: ':muscle: Test Stall (test-cpu-oneccl-ofi-py3_6-tf1_14_0-keras2_3_1-torch1_3_0-mxnet1_5_0-pyspark2_4_0)'
   command: bash -c "\$(cat /oneccl_env) && echo '/mpirun_command_ofi' > /mpirun_command && \$(cat /mpirun_command) python /horovod/test/test_stall.py"
   plugins:
   - docker-compose#v2.6.0:
-      run: test-cpu-oneccl-ofi-py3_6-tf1_15_0-keras2_3_1-torch1_3_0-mxnet1_5_0-pyspark2_4_0
-      config: docker-compose.test.yml
-      pull-retries: 3
-  - ecr#v1.2.0:
-      login: true
-  timeout_in_minutes: 5
-  retry:
-    automatic: true
-  agents:
-    queue: cpu
-- label: ':tensorflow: Single Keras MNIST (test-cpu-oneccl-ofi-py3_6-tf1_15_0-keras2_3_1-torch1_3_0-mxnet1_5_0-pyspark2_4_0)'
+      run: test-cpu-oneccl-ofi-py3_6-tf1_14_0-keras2_3_1-torch1_3_0-mxnet1_5_0-pyspark2_4_0
+      config: docker-compose.test.yml
+      pull-retries: 3
+  - ecr#v1.2.0:
+      login: true
+  timeout_in_minutes: 5
+  retry:
+    automatic: true
+  agents:
+    queue: cpu
+- label: ':tensorflow: Single Keras MNIST (test-cpu-oneccl-ofi-py3_6-tf1_14_0-keras2_3_1-torch1_3_0-mxnet1_5_0-pyspark2_4_0)'
   command: bash -c "\$(cat /oneccl_env) && echo '/mpirun_command_ofi' > /mpirun_command && python /horovod/examples/keras_mnist_advanced.py --epochs 3 --batch-size 64"
   plugins:
   - docker-compose#v2.6.0:
-      run: test-cpu-oneccl-ofi-py3_6-tf1_15_0-keras2_3_1-torch1_3_0-mxnet1_5_0-pyspark2_4_0
-      config: docker-compose.test.yml
-      pull-retries: 3
-  - ecr#v1.2.0:
-      login: true
-  timeout_in_minutes: 5
-  retry:
-    automatic: true
-  agents:
-    queue: cpu
-- label: ':fire: Single PyTorch MNIST (test-cpu-oneccl-ofi-py3_6-tf1_15_0-keras2_3_1-torch1_3_0-mxnet1_5_0-pyspark2_4_0)'
+      run: test-cpu-oneccl-ofi-py3_6-tf1_14_0-keras2_3_1-torch1_3_0-mxnet1_5_0-pyspark2_4_0
+      config: docker-compose.test.yml
+      pull-retries: 3
+  - ecr#v1.2.0:
+      login: true
+  timeout_in_minutes: 5
+  retry:
+    automatic: true
+  agents:
+    queue: cpu
+- label: ':python: Single PyTorch MNIST (test-cpu-oneccl-ofi-py3_6-tf1_14_0-keras2_3_1-torch1_3_0-mxnet1_5_0-pyspark2_4_0)'
   command: bash -c "\$(cat /oneccl_env) && echo '/mpirun_command_ofi' > /mpirun_command && python /horovod/examples/pytorch_mnist.py --epochs 3"
   plugins:
   - docker-compose#v2.6.0:
-      run: test-cpu-oneccl-ofi-py3_6-tf1_15_0-keras2_3_1-torch1_3_0-mxnet1_5_0-pyspark2_4_0
-      config: docker-compose.test.yml
-      pull-retries: 3
-  - ecr#v1.2.0:
-      login: true
-  timeout_in_minutes: 5
-  retry:
-    automatic: true
-  agents:
-    queue: cpu
-- label: ':muscle: Single MXNet MNIST (test-cpu-oneccl-ofi-py3_6-tf1_15_0-keras2_3_1-torch1_3_0-mxnet1_5_0-pyspark2_4_0)'
+      run: test-cpu-oneccl-ofi-py3_6-tf1_14_0-keras2_3_1-torch1_3_0-mxnet1_5_0-pyspark2_4_0
+      config: docker-compose.test.yml
+      pull-retries: 3
+  - ecr#v1.2.0:
+      login: true
+  timeout_in_minutes: 5
+  retry:
+    automatic: true
+  agents:
+    queue: cpu
+- label: ':muscle: Single MXNet MNIST (test-cpu-oneccl-ofi-py3_6-tf1_14_0-keras2_3_1-torch1_3_0-mxnet1_5_0-pyspark2_4_0)'
   command: bash -c "\$(cat /oneccl_env) && echo '/mpirun_command_ofi' > /mpirun_command && python /horovod/examples/mxnet_mnist.py --epochs 3"
   plugins:
   - docker-compose#v2.6.0:
-      run: test-cpu-oneccl-ofi-py3_6-tf1_15_0-keras2_3_1-torch1_3_0-mxnet1_5_0-pyspark2_4_0
+      run: test-cpu-oneccl-ofi-py3_6-tf1_14_0-keras2_3_1-torch1_3_0-mxnet1_5_0-pyspark2_4_0
       config: docker-compose.test.yml
       pull-retries: 3
   - ecr#v1.2.0:
@@ -3174,11 +3100,7 @@
     queue: cpu
 - wait
 - label: ':pytest: Run PyTests (test-gpu-openmpi-py3_6-tf1_15_0-keras2_3_1-torch1_3_0-mxnet1_4_1-pyspark2_4_0)'
-<<<<<<< HEAD
-  command: bash -c " cd /horovod/test && (echo test_*.py | sed 's/[a-z_]*tensorflow2[a-z_.]*//g'  | sed 's/test_interactiverun.py//g' | sed 's/test_spark_keras.py//g' | sed 's/test_spark_torch.py//g' | sed 's/test_spark.py//g' | xargs -n 1 \$(cat /mpirun_command) pytest -v --capture=no) && pytest --forked -v --capture=no test_spark.py"
-=======
   command: bash -c " cd /horovod/test && (echo test_*.py | sed 's/[a-z_]*tensorflow2[a-z_.]*//g' | sed 's/test_interactiverun.py//g' | sed 's/test_spark_keras.py//g' | sed 's/test_spark_torch.py//g' | sed 's/test_spark.py//g' | sed 's/test_run.py//g' | xargs -n 1 \$(cat /mpirun_command) pytest -v --capture=no) && pytest --forked -v --capture=no test_spark.py test_run.py"
->>>>>>> 9b6801ad
   plugins:
   - docker-compose#v2.6.0:
       run: test-gpu-openmpi-py3_6-tf1_15_0-keras2_3_1-torch1_3_0-mxnet1_4_1-pyspark2_4_0
@@ -3192,11 +3114,7 @@
   agents:
     queue: 4x-gpu-g4
 - label: ':pytest: Run PyTests (test-gpu-gloo-py3_6-tf1_15_0-keras2_3_1-torch1_3_0-mxnet1_4_1-pyspark2_4_0)'
-<<<<<<< HEAD
-  command: bash -c "cd /horovod/test && (echo test_*.py  | sed 's/test_interactiverun.py//g' | sed 's/test_spark_keras.py//g' | sed 's/test_spark_torch.py//g' | sed 's/[a-z_]*tensorflow2[a-z_.]*//g' | sed 's/test_spark.py//g' | xargs -n 1 horovodrun -np 2 -H localhost:2 --gloo pytest -v --capture=no) && pytest --forked -v --capture=no test_spark.py"
-=======
   command: bash -c "cd /horovod/test && (echo test_*.py | sed 's/test_interactiverun.py//g' | sed 's/test_spark_keras.py//g' | sed 's/test_spark_torch.py//g' | sed 's/[a-z_]*tensorflow2[a-z_.]*//g' | sed 's/test_spark.py//g' | sed 's/test_run.py//g' | xargs -n 1 horovodrun -np 2 -H localhost:2 --gloo pytest -v --capture=no) && pytest --forked -v --capture=no test_spark.py test_run.py"
->>>>>>> 9b6801ad
   plugins:
   - docker-compose#v2.6.0:
       run: test-gpu-gloo-py3_6-tf1_15_0-keras2_3_1-torch1_3_0-mxnet1_4_1-pyspark2_4_0
@@ -3210,11 +3128,7 @@
   agents:
     queue: 4x-gpu-g4
 - label: ':pytest: Run PyTests (test-gpu-openmpi-gloo-py3_6-tf1_15_0-keras2_3_1-torch1_3_0-mxnet1_4_1-pyspark2_4_0)'
-<<<<<<< HEAD
-  command: bash -c "cd /horovod/test && (echo test_*.py  | sed 's/test_interactiverun.py//g' | sed 's/test_spark_keras.py//g' | sed 's/test_spark_torch.py//g' | sed 's/[a-z_]*tensorflow2[a-z_.]*//g' | sed 's/test_spark.py//g' | xargs -n 1 horovodrun -np 2 -H localhost:2 --gloo pytest -v --capture=no) && pytest --forked -v --capture=no test_spark.py"
-=======
   command: bash -c "cd /horovod/test && (echo test_*.py | sed 's/test_interactiverun.py//g' | sed 's/test_spark_keras.py//g' | sed 's/test_spark_torch.py//g' | sed 's/[a-z_]*tensorflow2[a-z_.]*//g' | sed 's/test_spark.py//g' | sed 's/test_run.py//g' | xargs -n 1 horovodrun -np 2 -H localhost:2 --gloo pytest -v --capture=no) && pytest --forked -v --capture=no test_spark.py test_run.py"
->>>>>>> 9b6801ad
   plugins:
   - docker-compose#v2.6.0:
       run: test-gpu-openmpi-gloo-py3_6-tf1_15_0-keras2_3_1-torch1_3_0-mxnet1_4_1-pyspark2_4_0
@@ -3228,11 +3142,7 @@
   agents:
     queue: 4x-gpu-g4
 - label: ':pytest: Run PyTests (test-gpu-openmpi-gloo-py3_6-tf1_15_0-keras2_3_1-torch1_3_0-mxnet1_4_1-pyspark2_4_0)'
-<<<<<<< HEAD
-  command: bash -c " cd /horovod/test && (echo test_*.py | sed 's/[a-z_]*tensorflow2[a-z_.]*//g'  | sed 's/test_interactiverun.py//g' | sed 's/test_spark_keras.py//g' | sed 's/test_spark_torch.py//g' | sed 's/test_spark.py//g' | xargs -n 1 \$(cat /mpirun_command) pytest -v --capture=no) && pytest --forked -v --capture=no test_spark.py"
-=======
   command: bash -c " cd /horovod/test && (echo test_*.py | sed 's/[a-z_]*tensorflow2[a-z_.]*//g' | sed 's/test_interactiverun.py//g' | sed 's/test_spark_keras.py//g' | sed 's/test_spark_torch.py//g' | sed 's/test_spark.py//g' | sed 's/test_run.py//g' | xargs -n 1 \$(cat /mpirun_command) pytest -v --capture=no) && pytest --forked -v --capture=no test_spark.py test_run.py"
->>>>>>> 9b6801ad
   plugins:
   - docker-compose#v2.6.0:
       run: test-gpu-openmpi-gloo-py3_6-tf1_15_0-keras2_3_1-torch1_3_0-mxnet1_4_1-pyspark2_4_0
@@ -3246,11 +3156,7 @@
   agents:
     queue: 4x-gpu-g4
 - label: ':pytest: Run PyTests (test-gpu-openmpi-py3_6-tf2_0_0-keras2_3_1-torch1_3_0-mxnet1_5_0-pyspark2_4_0)'
-<<<<<<< HEAD
-  command: bash -c " cd /horovod/test && (echo test_*.py | sed 's/test_keras.py//g' | sed 's/test_tensorflow_keras.py//g'  | sed 's/test_interactiverun.py//g' | sed 's/test_spark_keras.py//g' | sed 's/test_spark_torch.py//g' | sed 's/test_spark.py//g' | xargs -n 1 \$(cat /mpirun_command) pytest -v --capture=no) && pytest --forked -v --capture=no test_spark.py"
-=======
   command: bash -c " cd /horovod/test && (echo test_*.py | sed 's/test_keras.py//g' | sed 's/test_tensorflow_keras.py//g' | sed 's/test_interactiverun.py//g' | sed 's/test_spark_keras.py//g' | sed 's/test_spark_torch.py//g' | sed 's/test_spark.py//g' | sed 's/test_run.py//g' | xargs -n 1 \$(cat /mpirun_command) pytest -v --capture=no) && pytest --forked -v --capture=no test_spark.py test_run.py"
->>>>>>> 9b6801ad
   plugins:
   - docker-compose#v2.6.0:
       run: test-gpu-openmpi-py3_6-tf2_0_0-keras2_3_1-torch1_3_0-mxnet1_5_0-pyspark2_4_0
@@ -3264,11 +3170,7 @@
   agents:
     queue: 4x-gpu-g4
 - label: ':pytest: Run PyTests (test-gpu-openmpi-py3_6-tfhead-kerashead-torchhead-mxnethead-pyspark2_4_0)'
-<<<<<<< HEAD
-  command: bash -c " cd /horovod/test && (echo test_*.py | sed 's/test_keras.py//g' | sed 's/test_tensorflow_keras.py//g'  | sed 's/test_interactiverun.py//g' | sed 's/test_spark_keras.py//g' | sed 's/test_spark_torch.py//g' | sed 's/test_spark.py//g' | xargs -n 1 \$(cat /mpirun_command) pytest -v --capture=no) && pytest --forked -v --capture=no test_spark.py"
-=======
   command: bash -c " cd /horovod/test && (echo test_*.py | sed 's/test_keras.py//g' | sed 's/test_tensorflow_keras.py//g' | sed 's/test_interactiverun.py//g' | sed 's/test_spark_keras.py//g' | sed 's/test_spark_torch.py//g' | sed 's/test_spark.py//g' | sed 's/test_run.py//g' | xargs -n 1 \$(cat /mpirun_command) pytest -v --capture=no) && pytest --forked -v --capture=no test_spark.py test_run.py"
->>>>>>> 9b6801ad
   plugins:
   - docker-compose#v2.6.0:
       run: test-gpu-openmpi-py3_6-tfhead-kerashead-torchhead-mxnethead-pyspark2_4_0
@@ -3282,11 +3184,7 @@
   agents:
     queue: 4x-gpu-g4
 - label: ':pytest: Run PyTests (test-mixed-openmpi-py3_6-tf1_15_0-keras2_3_1-torch1_3_0-mxnet1_5_0-pyspark2_4_0)'
-<<<<<<< HEAD
-  command: bash -c " cd /horovod/test && (echo test_*.py | sed 's/[a-z_]*tensorflow2[a-z_.]*//g'  | sed 's/test_interactiverun.py//g' | sed 's/test_spark_keras.py//g' | sed 's/test_spark_torch.py//g' | sed 's/test_spark.py//g' | xargs -n 1 \$(cat /mpirun_command) pytest -v --capture=no) && pytest --forked -v --capture=no test_spark.py"
-=======
   command: bash -c " cd /horovod/test && (echo test_*.py | sed 's/[a-z_]*tensorflow2[a-z_.]*//g' | sed 's/test_interactiverun.py//g' | sed 's/test_spark_keras.py//g' | sed 's/test_spark_torch.py//g' | sed 's/test_spark.py//g' | sed 's/test_run.py//g' | xargs -n 1 \$(cat /mpirun_command) pytest -v --capture=no) && pytest --forked -v --capture=no test_spark.py test_run.py"
->>>>>>> 9b6801ad
   plugins:
   - docker-compose#v2.6.0:
       run: test-mixed-openmpi-py3_6-tf1_15_0-keras2_3_1-torch1_3_0-mxnet1_5_0-pyspark2_4_0
@@ -3356,7 +3254,7 @@
     automatic: true
   agents:
     queue: 2x-gpu-g4
-- label: ':fire: Test PyTorch MNIST (test-gpu-openmpi-py3_6-tf1_15_0-keras2_3_1-torch1_3_0-mxnet1_4_1-pyspark2_4_0)'
+- label: ':python: Test PyTorch MNIST (test-gpu-openmpi-py3_6-tf1_15_0-keras2_3_1-torch1_3_0-mxnet1_4_1-pyspark2_4_0)'
   command: bash -c " \$(cat /mpirun_command) python /horovod/examples/pytorch_mnist.py"
   plugins:
   - docker-compose#v2.6.0:
@@ -3384,48 +3282,6 @@
     automatic: true
   agents:
     queue: 2x-gpu-g4
-- label: ':muscle: Test Stall (test-gpu-openmpi-py3_6-tf1_15_0-keras2_3_1-torch1_3_0-mxnet1_4_1-pyspark2_4_0)'
-  command: bash -c " \$(cat /mpirun_command) python /horovod/test/test_stall.py"
-  plugins:
-  - docker-compose#v2.6.0:
-      run: test-gpu-openmpi-py3_6-tf1_15_0-keras2_3_1-torch1_3_0-mxnet1_4_1-pyspark2_4_0
-      config: docker-compose.test.yml
-      pull-retries: 3
-  - ecr#v1.2.0:
-      login: true
-  timeout_in_minutes: 5
-  retry:
-    automatic: true
-  agents:
-    queue: 2x-gpu-g4
-- label: ':terminal: Test Horovodrun (test-gpu-openmpi-py3_6-tf1_15_0-keras2_3_1-torch1_3_0-mxnet1_4_1-pyspark2_4_0)'
-  command: horovodrun -np 2 -H localhost:2 python /horovod/examples/tensorflow_mnist.py
-  plugins:
-  - docker-compose#v2.6.0:
-      run: test-gpu-openmpi-py3_6-tf1_15_0-keras2_3_1-torch1_3_0-mxnet1_4_1-pyspark2_4_0
-      config: docker-compose.test.yml
-      pull-retries: 3
-  - ecr#v1.2.0:
-      login: true
-  timeout_in_minutes: 5
-  retry:
-    automatic: true
-  agents:
-    queue: 2x-gpu-g4
-- label: ':terminal: Test Horovodrun (test-gpu-openmpi-py3_6-tf1_15_0-keras2_3_1-torch1_3_0-mxnet1_4_1-pyspark2_4_0)'
-  command: echo 'localhost slots=2' > hostfile
-  plugins:
-  - docker-compose#v2.6.0:
-      run: test-gpu-openmpi-py3_6-tf1_15_0-keras2_3_1-torch1_3_0-mxnet1_4_1-pyspark2_4_0
-      config: docker-compose.test.yml
-      pull-retries: 3
-  - ecr#v1.2.0:
-      login: true
-  timeout_in_minutes: 5
-  retry:
-    automatic: true
-  agents:
-    queue: 2x-gpu-g4
 - label: ':spark: Spark Keras Rossmann Run (test-gpu-openmpi-py3_6-tf1_15_0-keras2_3_1-torch1_3_0-mxnet1_4_1-pyspark2_4_0)'
   command: bash -c "OMP_NUM_THREADS=1 python /horovod/examples/keras_spark_rossmann_run.py --num-proc 2 --data-dir file:///data --epochs 3 --sample-rate 0.01"
   plugins:
@@ -3496,7 +3352,7 @@
     automatic: true
   agents:
     queue: 2x-gpu-g4
-- label: ':fire: Test PyTorch MNIST (test-gpu-gloo-py3_6-tf1_15_0-keras2_3_1-torch1_3_0-mxnet1_4_1-pyspark2_4_0)'
+- label: ':python: Test PyTorch MNIST (test-gpu-gloo-py3_6-tf1_15_0-keras2_3_1-torch1_3_0-mxnet1_4_1-pyspark2_4_0)'
   command: horovodrun -np 2 -H localhost:2 --gloo python /horovod/examples/pytorch_mnist.py
   plugins:
   - docker-compose#v2.6.0:
@@ -3524,20 +3380,6 @@
     automatic: true
   agents:
     queue: 2x-gpu-g4
-- label: ':factory: Elastic Tests (test-gpu-gloo-py3_6-tf1_15_0-keras2_3_1-torch1_3_0-mxnet1_4_1-pyspark2_4_0)'
-  command: bash -c "cd /horovod/test/integration && pytest -v --log-cli-level 10 --capture=no test_elastic_torch.py test_elastic_tensorflow.py"
-  plugins:
-  - docker-compose#v2.6.0:
-      run: test-gpu-gloo-py3_6-tf1_15_0-keras2_3_1-torch1_3_0-mxnet1_4_1-pyspark2_4_0
-      config: docker-compose.test.yml
-      pull-retries: 3
-  - ecr#v1.2.0:
-      login: true
-  timeout_in_minutes: 5
-  retry:
-    automatic: true
-  agents:
-    queue: 2x-gpu-g4
 - label: ':spark: Spark Keras Rossmann Run (test-gpu-gloo-py3_6-tf1_15_0-keras2_3_1-torch1_3_0-mxnet1_4_1-pyspark2_4_0)'
   command: bash -c "OMP_NUM_THREADS=1 python /horovod/examples/keras_spark_rossmann_run.py --num-proc 2 --data-dir file:///data --epochs 3 --sample-rate 0.01"
   plugins:
@@ -3608,7 +3450,7 @@
     automatic: true
   agents:
     queue: 2x-gpu-g4
-- label: ':fire: Test PyTorch MNIST (test-gpu-openmpi-gloo-py3_6-tf1_15_0-keras2_3_1-torch1_3_0-mxnet1_4_1-pyspark2_4_0)'
+- label: ':python: Test PyTorch MNIST (test-gpu-openmpi-gloo-py3_6-tf1_15_0-keras2_3_1-torch1_3_0-mxnet1_4_1-pyspark2_4_0)'
   command: horovodrun -np 2 -H localhost:2 --gloo python /horovod/examples/pytorch_mnist.py
   plugins:
   - docker-compose#v2.6.0:
@@ -3636,20 +3478,6 @@
     automatic: true
   agents:
     queue: 2x-gpu-g4
-- label: ':factory: Elastic Tests (test-gpu-openmpi-gloo-py3_6-tf1_15_0-keras2_3_1-torch1_3_0-mxnet1_4_1-pyspark2_4_0)'
-  command: bash -c "cd /horovod/test/integration && pytest -v --log-cli-level 10 --capture=no test_elastic_torch.py test_elastic_tensorflow.py"
-  plugins:
-  - docker-compose#v2.6.0:
-      run: test-gpu-openmpi-gloo-py3_6-tf1_15_0-keras2_3_1-torch1_3_0-mxnet1_4_1-pyspark2_4_0
-      config: docker-compose.test.yml
-      pull-retries: 3
-  - ecr#v1.2.0:
-      login: true
-  timeout_in_minutes: 5
-  retry:
-    automatic: true
-  agents:
-    queue: 2x-gpu-g4
 - label: ':jupyter: Run PyTests test_interactiverun (test-gpu-openmpi-gloo-py3_6-tf1_15_0-keras2_3_1-torch1_3_0-mxnet1_4_1-pyspark2_4_0)'
   command: bash -c "cd /horovod/test && pytest -v --capture=no test_interactiverun.py"
   plugins:
@@ -3706,7 +3534,7 @@
     automatic: true
   agents:
     queue: 2x-gpu-g4
-- label: ':fire: Test PyTorch MNIST (test-gpu-openmpi-gloo-py3_6-tf1_15_0-keras2_3_1-torch1_3_0-mxnet1_4_1-pyspark2_4_0)'
+- label: ':python: Test PyTorch MNIST (test-gpu-openmpi-gloo-py3_6-tf1_15_0-keras2_3_1-torch1_3_0-mxnet1_4_1-pyspark2_4_0)'
   command: bash -c " \$(cat /mpirun_command) python /horovod/examples/pytorch_mnist.py"
   plugins:
   - docker-compose#v2.6.0:
@@ -3734,48 +3562,6 @@
     automatic: true
   agents:
     queue: 2x-gpu-g4
-- label: ':muscle: Test Stall (test-gpu-openmpi-gloo-py3_6-tf1_15_0-keras2_3_1-torch1_3_0-mxnet1_4_1-pyspark2_4_0)'
-  command: bash -c " \$(cat /mpirun_command) python /horovod/test/test_stall.py"
-  plugins:
-  - docker-compose#v2.6.0:
-      run: test-gpu-openmpi-gloo-py3_6-tf1_15_0-keras2_3_1-torch1_3_0-mxnet1_4_1-pyspark2_4_0
-      config: docker-compose.test.yml
-      pull-retries: 3
-  - ecr#v1.2.0:
-      login: true
-  timeout_in_minutes: 5
-  retry:
-    automatic: true
-  agents:
-    queue: 2x-gpu-g4
-- label: ':terminal: Test Horovodrun (test-gpu-openmpi-gloo-py3_6-tf1_15_0-keras2_3_1-torch1_3_0-mxnet1_4_1-pyspark2_4_0)'
-  command: horovodrun -np 2 -H localhost:2 python /horovod/examples/tensorflow_mnist.py
-  plugins:
-  - docker-compose#v2.6.0:
-      run: test-gpu-openmpi-gloo-py3_6-tf1_15_0-keras2_3_1-torch1_3_0-mxnet1_4_1-pyspark2_4_0
-      config: docker-compose.test.yml
-      pull-retries: 3
-  - ecr#v1.2.0:
-      login: true
-  timeout_in_minutes: 5
-  retry:
-    automatic: true
-  agents:
-    queue: 2x-gpu-g4
-- label: ':terminal: Test Horovodrun (test-gpu-openmpi-gloo-py3_6-tf1_15_0-keras2_3_1-torch1_3_0-mxnet1_4_1-pyspark2_4_0)'
-  command: echo 'localhost slots=2' > hostfile
-  plugins:
-  - docker-compose#v2.6.0:
-      run: test-gpu-openmpi-gloo-py3_6-tf1_15_0-keras2_3_1-torch1_3_0-mxnet1_4_1-pyspark2_4_0
-      config: docker-compose.test.yml
-      pull-retries: 3
-  - ecr#v1.2.0:
-      login: true
-  timeout_in_minutes: 5
-  retry:
-    automatic: true
-  agents:
-    queue: 2x-gpu-g4
 - label: ':spark: Spark Keras Rossmann Run (test-gpu-openmpi-gloo-py3_6-tf1_15_0-keras2_3_1-torch1_3_0-mxnet1_4_1-pyspark2_4_0)'
   command: bash -c "OMP_NUM_THREADS=1 python /horovod/examples/keras_spark_rossmann_run.py --num-proc 2 --data-dir file:///data --epochs 3 --sample-rate 0.01"
   plugins:
@@ -3846,7 +3632,7 @@
     automatic: true
   agents:
     queue: 2x-gpu-g4
-- label: ':fire: Test PyTorch MNIST (test-gpu-openmpi-py3_6-tf2_0_0-keras2_3_1-torch1_3_0-mxnet1_5_0-pyspark2_4_0)'
+- label: ':python: Test PyTorch MNIST (test-gpu-openmpi-py3_6-tf2_0_0-keras2_3_1-torch1_3_0-mxnet1_5_0-pyspark2_4_0)'
   command: bash -c " \$(cat /mpirun_command) python /horovod/examples/pytorch_mnist.py"
   plugins:
   - docker-compose#v2.6.0:
@@ -3930,7 +3716,7 @@
     automatic: true
   agents:
     queue: 2x-gpu-g4
-- label: ':fire: Test PyTorch MNIST (test-gpu-openmpi-py3_6-tfhead-kerashead-torchhead-mxnethead-pyspark2_4_0)'
+- label: ':python: Test PyTorch MNIST (test-gpu-openmpi-py3_6-tfhead-kerashead-torchhead-mxnethead-pyspark2_4_0)'
   command: bash -c " \$(cat /mpirun_command) python /horovod/examples/pytorch_mnist.py"
   plugins:
   - docker-compose#v2.6.0:
@@ -4056,7 +3842,7 @@
     automatic: true
   agents:
     queue: 2x-gpu-g4
-- label: ':fire: Test PyTorch MNIST (test-mixed-openmpi-py3_6-tf1_15_0-keras2_3_1-torch1_3_0-mxnet1_5_0-pyspark2_4_0)'
+- label: ':python: Test PyTorch MNIST (test-mixed-openmpi-py3_6-tf1_15_0-keras2_3_1-torch1_3_0-mxnet1_5_0-pyspark2_4_0)'
   command: bash -c " \$(cat /mpirun_command) python /horovod/examples/pytorch_mnist.py"
   plugins:
   - docker-compose#v2.6.0:
@@ -4084,48 +3870,6 @@
     automatic: true
   agents:
     queue: 2x-gpu-g4
-- label: ':muscle: Test Stall (test-mixed-openmpi-py3_6-tf1_15_0-keras2_3_1-torch1_3_0-mxnet1_5_0-pyspark2_4_0)'
-  command: bash -c " \$(cat /mpirun_command) python /horovod/test/test_stall.py"
-  plugins:
-  - docker-compose#v2.6.0:
-      run: test-mixed-openmpi-py3_6-tf1_15_0-keras2_3_1-torch1_3_0-mxnet1_5_0-pyspark2_4_0
-      config: docker-compose.test.yml
-      pull-retries: 3
-  - ecr#v1.2.0:
-      login: true
-  timeout_in_minutes: 5
-  retry:
-    automatic: true
-  agents:
-    queue: 2x-gpu-g4
-- label: ':terminal: Test Horovodrun (test-mixed-openmpi-py3_6-tf1_15_0-keras2_3_1-torch1_3_0-mxnet1_5_0-pyspark2_4_0)'
-  command: horovodrun -np 2 -H localhost:2 python /horovod/examples/tensorflow_mnist.py
-  plugins:
-  - docker-compose#v2.6.0:
-      run: test-mixed-openmpi-py3_6-tf1_15_0-keras2_3_1-torch1_3_0-mxnet1_5_0-pyspark2_4_0
-      config: docker-compose.test.yml
-      pull-retries: 3
-  - ecr#v1.2.0:
-      login: true
-  timeout_in_minutes: 5
-  retry:
-    automatic: true
-  agents:
-    queue: 2x-gpu-g4
-- label: ':terminal: Test Horovodrun (test-mixed-openmpi-py3_6-tf1_15_0-keras2_3_1-torch1_3_0-mxnet1_5_0-pyspark2_4_0)'
-  command: echo 'localhost slots=2' > hostfile
-  plugins:
-  - docker-compose#v2.6.0:
-      run: test-mixed-openmpi-py3_6-tf1_15_0-keras2_3_1-torch1_3_0-mxnet1_5_0-pyspark2_4_0
-      config: docker-compose.test.yml
-      pull-retries: 3
-  - ecr#v1.2.0:
-      login: true
-  timeout_in_minutes: 5
-  retry:
-    automatic: true
-  agents:
-    queue: 2x-gpu-g4
 - label: ':spark: Spark Keras Rossmann Run (test-mixed-openmpi-py3_6-tf1_15_0-keras2_3_1-torch1_3_0-mxnet1_5_0-pyspark2_4_0)'
   command: bash -c "OMP_NUM_THREADS=1 python /horovod/examples/keras_spark_rossmann_run.py --num-proc 2 --data-dir file:///data --epochs 3 --sample-rate 0.01"
   plugins:
