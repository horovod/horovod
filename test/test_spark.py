--- conflicted
+++ resolved
@@ -410,16 +410,11 @@
                                           stdout=stdout, stderr=stderr, verbose=verbose)
 
         self.assertFalse(str(e.value).startswith('Timed out waiting for Spark tasks to start.'),
-<<<<<<< HEAD
-                         'Spark timed out before run_controller was called, test setup is broken.')
-        self.assertEqual('Spark job has failed, see the error above.', str(e.value))
-=======
                          'Spark timed out before mpi_run was called, test setup is broken.')
-        self.assertEqual('Gloo job detected that one or more processes exited with non-zero status, '
+        self.assertEqual('Horovod detected that one or more processes exited with non-zero status, '
                          'thus causing the job to be terminated. The first process to do so was:\n'
                          'Process name: 0\n'
                          'Exit code: 1\n', str(e.value))
->>>>>>> 957fe741
 
         num_proc = cores if num_proc is None else num_proc
         self.assertEqual(expected_np, num_proc)
