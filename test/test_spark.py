--- conflicted
+++ resolved
@@ -102,11 +102,8 @@
     """
     Test that horovod.spark.run works properly in a simple setup using Gloo.
     """
-<<<<<<< HEAD
-=======
     @pytest.mark.skipif(sys.version_info < (3, 0),
                         reason='Horovod on Spark over Gloo only supported on Python3')
->>>>>>> 58c708e6
     def test_happy_run_with_gloo(self):
         if not gloo_built():
             self.skipTest("Gloo is not available")
@@ -462,17 +459,10 @@
 
         self.assertFalse(str(e.value).startswith('Timed out waiting for Spark tasks to start.'),
                          'Spark timed out before mpi_run was called, test setup is broken.')
-<<<<<<< HEAD
         self.assertEqual('Horovod detected that one or more processes exited with non-zero status, '
                          'thus causing the job to be terminated. The first process to do so was:\n'
                          'Process name: 0\n'
                          'Exit code: 1\n', str(e.value))
-=======
-        self.assertRegexpMatches(str(e.value),
-                                 '^Gloo job detected that one or more processes exited with non-zero status, '
-                                 'thus causing the job to be terminated. The first process to do so was:\n'
-                                 'Process name: [0-9]\nExit code: 1+\n$')
->>>>>>> 58c708e6
 
         num_proc = cores if num_proc is None else num_proc
         self.assertEqual(expected_np, num_proc)
