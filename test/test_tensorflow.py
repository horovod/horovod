--- conflicted
+++ resolved
@@ -604,42 +604,6 @@
             with self.assertRaises(tf.errors.FailedPreconditionError):
                 session.run(hvd.broadcast(tensor, rank))
 
-<<<<<<< HEAD
-    def test_horovod_broadcast_grad(self):
-        """Test the correctness of the broadcast gradient."""
-        hvd.init()
-        rank = hvd.rank()
-        size = hvd.size()
-
-        # This test does not apply if there is only one worker.
-        if size == 1:
-            return
-
-        with self.test_session(config=self.config) as session:
-            # As of TensorFlow v1.9, gradients are not supported on
-            # integer tensors
-            dtypes = [tf.float32, tf.float64]
-            dims = [1, 2, 3]
-            root_ranks = list(range(size))
-            for dtype, dim, root_rank in itertools.product(
-                    dtypes, dims, root_ranks):
-                tensor = tf.ones([5] * dim) * rank
-                if dtype == tf.bool:
-                    tensor = tensor % 2
-                tensor = tf.cast(tensor, dtype=dtype)
-                broadcasted_tensor = hvd.broadcast(tensor, root_rank)
-
-                grad_ys = tf.ones([5] * dim)
-                grad = tf.gradients(broadcasted_tensor, tensor, grad_ys)[0]
-                grad_out = session.run(grad)
-
-                c = size if rank == root_rank else 0
-                expected = np.ones([5] * dim) * c
-                err = np.linalg.norm(expected - grad_out)
-                self.assertLess(err, 0.00000001,
-                                "gradient %s differs from expected %s, "
-                                "error: %s" % (grad_out, expected, str(err)))
-=======
     def test_compression_fp16(self):
         valid_dtypes = [tf.float16, tf.float32, tf.float64]
         invalid_dtypes = [tf.uint8, tf.int8, tf.uint16, tf.int16,
@@ -678,7 +642,6 @@
                 expected = np.ones(tensor_size)
                 err = np.linalg.norm(expected - actual)
                 self.assertLess(err, 0.00000001)
->>>>>>> 3ea09b83
 
 
 if __name__ == '__main__':
