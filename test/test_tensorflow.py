--- conflicted
+++ resolved
@@ -79,35 +79,12 @@
         """Test on CPU that the allreduce correctly sums 1D, 2D, 3D tensors."""
         hvd.init()
         size = hvd.size()
-<<<<<<< HEAD
-        with self.test_session(config=self.config) as session:
-            # MLSL supports only byte, float and double data types
-            if 'MLSL_ROOT' in os.environ:
-               dtypes = [tf.float32, tf.float64]
-            else:
-               dtypes = [tf.int32, tf.int64, tf.float16, tf.float32, tf.float64]
-            dims = [1, 2, 3]
-            for dtype, dim in itertools.product(dtypes, dims):
-                with tf.device("/cpu:0"):
-                    tf.set_random_seed(1234)
-                    tensor = tf.random_uniform(
-                        [17] * dim, -100, 100, dtype=dtype)
-                    summed = hvd.allreduce(tensor, average=False)
-                multiplied = tensor * size
-                max_difference = tf.reduce_max(tf.abs(summed - multiplied))
-
-                # Threshold for floating point equality depends on number of
-                # ranks, since we're comparing against precise multiplication.
-                if size <= 3 or dtype in [tf.int32, tf.int64]:
-                    threshold = 0
-                elif size < 10:
-                    threshold = 1e-4
-                elif size < 15:
-                    threshold = 5e-4
-                else:
-                    break
-=======
-        dtypes = [tf.int32, tf.int64, tf.float16, tf.float32, tf.float64]
+
+        # MLSL supports only byte, float and double data types
+        if 'MLSL_ROOT' in os.environ:
+           dtypes = [tf.float32, tf.float64]
+        else:
+           dtypes = [tf.int32, tf.int64, tf.float16, tf.float32, tf.float64]
         dims = [1, 2, 3]
         for dtype, dim in itertools.product(dtypes, dims):
             with tf.device("/cpu:0"):
@@ -128,7 +105,6 @@
                 threshold = 5e-4
             else:
                 break
->>>>>>> 0700dcf5
 
             diff = self.evaluate(max_difference)
             self.assertTrue(diff <= threshold,
@@ -139,35 +115,11 @@
         with Tensor Fusion."""
         hvd.init()
         size = hvd.size()
-<<<<<<< HEAD
-        with self.test_session(config=self.config) as session:
-            if 'MLSL_ROOT' in os.environ:
-               dtypes = [tf.float32, tf.float64]
-            else:
-               dtypes = [tf.int32, tf.int64, tf.float16, tf.float32, tf.float64]
-            dims = [1, 2, 3]
-            tests = []
-            for dtype, dim in itertools.product(dtypes, dims):
-                with tf.device("/cpu:0"):
-                    tf.set_random_seed(1234)
-                    tensor = tf.random_uniform(
-                        [17] * dim, -100, 100, dtype=dtype)
-                    summed = hvd.allreduce(tensor, average=False)
-                multiplied = tensor * size
-                max_difference = tf.reduce_max(tf.abs(summed - multiplied))
-
-                # Threshold for floating point equality depends on number of
-                # ranks, since we're comparing against precise multiplication.
-                if size <= 3 or dtype in [tf.int32, tf.int64]:
-                    threshold = 0
-                elif size < 10:
-                    threshold = 1e-4
-                elif size < 15:
-                    threshold = 5e-4
-                else:
-                    break
-=======
-        dtypes = [tf.int32, tf.int64, tf.float16, tf.float32, tf.float64]
+
+        if 'MLSL_ROOT' in os.environ:
+           dtypes = [tf.float32, tf.float64]
+        else:
+           dtypes = [tf.int32, tf.int64, tf.float16, tf.float32, tf.float64]
         dims = [1, 2, 3]
         tests = []
         for dtype, dim in itertools.product(dtypes, dims):
@@ -189,7 +141,6 @@
                 threshold = 5e-4
             else:
                 break
->>>>>>> 0700dcf5
 
             test = max_difference <= threshold
             tests.append(test)
