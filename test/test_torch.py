--- conflicted
+++ resolved
@@ -233,10 +233,6 @@
 
         # Same number of elements, different rank
         torch.manual_seed(1234)
-<<<<<<< HEAD
-        if rank == 0:
-            dims = [17, 23 * 57]
-=======
         tensor = torch.FloatTensor(*([17] * dim)).random_(-100, 100)
         tensor = tensor.type(dtype)
         averaged = hvd.allreduce(tensor, average=True)
@@ -253,7 +249,6 @@
             threshold = 1e-4
         elif size < 15:
             threshold = 5e-4
->>>>>>> 3ea09b83
         else:
             dims = [17, 23, 57]
         tensor = torch.FloatTensor(*dims).random_(-100, 100)
