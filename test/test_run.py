# Copyright 2019 Uber Technologies, Inc. All Rights Reserved.
#
# Licensed under the Apache License, Version 2.0 (the "License");
# you may not use this file except in compliance with the License.
# You may obtain a copy of the License at
#
#     http://www.apache.org/licenses/LICENSE-2.0
#
# Unless required by applicable law or agreed to in writing, software
# distributed under the License is distributed on an "AS IS" BASIS,
# WITHOUT WARRANTIES OR CONDITIONS OF ANY KIND, either express or implied.
# See the License for the specific language governing permissions and
# limitations under the License.
# ==============================================================================

from __future__ import absolute_import
from __future__ import division
from __future__ import print_function

import copy
import os
import unittest
import warnings

import pytest
from mock import MagicMock, patch

from horovod.run.common.util import config_parser, secret, settings as hvd_settings, timeout
from horovod.run.common.util.host_hash import _hash, host_hash
from horovod.run.mpi_run import _get_mpi_implementation, _get_mpi_implementation_flags,\
    _LARGE_CLUSTER_THRESHOLD as large_cluster_threshold, mpi_available, mpi_run,\
    _OMPI_IMPL, _SMPI_IMPL, _MPICH_IMPL, _UNKNOWN_IMPL, _MISSING_IMPL
from horovod.run.run import parse_args, parse_host_files, run_controller
from horovod.run.js_run import js_run, generate_jsrun_rankfile

<<<<<<< HEAD
from common import override_args, override_env, is_built, js_installed
=======
from common import temppath


@contextlib.contextmanager
def override_args(tool=None, *args):
    old = sys.argv[:]
    try:
        if tool:
            sys.argv[0] = tool
        sys.argv[1:] = args
        yield
    finally:
        sys.argv = old


@contextlib.contextmanager
def override_env(env):
    old = os.environ.copy()
    try:
        os.environ.update(env)
        yield
    finally:
        os.environ.clear()
        os.environ.update(old)
>>>>>>> 4371007e


class RunTests(unittest.TestCase):
    """
    Tests for horovod.run.
    """

    def __init__(self, *args, **kwargs):
        super(RunTests, self).__init__(*args, **kwargs)
        warnings.simplefilter('module')

    def test_params_args(self):
        with override_args('horovodrun', '-np', '2',
                           '--fusion-threshold-mb', '10',
                           '--cycle-time-ms', '20',
                           '--cache-capacity', '512',
                           '--hierarchical-allreduce',
                           '--hierarchical-allgather'):
            args = parse_args()
            env = {}
            config_parser.set_env_from_args(env, args)

            self.assertEqual(env.get(config_parser.HOROVOD_FUSION_THRESHOLD), str(10 * 1024 * 1024))
            self.assertEqual(env.get(config_parser.HOROVOD_CYCLE_TIME), '20.0')
            self.assertEqual(env.get(config_parser.HOROVOD_CACHE_CAPACITY), '512')
            self.assertEqual(env.get(config_parser.HOROVOD_HIERARCHICAL_ALLREDUCE), '1')
            self.assertEqual(env.get(config_parser.HOROVOD_HIERARCHICAL_ALLGATHER), '1')

    def test_autotune_args(self):
        with override_args('horovodrun', '-np', '2',
                           '--autotune',
                           '--autotune-log-file', '/tmp/autotune.txt',
                           '--autotune-warmup-samples', '1',
                           '--autotune-steps-per-sample', '5',
                           '--autotune-bayes-opt-max-samples', '10',
                           '--autotune-gaussian-process-noise', '0.2'):
            args = parse_args()
            env = {}
            config_parser.set_env_from_args(env, args)

            self.assertEqual(env.get(config_parser.HOROVOD_AUTOTUNE), '1')
            self.assertEqual(env.get(config_parser.HOROVOD_AUTOTUNE_LOG), '/tmp/autotune.txt')
            self.assertEqual(env.get(config_parser.HOROVOD_AUTOTUNE_WARMUP_SAMPLES), '1')
            self.assertEqual(env.get(config_parser.HOROVOD_AUTOTUNE_STEPS_PER_SAMPLE), '5')
            self.assertEqual(env.get(config_parser.HOROVOD_AUTOTUNE_BAYES_OPT_MAX_SAMPLES), '10')
            self.assertEqual(env.get(config_parser.HOROVOD_AUTOTUNE_GAUSSIAN_PROCESS_NOISE), '0.2')

    def test_autotuning_with_fixed_param(self):
        with override_args('horovodrun', '-np', '2',
                           '--autotune',
                           '--cache-capacity', '1024',
                           '--no-hierarchical-allgather'):
            args = parse_args()
            env = {}
            config_parser.set_env_from_args(env, args)

            self.assertNotIn(config_parser.HOROVOD_FUSION_THRESHOLD, env)
            self.assertNotIn(config_parser.HOROVOD_CYCLE_TIME, env)
            self.assertEqual(env.get(config_parser.HOROVOD_CACHE_CAPACITY), '1024')
            self.assertNotIn(config_parser.HOROVOD_HIERARCHICAL_ALLREDUCE, env)
            self.assertEqual(env.get(config_parser.HOROVOD_HIERARCHICAL_ALLGATHER), '0')

    def test_timeline_args(self):
        with override_args('horovodrun', '-np', '2',
                           '--timeline-filename', '/tmp/timeline.json',
                           '--timeline-mark-cycles'):
            args = parse_args()
            env = {}
            config_parser.set_env_from_args(env, args)

            self.assertEqual(env.get(config_parser.HOROVOD_TIMELINE), '/tmp/timeline.json')
            self.assertEqual(env.get(config_parser.HOROVOD_TIMELINE_MARK_CYCLES), '1')

    def test_stall_check_args(self):
        with override_args('horovodrun', '-np', '2',
                           '--no-stall-check'):
            args = parse_args()
            env = {}
            config_parser.set_env_from_args(env, args)

            self.assertEqual(env.get(config_parser.HOROVOD_STALL_CHECK_DISABLE), '1')

        with override_args('horovodrun', '-np', '2',
                           '--stall-check-warning-time-seconds', '10',
                           '--stall-check-shutdown-time-seconds', '20'):
            args = parse_args()
            env = {}
            config_parser.set_env_from_args(env, args)

            self.assertNotIn(config_parser.HOROVOD_STALL_CHECK_DISABLE, env)
            self.assertEqual(env.get(config_parser.HOROVOD_STALL_CHECK_TIME_SECONDS), '10')
            self.assertEqual(env.get(config_parser.HOROVOD_STALL_SHUTDOWN_TIME_SECONDS), '20')

    def test_library_args(self):
        with override_args('horovodrun', '-np', '2',
                           '--mpi-threads-disable',
                           '--num-nccl-streams', '2',
                           '--ccl-bgt-affinity', '1',
                           '--gloo-timeout-seconds', '60'):
            args = parse_args()
            env = {}
            config_parser.set_env_from_args(env, args)

            self.assertEqual(env.get(config_parser.HOROVOD_MPI_THREADS_DISABLE), '1')
            self.assertEqual(env.get(config_parser.HOROVOD_NUM_NCCL_STREAMS), '2')
            self.assertEqual(env.get(config_parser.HOROVOD_CCL_BGT_AFFINITY), '1')
            self.assertEqual(env.get(config_parser.HOROVOD_GLOO_TIMEOUT_SECONDS), '60')

    def test_logging_args(self):
        with override_args('horovodrun', '-np', '2',
                           '--log-level', 'INFO',
                           '--log-hide-timestamp'):
            args = parse_args()
            env = {}
            config_parser.set_env_from_args(env, args)

            self.assertEqual(env.get(config_parser.HOROVOD_LOG_LEVEL), 'INFO')
            self.assertEqual(env.get(config_parser.HOROVOD_LOG_HIDE_TIME), '1')

    def test_config_file(self):
        config_filename = os.path.join(os.path.dirname(__file__), 'data/config.test.yaml')
        with override_args('horovodrun', '-np', '2',
                           '--config-file', config_filename):
            args = parse_args()

            self.assertTrue(args.use_gloo)

            # Params
            self.assertEqual(args.fusion_threshold_mb, 32)
            self.assertEqual(args.cycle_time_ms, 10)
            self.assertEqual(args.cache_capacity, 2048)
            self.assertTrue(args.hierarchical_allreduce)
            self.assertTrue(args.hierarchical_allgather)

            # Autotune
            self.assertTrue(args.autotune)
            self.assertEqual(args.autotune_log_file, 'horovod_autotune_log.txt')
            self.assertEqual(args.autotune_warmup_samples, 5)
            self.assertEqual(args.autotune_steps_per_sample, 20)
            self.assertEqual(args.autotune_bayes_opt_max_samples, 50)
            self.assertEqual(args.autotune_gaussian_process_noise, 0.9)

            # Timeline
            self.assertEqual(args.timeline_filename, 'horovod_timeline.json')
            self.assertTrue(args.timeline_mark_cycles)

            # Stall Check
            self.assertFalse(args.no_stall_check)
            self.assertEqual(args.stall_check_warning_time_seconds, 120)
            self.assertEqual(args.stall_check_shutdown_time_seconds, 240)

            # Library Options
            self.assertTrue(args.mpi_threads_disable)
            self.assertEqual(args.num_nccl_streams, 2)
            self.assertEqual(args.ccl_bgt_affinity, 1)
            self.assertEqual(args.gloo_timeout_seconds, 60)

            # Logging
            self.assertEqual(args.log_level, 'INFO')
            self.assertTrue(args.log_hide_timestamp)

    def test_config_file_override_args(self):
        config_filename = os.path.join(os.path.dirname(__file__), 'data/config.test.yaml')
        with override_args('horovodrun', '-np', '2',
                           '--fusion-threshold-mb', '128',
                           '--config-file', config_filename,
                           '--cycle-time-ms', '20',):
            args = parse_args()
            self.assertEqual(args.fusion_threshold_mb, 128)
            self.assertEqual(args.cycle_time_ms, 20)

    def test_validate_config_args(self):
        with override_args('horovodrun', '-np', '2',
                           '--fusion-threshold-mb', '-1'):
            with pytest.raises(ValueError):
                parse_args()

    def test_hash(self):
        hash = _hash("test string")
        self.assertEqual(hash, '6f8db599de986fab7a21625b7916589c')

    def test_host_hash(self):
        hash = host_hash()
        # host_hash should consider CONTAINER_ID environment variable
        with override_env({'CONTAINER_ID': 'a container id'}):
            self.assertNotEqual(host_hash(), hash)
        self.assertEqual(host_hash(), hash)

    def test_get_mpi_implementation(self):
        def test(output, expected):
            execute = MagicMock(return_value=(output, 0))
            impl = _get_mpi_implementation(execute=execute)
            self.assertEqual(expected, impl)

        test(("mpirun (Open MPI) 2.1.1\n"
              "\n"
              "Report bugs to http://www.open-mpi.org/community/help/\n"), _OMPI_IMPL)

        test("OpenRTE", _OMPI_IMPL)

        test("IBM Spectrum MPI", _SMPI_IMPL)

        test(("HYDRA build details:\n"
              "    Version:                                 3.3a2\n"
              "    Release Date:                            Sun Nov 13 09:12:11 MST 2016\n"
              "    CC:                              gcc   -Wl,-Bsymbolic-functions -Wl,-z,relro\n"
              "    CXX:                             g++   -Wl,-Bsymbolic-functions -Wl,-z,relro\n"
              "    F77:                             gfortran  -Wl,-Bsymbolic-functions -Wl,-z,relro\n"
              "    F90:                             gfortran  -Wl,-Bsymbolic-functions -Wl,-z,relro\n"
              "    Configure options:                       '--disable-option-checking' '--prefix=/usr' '--build=x86_64-linux-gnu' '--includedir=${prefix}/include' '--mandir=${prefix}/share/man' '--infodir=${prefix}/share/info' '--sysconfdir=/etc' '--localstatedir=/var' '--disable-silent-rules' '--libdir=${prefix}/lib/x86_64-linux-gnu' '--libexecdir=${prefix}/lib/x86_64-linux-gnu' '--disable-maintainer-mode' '--disable-dependency-tracking' '--with-libfabric' '--enable-shared' '--enable-fortran=all' '--disable-rpath' '--disable-wrapper-rpath' '--sysconfdir=/etc/mpich' '--libdir=/usr/lib/x86_64-linux-gnu' '--includedir=/usr/include/mpich' '--docdir=/usr/share/doc/mpich' '--with-hwloc-prefix=system' '--enable-checkpointing' '--with-hydra-ckpointlib=blcr' 'CPPFLAGS= -Wdate-time -D_FORTIFY_SOURCE=2 -I/build/mpich-O9at2o/mpich-3.3~a2/src/mpl/include -I/build/mpich-O9at2o/mpich-3.3~a2/src/mpl/include -I/build/mpich-O9at2o/mpich-3.3~a2/src/openpa/src -I/build/mpich-O9at2o/mpich-3.3~a2/src/openpa/src -D_REENTRANT -I/build/mpich-O9at2o/mpich-3.3~a2/src/mpi/romio/include' 'CFLAGS= -g -O2 -fdebug-prefix-map=/build/mpich-O9at2o/mpich-3.3~a2=. -fstack-protector-strong -Wformat -Werror=format-security -O2' 'CXXFLAGS= -g -O2 -fdebug-prefix-map=/build/mpich-O9at2o/mpich-3.3~a2=. -fstack-protector-strong -Wformat -Werror=format-security -O2' 'FFLAGS= -g -O2 -fdebug-prefix-map=/build/mpich-O9at2o/mpich-3.3~a2=. -fstack-protector-strong -O2' 'FCFLAGS= -g -O2 -fdebug-prefix-map=/build/mpich-O9at2o/mpich-3.3~a2=. -fstack-protector-strong -O2' 'build_alias=x86_64-linux-gnu' 'MPICHLIB_CFLAGS=-g -O2 -fdebug-prefix-map=/build/mpich-O9at2o/mpich-3.3~a2=. -fstack-protector-strong -Wformat -Werror=format-security' 'MPICHLIB_CPPFLAGS=-Wdate-time -D_FORTIFY_SOURCE=2' 'MPICHLIB_CXXFLAGS=-g -O2 -fdebug-prefix-map=/build/mpich-O9at2o/mpich-3.3~a2=. -fstack-protector-strong -Wformat -Werror=format-security' 'MPICHLIB_FFLAGS=-g -O2 -fdebug-prefix-map=/build/mpich-O9at2o/mpich-3.3~a2=. -fstack-protector-strong' 'MPICHLIB_FCFLAGS=-g -O2 -fdebug-prefix-map=/build/mpich-O9at2o/mpich-3.3~a2=. -fstack-protector-strong' 'LDFLAGS=-Wl,-Bsymbolic-functions -Wl,-z,relro' 'FC=gfortran' 'F77=gfortran' 'MPILIBNAME=mpich' '--cache-file=/dev/null' '--srcdir=.' 'CC=gcc' 'LIBS=' 'MPLLIBNAME=mpl'\n"
              "    Process Manager:                         pmi\n"
              "    Launchers available:                     ssh rsh fork slurm ll lsf sge manual persist\n"
              "    Topology libraries available:            hwloc\n"
              "    Resource management kernels available:   user slurm ll lsf sge pbs cobalt\n"
              "    Checkpointing libraries available:       blcr\n"
              "    Demux engines available:                 poll select\n"), _MPICH_IMPL)

        test("Unknown MPI v1.00", _UNKNOWN_IMPL)

        execute = MagicMock(return_value=("output", 1))
        impl = _get_mpi_implementation(execute=execute)
        self.assertEqual(_MISSING_IMPL, impl)

        execute = MagicMock(return_value=None)
        impl = _get_mpi_implementation(execute=execute)
        self.assertEqual(_MISSING_IMPL, impl)

    def test_run_controller(self):
        def test(use_gloo, use_mpi, use_js, gloo_is_built, mpi_is_built, js_is_installed, expected, exception):
            print('testing run controller with gloo={gloo} mpi={mpi} js={js} '
                  'gloo_built={gloo_is_built} mpi_built={mpi_is_built} js_installed={js_is_installed} '
                  'expected={expected} exception={exception}'
                  .format(gloo=use_gloo, mpi=use_mpi, js=use_js,
                          gloo_is_built=gloo_is_built, mpi_is_built=mpi_is_built, js_is_installed=js_is_installed,
                          expected=expected, exception=exception))

            gloo_run = MagicMock()
            mpi_run = MagicMock()
            js_run = MagicMock()

            with is_built(gloo_is_built, mpi_is_built):
                with js_installed(js_is_installed):
                    if exception is not None:
                        with pytest.raises(ValueError, match=exception) as e:
                            run_controller(use_gloo, gloo_run, use_mpi, mpi_run, use_js, js_run, verbosity=2)
                        return
                    run_controller(use_gloo, gloo_run, use_mpi, mpi_run, use_js, js_run, verbosity=2)

            if expected == "gloo":
                gloo_run.assert_called_once()
                mpi_run.assert_not_called()
                js_run.assert_not_called()
            elif expected == "mpi":
                gloo_run.assert_not_called()
                mpi_run.assert_called_once()
                js_run.assert_not_called()
            elif expected == "js":
                gloo_run.assert_not_called()
                mpi_run.assert_not_called()
                js_run.assert_called_once()
            else:
                raise ValueError("unsupported framework: {}".format(expected))

        for use_gloo in [None, False, True]:
            for use_mpi in [None, False, True]:
                for use_js in [None, False, True]:
                    for gloo_is_built in [False, True]:
                        for mpi_is_built in [False, True]:
                            for js_is_installed in [False, True]:
                                expected = exception = None
                                if use_gloo:
                                    if gloo_is_built:
                                        expected = 'gloo'
                                    else:
                                        exception = '^Gloo support has not been built\.  If this is not expected, ensure CMake is installed ' \
                                                    'and reinstall Horovod with HOROVOD_WITH_GLOO=1 to debug the build error\.$'
                                elif use_mpi:
                                    if mpi_is_built:
                                        expected = 'mpi'
                                    else:
                                        exception = '^MPI support has not been built\.  If this is not expected, ensure MPI is installed ' \
                                                    'and reinstall Horovod with HOROVOD_WITH_MPI=1 to debug the build error\.$'
                                elif use_js:
                                    if mpi_is_built:
                                        expected = 'js'
                                    else:
                                        exception = '^MPI support has not been built\.  If this is not expected, ensure MPI is installed ' \
                                                    'and reinstall Horovod with HOROVOD_WITH_MPI=1 to debug the build error\.$'
                                elif mpi_is_built:
                                    if js_is_installed:
                                        expected = 'js'
                                    else:
                                        expected = 'mpi'
                                elif gloo_is_built:
                                    expected = 'gloo'
                                else:
                                    exception = 'Neither MPI nor Gloo support has been built\. Try reinstalling Horovod ensuring that ' \
                                                'either MPI is installed \(MPI\) or CMake is installed \(Gloo\)\.'
                                test(use_gloo, use_mpi, use_js, gloo_is_built, mpi_is_built, js_is_installed, expected, exception)

    """
    Minimal mpi_run settings for tests.
    """
    minimal_settings = hvd_settings.Settings(
        verbose=0,
        num_hosts=1,
        num_proc=2,
        hosts='host',
        run_func_mode=True
    )

    """
    Tests mpi_run with minimal settings.
    """
    def test_mpi_run_minimal(self):
        if not mpi_available():
            self.skipTest("MPI is not available")

        cmd = ['cmd']
        settings = self.minimal_settings
        run_func = MagicMock(return_value=0)

        mpi_run(settings, None, {}, cmd, run_func=run_func)

        mpi_flags, binding_args = _get_mpi_implementation_flags(False)
        self.assertIsNotNone(mpi_flags)
        expected_cmd = ('mpirun '
                        '--allow-run-as-root --tag-output '
                        '-np 2 -H host '
                        '{binding_args} '
                        '{mpi_flags}       '
                        'cmd').format(binding_args=' '.join(binding_args), mpi_flags=' '.join(mpi_flags))
        expected_env = {}
        run_func.assert_called_once_with(command=expected_cmd, env=expected_env, stdout=None, stderr=None)

    """
    Tests mpi_run on a large cluster.
    """
    def test_mpi_run_on_large_cluster(self):
        if not mpi_available():
            self.skipTest("MPI is not available")

        cmd = ['cmd']
        settings = copy.copy(self.minimal_settings)
        settings.num_hosts = large_cluster_threshold
        run_func = MagicMock(return_value=0)

        mpi_run(settings, None, {}, cmd, run_func=run_func)

        mpi_flags, binding_args = _get_mpi_implementation_flags(False)
        self.assertIsNotNone(mpi_flags)
        mpi_flags.append('-mca plm_rsh_no_tree_spawn true')
        mpi_flags.append('-mca plm_rsh_num_concurrent {}'.format(settings.num_hosts))
        expected_cmd = ('mpirun '
                        '--allow-run-as-root --tag-output '
                        '-np 2 -H host '
                        '{binding_args} '
                        '{mpi_flags}       '
                        'cmd').format(binding_args=' '.join(binding_args), mpi_flags=' '.join(mpi_flags))
        expected_env = {}
        run_func.assert_called_once_with(command=expected_cmd, env=expected_env, stdout=None, stderr=None)

    """
    Tests mpi_run with full settings.
    """
    def test_mpi_run_full(self):
        if not mpi_available():
            self.skipTest("MPI is not available")

        cmd = ['cmd', 'arg1', 'arg2']
        common_intfs = ['eth0', 'eth1']
        env = {'env1': 'val1', 'env2': 'val2'}
        stdout = '<stdout>'
        stderr = '<stderr>'
        tmout = timeout.Timeout(5, message='Timed out waiting for something.')
        settings = hvd_settings.Settings(
            verbose=0,
            ssh_port=1022,
            extra_mpi_args='>mpi-extra args go here<',
            binding_args='>binding args go here<',
            key=secret.make_secret_key(),
            timeout=tmout,
            num_hosts=1,
            num_proc=1,
            hosts='>host names go here<',
            output_filename='>output filename goes here<',
            run_func_mode=True
        )
        run_func = MagicMock(return_value=0)

        mpi_run(settings, common_intfs, env, cmd, stdout=stdout, stderr=stderr, run_func=run_func)

        mpi_flags, _ = _get_mpi_implementation_flags(False)
        self.assertIsNotNone(mpi_flags)
        expected_command = ('mpirun '
                            '--allow-run-as-root --tag-output '
                            '-np 1 -H >host names go here< '
                            '>binding args go here< '
                            '{mpi_flags} '
                            '-mca plm_rsh_args "-p 1022" '
                            '-mca btl_tcp_if_include eth0,eth1 -x NCCL_SOCKET_IFNAME=eth0,eth1 '
                            '--output-filename >output filename goes here< '
                            '-x env1 -x env2 '
                            '>mpi-extra args go here< '
                            'cmd arg1 arg2').format(mpi_flags=' '.join(mpi_flags))
        expected_env = {'env1': 'val1', 'env2': 'val2'}
        run_func.assert_called_once_with(command=expected_command, env=expected_env, stdout=stdout, stderr=stderr)

    def test_mpi_run_with_non_zero_exit(self):
        if not mpi_available():
            self.skipTest("MPI is not available")

        cmd = ['cmd']
        settings = self.minimal_settings
        run_func = MagicMock(return_value=1)

        with pytest.raises(RuntimeError, match="^mpirun failed with exit code 1$") as e:
            mpi_run(settings, None, {}, cmd, run_func=run_func)

    def test_horovodrun_hostfile(self):
        with temppath() as host_filename:
            with open(host_filename, 'w+') as fp:
                fp.write('172.31.32.7 slots=8\n')
                fp.write('172.31.33.9 slots=8\n')

            hosts = parse_host_files(host_filename)
            self.assertEqual(hosts, '172.31.32.7:8,172.31.33.9:8')

    """
    Tests js_run.
    """
    @patch('horovod.run.js_run.is_jsrun_installed', MagicMock(return_value=True))
    @patch('horovod.run.js_run.generate_jsrun_rankfile', MagicMock(return_value='/tmp/rankfile'))
    @patch('horovod.run.util.lsf.LSFUtils.get_num_gpus', MagicMock(return_value=2))
    @patch('horovod.run.util.lsf.LSFUtils.get_num_cores', MagicMock(return_value=2))
    def test_js_run(self):
        if _get_mpi_implementation_flags(False)[0] is None:
            self.skipTest("MPI is not available")

        cmd = ['cmd', 'arg1', 'arg2']
        env = {'env1': 'val1', 'env2': 'val2'}
        stdout = '<stdout>'
        stderr = '<stderr>'
        settings = hvd_settings.Settings(
            verbose=0,
            extra_mpi_args='>mpi-extra args go here<',
            num_hosts=2,
            num_proc=4,
            hosts='>host names go here<',
            output_filename='>output filename goes here<',
            run_func_mode=True
        )
        run_func = MagicMock(return_value=0)

        js_run(settings, None, env, cmd, stdout=stdout, stderr=stderr, run_func=run_func)

        mpi_flags, _ = _get_mpi_implementation_flags(False)
        self.assertIsNotNone(mpi_flags)
        expected_command = ('jsrun '
                            '--erf_input /tmp/rankfile '
                            '--stdio_stderr >output filename goes here< '
                            '--stdio_stdout >output filename goes here< '
                            '--smpiargs \'{mpi_args} >mpi-extra args go here<\' '
                            'cmd arg1 arg2').format(mpi_args=' '.join(mpi_flags))
        expected_env = {'env1': 'val1', 'env2': 'val2'}
        run_func.assert_called_once_with(command=expected_command, env=expected_env, stdout=stdout, stderr=stderr)

    """
    Tests generate_jsrun_rankfile.
    """
    @patch('horovod.run.util.lsf.LSFUtils.get_num_gpus', MagicMock(return_value=4))
    @patch('horovod.run.util.lsf.LSFUtils.get_num_cores', MagicMock(return_value=4))
    @patch('horovod.run.util.lsf.LSFUtils.get_num_threads', MagicMock(return_value=4))
    def test_generate_jsrun_rankfile(self):
        settings = hvd_settings.Settings(
            num_proc=5,
            hosts='host1:4,host2:4,host3:4',
        )

        with temppath() as rankfile_path:
            rankfile_path = generate_jsrun_rankfile(settings, rankfile_path)

            with open(rankfile_path, 'r') as file:
                gen_rankfile = file.read()

            expected_rankfile = (
"""overlapping_rs: allow
cpu_index_using: logical

rank: 0: { hostname: host1; cpu: {0-3} ; gpu: * ; mem: * }
rank: 1: { hostname: host1; cpu: {4-7} ; gpu: * ; mem: * }
rank: 2: { hostname: host1; cpu: {8-11} ; gpu: * ; mem: * }
rank: 3: { hostname: host1; cpu: {12-15} ; gpu: * ; mem: * }

rank: 4: { hostname: host2; cpu: {0-3} ; gpu: * ; mem: * }
""")

            self.assertMultiLineEqual(gen_rankfile, expected_rankfile)<|MERGE_RESOLUTION|>--- conflicted
+++ resolved
@@ -33,34 +33,7 @@
 from horovod.run.run import parse_args, parse_host_files, run_controller
 from horovod.run.js_run import js_run, generate_jsrun_rankfile
 
-<<<<<<< HEAD
-from common import override_args, override_env, is_built, js_installed
-=======
-from common import temppath
-
-
-@contextlib.contextmanager
-def override_args(tool=None, *args):
-    old = sys.argv[:]
-    try:
-        if tool:
-            sys.argv[0] = tool
-        sys.argv[1:] = args
-        yield
-    finally:
-        sys.argv = old
-
-
-@contextlib.contextmanager
-def override_env(env):
-    old = os.environ.copy()
-    try:
-        os.environ.update(env)
-        yield
-    finally:
-        os.environ.clear()
-        os.environ.update(old)
->>>>>>> 4371007e
+from common import is_built, js_installed, override_args, override_env, temppath
 
 
 class RunTests(unittest.TestCase):
