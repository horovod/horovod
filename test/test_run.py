# Copyright 2019 Uber Technologies, Inc. All Rights Reserved.
#
# Licensed under the Apache License, Version 2.0 (the "License");
# you may not use this file except in compliance with the License.
# You may obtain a copy of the License at
#
#     http://www.apache.org/licenses/LICENSE-2.0
#
# Unless required by applicable law or agreed to in writing, software
# distributed under the License is distributed on an "AS IS" BASIS,
# WITHOUT WARRANTIES OR CONDITIONS OF ANY KIND, either express or implied.
# See the License for the specific language governing permissions and
# limitations under the License.
# ==============================================================================

from __future__ import absolute_import
from __future__ import division
from __future__ import print_function

import contextlib
import os
import sys
import unittest
import warnings

import pytest

from horovod.run.run import parse_args
from horovod.run.common.util import config_parser


@contextlib.contextmanager
def override_args(tool=None, *args):
    old = sys.argv[:]
    try:
        if tool:
            sys.argv[0] = tool
        sys.argv[1:] = args
        yield
    finally:
        sys.argv = old


class RunTests(unittest.TestCase):
    """
    Tests for horovod.run.
    """

    def __init__(self, *args, **kwargs):
        super(RunTests, self).__init__(*args, **kwargs)
        warnings.simplefilter('module')

    def test_params_args(self):
        with override_args('horovodrun', '-np', '2',
                           '--fusion-threshold-mb', '10',
                           '--cycle-time-ms', '20',
                           '--cache-capacity', '512',
                           '--hierarchical-allreduce',
                           '--hierarchical-allgather'):
            args = parse_args()
            env = {}
            config_parser.set_env_from_args(env, args)

            self.assertEqual(env.get(config_parser.HOROVOD_FUSION_THRESHOLD), str(10 * 1024 * 1024))
            self.assertEqual(env.get(config_parser.HOROVOD_CYCLE_TIME), '20.0')
            self.assertEqual(env.get(config_parser.HOROVOD_CACHE_CAPACITY), '512')
            self.assertEqual(env.get(config_parser.HOROVOD_HIERARCHICAL_ALLREDUCE), '1')
            self.assertEqual(env.get(config_parser.HOROVOD_HIERARCHICAL_ALLGATHER), '1')

    def test_autotune_args(self):
        with override_args('horovodrun', '-np', '2',
                           '--autotune',
                           '--autotune-log-file', '/tmp/autotune.txt',
                           '--autotune-warmup-samples', '1',
                           '--autotune-steps-per-sample', '5',
                           '--autotune-bayes-opt-max-samples', '10',
                           '--autotune-gaussian-process-noise', '0.2'):
            args = parse_args()
            env = {}
            config_parser.set_env_from_args(env, args)

            self.assertEqual(env.get(config_parser.HOROVOD_AUTOTUNE), '1')
            self.assertEqual(env.get(config_parser.HOROVOD_AUTOTUNE_LOG), '/tmp/autotune.txt')
            self.assertEqual(env.get(config_parser.HOROVOD_AUTOTUNE_WARMUP_SAMPLES), '1')
            self.assertEqual(env.get(config_parser.HOROVOD_AUTOTUNE_STEPS_PER_SAMPLE), '5')
            self.assertEqual(env.get(config_parser.HOROVOD_AUTOTUNE_BAYES_OPT_MAX_SAMPLES), '10')
            self.assertEqual(env.get(config_parser.HOROVOD_AUTOTUNE_GAUSSIAN_PROCESS_NOISE), '0.2')

    def test_autotuning_with_fixed_param(self):
        with override_args('horovodrun', '-np', '2',
                           '--autotune',
                           '--cache-capacity', '1024',
                           '--no-hierarchical-allgather'):
            args = parse_args()
            env = {}
            config_parser.set_env_from_args(env, args)

            self.assertNotIn(config_parser.HOROVOD_FUSION_THRESHOLD, env)
            self.assertNotIn(config_parser.HOROVOD_CYCLE_TIME, env)
            self.assertEqual(env.get(config_parser.HOROVOD_CACHE_CAPACITY), '1024')
            self.assertNotIn(config_parser.HOROVOD_HIERARCHICAL_ALLREDUCE, env)
            self.assertEqual(env.get(config_parser.HOROVOD_HIERARCHICAL_ALLGATHER), '0')

    def test_timeline_args(self):
        with override_args('horovodrun', '-np', '2',
                           '--timeline-filename', '/tmp/timeline.json',
                           '--timeline-mark-cycles'):
            args = parse_args()
            env = {}
            config_parser.set_env_from_args(env, args)

            self.assertEqual(env.get(config_parser.HOROVOD_TIMELINE), '/tmp/timeline.json')
            self.assertEqual(env.get(config_parser.HOROVOD_TIMELINE_MARK_CYCLES), '1')

    def test_stall_check_args(self):
        with override_args('horovodrun', '-np', '2',
                           '--no-stall-check'):
            args = parse_args()
            env = {}
            config_parser.set_env_from_args(env, args)

            self.assertEqual(env.get(config_parser.HOROVOD_STALL_CHECK_DISABLE), '1')

        with override_args('horovodrun', '-np', '2',
                           '--stall-check-warning-time-seconds', '10',
                           '--stall-check-shutdown-time-seconds', '20'):
            args = parse_args()
            env = {}
            config_parser.set_env_from_args(env, args)

            self.assertNotIn(config_parser.HOROVOD_STALL_CHECK_DISABLE, env)
            self.assertEqual(env.get(config_parser.HOROVOD_STALL_CHECK_TIME_SECONDS), '10')
            self.assertEqual(env.get(config_parser.HOROVOD_STALL_SHUTDOWN_TIME_SECONDS), '20')

    def test_library_args(self):
        with override_args('horovodrun', '-np', '2',
                           '--mpi-threads-disable',
                           '--num-nccl-streams', '2',
<<<<<<< HEAD
                           '--mlsl-bgt-affinity', '1'):
            args = parse_args()
=======
                           '--mlsl-bgt-affinity', '1',
                           '--gloo-timeout-seconds', '60'):
            args = run.parse_args()
>>>>>>> a7f90021
            env = {}
            config_parser.set_env_from_args(env, args)

            self.assertEqual(env.get(config_parser.HOROVOD_MPI_THREADS_DISABLE), '1')
            self.assertEqual(env.get(config_parser.HOROVOD_NUM_NCCL_STREAMS), '2')
            self.assertEqual(env.get(config_parser.HOROVOD_MLSL_BGT_AFFINITY), '1')
            self.assertEqual(env.get(config_parser.HOROVOD_GLOO_TIMEOUT_SECONDS), '60')

    def test_logging_args(self):
        with override_args('horovodrun', '-np', '2',
                           '--log-level', 'INFO',
                           '--log-hide-timestamp'):
            args = parse_args()
            env = {}
            config_parser.set_env_from_args(env, args)

            self.assertEqual(env.get(config_parser.HOROVOD_LOG_LEVEL), 'INFO')
            self.assertEqual(env.get(config_parser.HOROVOD_LOG_HIDE_TIME), '1')

    def test_config_file(self):
        config_filename = os.path.join(os.path.dirname(__file__), 'data/config.test.yaml')
        with override_args('horovodrun', '-np', '2',
                           '--config-file', config_filename):
            args = parse_args()

            self.assertTrue(args.use_gloo)

            # Params
            self.assertEqual(args.fusion_threshold_mb, 32)
            self.assertEqual(args.cycle_time_ms, 10)
            self.assertEqual(args.cache_capacity, 2048)
            self.assertTrue(args.hierarchical_allreduce)
            self.assertTrue(args.hierarchical_allgather)

            # Autotune
            self.assertTrue(args.autotune)
            self.assertEqual(args.autotune_log_file, 'horovod_autotune_log.txt')
            self.assertEqual(args.autotune_warmup_samples, 5)
            self.assertEqual(args.autotune_steps_per_sample, 20)
            self.assertEqual(args.autotune_bayes_opt_max_samples, 50)
            self.assertEqual(args.autotune_gaussian_process_noise, 0.9)

            # Timeline
            self.assertEqual(args.timeline_filename, 'horovod_timeline.json')
            self.assertTrue(args.timeline_mark_cycles)

            # Stall Check
            self.assertFalse(args.no_stall_check)
            self.assertEqual(args.stall_check_warning_time_seconds, 120)
            self.assertEqual(args.stall_check_shutdown_time_seconds, 240)

            # Library Options
            self.assertTrue(args.mpi_threads_disable)
            self.assertEqual(args.num_nccl_streams, 2)
            self.assertEqual(args.mlsl_bgt_affinity, 1)
            self.assertEqual(args.gloo_timeout_seconds, 60)

            # Logging
            self.assertEqual(args.log_level, 'INFO')
            self.assertTrue(args.log_hide_timestamp)

    def test_config_file_override_args(self):
        config_filename = os.path.join(os.path.dirname(__file__), 'data/config.test.yaml')
        with override_args('horovodrun', '-np', '2',
                           '--fusion-threshold-mb', '128',
                           '--config-file', config_filename,
                           '--cycle-time-ms', '20',):
            args = parse_args()
            self.assertEqual(args.fusion_threshold_mb, 128)
            self.assertEqual(args.cycle_time_ms, 20)

    def test_validate_config_args(self):
        with override_args('horovodrun', '-np', '2',
                           '--fusion-threshold-mb', '-1'):
            with pytest.raises(ValueError):
                parse_args()<|MERGE_RESOLUTION|>--- conflicted
+++ resolved
@@ -136,14 +136,9 @@
         with override_args('horovodrun', '-np', '2',
                            '--mpi-threads-disable',
                            '--num-nccl-streams', '2',
-<<<<<<< HEAD
-                           '--mlsl-bgt-affinity', '1'):
-            args = parse_args()
-=======
                            '--mlsl-bgt-affinity', '1',
                            '--gloo-timeout-seconds', '60'):
-            args = run.parse_args()
->>>>>>> a7f90021
+            args = parse_args()
             env = {}
             config_parser.set_env_from_args(env, args)
 
