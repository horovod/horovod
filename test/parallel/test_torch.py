# Copyright 2018 Uber Technologies, Inc. All Rights Reserved.
# Modifications copyright (C) 2019 Intel Corporation
# Modifications copyright (C) 2020, NVIDIA CORPORATION. All rights reserved.
#
# Licensed under the Apache License, Version 2.0 (the "License");
# you may not use this file except in compliance with the License.
# You may obtain a copy of the License at
#
#     http://www.apache.org/licenses/LICENSE-2.0
#
# Unless required by applicable law or agreed to in writing, software
# distributed under the License is distributed on an "AS IS" BASIS,
# WITHOUT WARRANTIES OR CONDITIONS OF ANY KIND, either express or implied.
# See the License for the specific language governing permissions and
# limitations under the License.
# ==============================================================================

from distutils.version import LooseVersion

import inspect
import itertools
import os
import platform
import sys
import unittest
import warnings
import time
import json

from collections.abc import Iterable
from datetime import datetime

import numpy as np
import pytest
import torch
import torch.nn as nn
import torch.nn.functional as F

import horovod.torch as hvd

sys.path.append(os.path.join(os.path.dirname(__file__), os.pardir, 'utils'))

from common import mpi_env_rank_and_size, skip_or_fail_gpu_test, temppath

_1_5_api = LooseVersion(torch.__version__) >= LooseVersion('1.5.0')
_1_10_api = LooseVersion(torch.__version__) >= LooseVersion('1.10.0')
_is_mac = platform.system() == 'Darwin'

ccl_supported_types = set([torch.ByteTensor, torch.CharTensor, torch.ShortTensor,
                           torch.IntTensor, torch.LongTensor, torch.FloatTensor,
                           torch.DoubleTensor])

# Set environment variable for dynamic timeline API test
os.environ["HOROVOD_TIMELINE"] = "DYNAMIC"

# Set environment variable to enable adding/removing process sets after initializing Horovod.
os.environ["HOROVOD_DYNAMIC_PROCESS_SETS"] = "1"

class TorchTests(unittest.TestCase):
    """
    Tests for ops in horovod.torch.
    """

    def __init__(self, *args, **kwargs):
        super(TorchTests, self).__init__(*args, **kwargs)
        warnings.simplefilter('module')

    def setup(self):
        hvd.init()

    def tearDown(self):
        gloo_rank = int(os.getenv('HOROVOD_RANK', -1))
        if hvd.is_initialized() and not _is_mac and gloo_rank != -1:
            hvd.shutdown()

    def convert_cpu_fp16_to_fp32(self, *values):
        # PyTorch doesn't support any CPU ops on FP16 tensors.
        # In case we need to do ops, we will convert tensor to FP32 here.
        result = []
        for value in values:
            if value.dtype in [torch.float16, torch.HalfTensor] and not value.is_cuda:
                result.append(value.float())
            else:
                result.append(value)
        return result

    def cast_and_place(self, tensor, dtype):
        if dtype.is_cuda:
            return tensor.cuda(hvd.local_rank()).type(dtype)
        return tensor.type(dtype)

    def filter_supported_types(self, types):
        if 'CCL_ROOT' in os.environ:
           types = [t for t in types if t in ccl_supported_types]
        return types

    def test_gpu_required(self):
        if not torch.cuda.is_available():
            skip_or_fail_gpu_test(self, "No GPUs available")

    def test_horovod_reinit(self):
        """Test that Horovod can init -> shutdown -> init successfully."""
        mpi_rank, _ = mpi_env_rank_and_size()
        gloo_rank = int(os.getenv('HOROVOD_RANK', -1))

        is_mpi = gloo_rank == -1
        if is_mpi:
            # Horovod cannot be re-initialized after shutdown when using MPI, so
            # this test can only be done using the Gloo controller
            self.skipTest("Gloo is not available")

        hvd.init()
        rank, size = hvd.rank(), hvd.size()
        hvd.shutdown()
        hvd.init()
        rank2, size2 = hvd.rank(), hvd.size()

        assert rank == rank2
        assert size == size2

    def test_horovod_is_initialized(self):
        """Test that is_initialized returned by hvd.is_initialized() is correct."""
        hvd.init()
        assert hvd.is_initialized()

        gloo_rank = int(os.getenv('HOROVOD_RANK', -1))
        is_mpi = gloo_rank == -1
        if is_mpi:
            # Only applies for Gloo
            self.skipTest("Gloo is not available")

        hvd.shutdown()
        assert not hvd.is_initialized()
        hvd.init()

    def test_horovod_rank(self):
        """Test that the rank returned by hvd.rank() is correct."""
        mpi_rank, _ = mpi_env_rank_and_size()
        gloo_rank = int(os.getenv('HOROVOD_RANK', -1))

        # The mpi rank does not match gloo rank, we need to figure which one
        # we are using to run the test.
        is_mpi = gloo_rank == -1
        hvd.init()
        rank = hvd.rank()

        if is_mpi:
            assert mpi_rank == rank
        else:
            assert gloo_rank == rank

    def test_horovod_size(self):
        """Test that the size returned by hvd.size() is correct."""
        _, mpi_size = mpi_env_rank_and_size()
        gloo_size = int(os.getenv('HOROVOD_SIZE', -1))

        # The mpi size does not match gloo size, we need to figure which one
        # we are using to run the test.
        is_mpi = gloo_size == -1
        hvd.init()
        size = hvd.size()
        if is_mpi:
            assert mpi_size == size
        else:
            assert gloo_size == size

    def test_horovod_allreduce(self):
        """Test that the allreduce correctly sums 1D, 2D, 3D tensors."""
        hvd.init()
        size = hvd.size()
        dtypes = self.filter_supported_types([torch.IntTensor, torch.LongTensor,
                     torch.FloatTensor, torch.DoubleTensor, torch.HalfTensor])
        if torch.cuda.is_available():
            dtypes += [torch.cuda.IntTensor, torch.cuda.LongTensor,
                       torch.cuda.FloatTensor, torch.cuda.DoubleTensor,
                       torch.cuda.HalfTensor]
        dims = [1, 2, 3]
        for dtype, dim in itertools.product(dtypes, dims):
            torch.manual_seed(1234)
            tensor = torch.FloatTensor(*([17] * dim)).random_(-100, 100)
            tensor = self.cast_and_place(tensor, dtype)
            summed = hvd.allreduce(tensor, average=False)
            tensor, summed = self.convert_cpu_fp16_to_fp32(tensor, summed)
            multiplied = tensor * size

            # Threshold for floating point equality depends on number of
            # ranks, since we're comparing against precise multiplication.
            if size <= 3 or dtype in [torch.IntTensor, torch.LongTensor,
                                      torch.cuda.IntTensor, torch.cuda.LongTensor]:
                threshold = 0
            elif size < 10:
                threshold = 1e-4
            elif size < 15:
                threshold = 5e-4
            else:
                break

            assert torch.allclose(summed, multiplied, threshold), 'hvd.allreduce produces incorrect results'

    def test_horovod_allreduce_average(self):
        """Test that the allreduce correctly averages 1D, 2D, 3D tensors."""
        hvd.init()
        size = hvd.size()
        dtypes = self.filter_supported_types([torch.IntTensor, torch.LongTensor,
                     torch.FloatTensor, torch.DoubleTensor])
        if torch.cuda.is_available():
            dtypes += [torch.cuda.IntTensor, torch.cuda.LongTensor,
                       torch.cuda.FloatTensor, torch.cuda.DoubleTensor,
                       torch.cuda.HalfTensor]
        dims = [1, 2, 3]
        for dtype, dim in itertools.product(dtypes, dims):
            torch.manual_seed(1234)
            tensor = torch.FloatTensor(*([17] * dim)).random_(-100, 100)
            tensor = self.cast_and_place(tensor, dtype)
            averaged = hvd.allreduce(tensor, average=True)

            # Threshold for floating point equality depends on number of
            # ranks, since we're comparing against precise multiplication.
            if size <= 3 or dtype in [torch.IntTensor, torch.LongTensor,
                                      torch.cuda.IntTensor, torch.cuda.LongTensor]:
                threshold = 0
            elif size < 10:
                threshold = 1e-4
            elif size < 15:
                threshold = 5e-4
            else:
                break

            assert torch.allclose(averaged, tensor, threshold), 'hvd.allreduce produces incorrect results'

    def test_horovod_allreduce_inplace(self):
        """Test that the allreduce correctly sums 1D, 2D, 3D tensors."""
        hvd.init()
        size = hvd.size()
        dtypes = self.filter_supported_types([torch.IntTensor, torch.LongTensor,
                     torch.FloatTensor, torch.DoubleTensor, torch.HalfTensor])
        if torch.cuda.is_available():
            dtypes += [torch.cuda.IntTensor, torch.cuda.LongTensor,
                       torch.cuda.FloatTensor, torch.cuda.DoubleTensor,
                       torch.cuda.HalfTensor]
        dims = [1, 2, 3]
        for dtype, dim in itertools.product(dtypes, dims):
            torch.manual_seed(1234)
            tensor = torch.FloatTensor(*([17] * dim)).random_(-100, 100)
            multiplied = self.cast_and_place(tensor * size, dtype)
            tensor = self.cast_and_place(tensor, dtype)
            hvd.allreduce_(tensor, average=False)
            tensor, multiplied = self.convert_cpu_fp16_to_fp32(tensor, multiplied)

            # Threshold for floating point equality depends on number of
            # ranks, since we're comparing against precise multiplication.
            if size <= 3 or dtype in [torch.IntTensor, torch.LongTensor,
                                      torch.cuda.IntTensor, torch.cuda.LongTensor]:
                threshold = 0
            elif size < 10:
                threshold = 1e-4
            elif size < 15:
                threshold = 5e-4
            else:
                break

            assert torch.allclose(tensor, multiplied, threshold), 'hvd.allreduce produces incorrect results'

    def test_horovod_allreduce_async_fused(self):
        """Test that the allreduce correctly sums 1D, 2D, 3D tensors
        with Tensor Fusion."""
        hvd.init()
        size = hvd.size()
        dtypes = self.filter_supported_types([torch.IntTensor, torch.LongTensor,
                  torch.FloatTensor, torch.DoubleTensor, torch.HalfTensor])
        if torch.cuda.is_available():
            dtypes += [torch.cuda.IntTensor, torch.cuda.LongTensor,
                       torch.cuda.FloatTensor, torch.cuda.DoubleTensor,
                       torch.cuda.HalfTensor]
        dims = [1, 2, 3]
        tests = []
        is_hvd_poll_false_once = False
        for dtype, dim in itertools.product(dtypes, dims):
            torch.manual_seed(1234)
            tensor = torch.FloatTensor(*([17] * dim)).random_(-100, 100)
            tensor = self.cast_and_place(tensor, dtype)
            handle = hvd.allreduce_async(tensor, average=False)
            if not hvd.poll(handle):
                is_hvd_poll_false_once = True
            tensor, = self.convert_cpu_fp16_to_fp32(tensor)
            multiplied = tensor * size
            tests.append((dtype, multiplied, handle))

        # Make sure it's an asynchronous operation.
        assert is_hvd_poll_false_once, 'hvd.poll() always returns True, not an async op?'

        for dtype, multiplied, handle in tests:
            summed = hvd.synchronize(handle)
            summed, = self.convert_cpu_fp16_to_fp32(summed)

            # Threshold for floating point equality depends on number of
            # ranks, since we're comparing against precise multiplication.
            if size <= 3 or dtype in [torch.IntTensor, torch.LongTensor,
                                      torch.cuda.IntTensor, torch.cuda.LongTensor]:
                threshold = 0
            elif size < 10:
                threshold = 1e-4
            elif size < 15:
                threshold = 5e-4
            else:
                break

            assert torch.allclose(summed, multiplied, threshold), 'hvd.allreduce produces incorrect results'

    def test_horovod_allreduce_multi_gpu(self):
        """Test that the allreduce works on multiple GPUs."""
        # Only do this test if there are GPUs available.
        if not torch.cuda.is_available():
            self.skipTest("No GPUs available")

        hvd.init()
        local_rank = hvd.local_rank()
        size = hvd.size()

        # Skip the test if there are not enough GPUs.
        if torch.cuda.device_count() < hvd.local_size() * 2:
            self.skipTest("Not enough GPUs available")

        iter = 0
        dtypes = [torch.cuda.IntTensor, torch.cuda.LongTensor,
                  torch.cuda.FloatTensor, torch.cuda.DoubleTensor,
                  torch.cuda.HalfTensor]

        dims = [1, 2, 3]
        for dtype, dim in itertools.product(dtypes, dims):
            iter += 1
            torch.manual_seed(1234)
            tensor = torch.FloatTensor(*([17] * dim)).random_(-100, 100)
            device = local_rank * 2 + (iter + local_rank) % 2
            tensor = tensor.cuda(device).type(dtype)
            multiplied = tensor * size
            hvd.allreduce_(tensor, average=False)

            # Threshold for floating point equality depends on number of
            # ranks, since we're comparing against precise multiplication.
            if size <= 3 or dtype in [torch.cuda.IntTensor, torch.cuda.LongTensor]:
                threshold = 0
            elif size < 10:
                threshold = 1e-4
            elif size < 15:
                threshold = 5e-4
            else:
                break

            assert torch.allclose(tensor, multiplied, threshold), 'hvd.allreduce produces incorrect results'

    def test_horovod_allreduce_prescale(self):
        """Test that the allreduce correctly sums 1D, 2D, 3D tensors with prescaling."""
        hvd.init()
        size = hvd.size()
        dtypes = self.filter_supported_types([torch.IntTensor, torch.LongTensor,
                 torch.FloatTensor, torch.DoubleTensor, torch.HalfTensor])
        if torch.cuda.is_available():
            dtypes += [torch.cuda.IntTensor, torch.cuda.LongTensor,
                       torch.cuda.FloatTensor, torch.cuda.DoubleTensor,
                       torch.cuda.HalfTensor]
        int_types = [torch.IntTensor, torch.LongTensor,
                     torch.cuda.IntTensor, torch.cuda.LongTensor]
        half_types = [torch.HalfTensor, torch.cuda.HalfTensor]

        dims = [1, 2, 3]
        for dtype, dim in itertools.product(dtypes, dims):
            torch.manual_seed(1234)
            np.random.seed(1234)
            factor = np.random.uniform()
            tensor = torch.FloatTensor(*([17] * dim)).random_(-100, 100)
            tensor = self.cast_and_place(tensor, dtype)
            summed = hvd.allreduce(tensor, average=False,
                                   prescale_factor=factor)

            factor = torch.tensor(factor, dtype=torch.float64)
            factor = factor.cuda(hvd.local_rank()) if dtype.is_cuda else factor
            if dtype.is_cuda and not int(os.environ.get('HOROVOD_MIXED_INSTALL', 0)):
              # For integer types, scaling done in FP64
              factor = factor.type(torch.float64 if dtype in int_types else dtype)
              tensor = tensor.type(torch.float64 if dtype in int_types else dtype)
            else:
              # For integer types, scaling done in FP64, FP32 math for FP16 on CPU
              factor = factor.type(torch.float32 if dtype in half_types else
                                   torch.float64 if dtype in int_types else dtype)
              tensor = tensor.type(torch.float32 if dtype in half_types else
                                   torch.float64 if dtype in int_types else dtype)
            multiplied = factor * tensor
            multiplied = multiplied.type(dtype)
            summed, multiplied = self.convert_cpu_fp16_to_fp32(summed, multiplied)
            multiplied *= size

            # Threshold for floating point equality depends on number of
            # ranks, since we're comparing against precise multiplication.
            if size <= 3 or dtype in int_types:
                threshold = 0
            elif size < 10:
                threshold = 1e-4
            elif size < 15:
                threshold = 5e-4
            else:
                break

            assert torch.allclose(summed, multiplied, threshold), 'hvd.allreduce produces incorrect results'

    def test_horovod_allreduce_postscale(self):
        """Test that the allreduce correctly sums 1D, 2D, 3D tensors with postscaling."""
        hvd.init()
        size = hvd.size()
        dtypes = self.filter_supported_types([torch.IntTensor, torch.LongTensor,
                 torch.FloatTensor, torch.DoubleTensor, torch.HalfTensor])
        if torch.cuda.is_available():
            dtypes += [torch.cuda.IntTensor, torch.cuda.LongTensor,
                       torch.cuda.FloatTensor, torch.cuda.DoubleTensor,
                       torch.cuda.HalfTensor]
        int_types = [torch.IntTensor, torch.LongTensor,
                     torch.cuda.IntTensor, torch.cuda.LongTensor]
        half_types = [torch.HalfTensor, torch.cuda.HalfTensor]

        dims = [1, 2, 3]
        for dtype, dim in itertools.product(dtypes, dims):
            torch.manual_seed(1234)
            np.random.seed(1234)
            factor = np.random.uniform()
            tensor = torch.FloatTensor(*([17] * dim)).random_(-100, 100)
            tensor = self.cast_and_place(tensor, dtype)
            summed = hvd.allreduce(tensor, average=False,
                                   postscale_factor=factor)

            factor = torch.tensor(factor, dtype=torch.float64)
            factor = factor.cuda(hvd.local_rank()) if dtype.is_cuda else factor
            if dtype.is_cuda and not int(os.environ.get('HOROVOD_MIXED_INSTALL', 0)):
              # For integer types, scaling done in FP64
              factor = factor.type(torch.float64 if dtype in int_types else dtype)
              tensor = tensor.type(torch.float64 if dtype in int_types else dtype)
            else:
              # For integer types, scaling done in FP64, FP32 math for FP16 on CPU
              factor = factor.type(torch.float32 if dtype in half_types else
                                   torch.float64 if dtype in int_types else dtype)
              tensor = tensor.type(torch.float32 if dtype in half_types else
                                   torch.float64 if dtype in int_types else dtype)
            multiplied = size * tensor
            multiplied = multiplied * factor
            multiplied = multiplied.type(dtype)
            summed, multiplied = self.convert_cpu_fp16_to_fp32(summed, multiplied)

            # Threshold for floating point equality depends on number of
            # ranks, since we're comparing against precise multiplication.
            if size <= 3 or dtype in int_types:
                threshold = 0
            elif size < 10:
                threshold = 1e-4
            elif size < 15:
                threshold = 5e-4
            else:
                break

            assert torch.allclose(summed, multiplied, threshold), 'hvd.allreduce produces incorrect results'
            
    def test_horovod_allreduce_process_sets(self):
        """Test that the allreduce correctly sums 1D, 2D, 3D tensors if restricted to non-global process sets."""
        hvd.init()
        rank = hvd.rank()
        size = hvd.size()
        
        if hvd.ccl_built():
            self.skipTest("Multiple process sets currently do not support CCL.")
            
        even_ranks = [rk for rk in range(0, size) if rk % 2 == 0]
        odd_ranks = [rk for rk in range(0, size) if rk % 2 == 1]

        even_set = hvd.add_process_set(even_ranks)
        odd_set = hvd.add_process_set(odd_ranks)
        
        dtypes = self.filter_supported_types([torch.IntTensor, torch.LongTensor,
                     torch.FloatTensor, torch.DoubleTensor, torch.HalfTensor])
        if torch.cuda.is_available():
            dtypes += [torch.cuda.IntTensor, torch.cuda.LongTensor,
                       torch.cuda.FloatTensor, torch.cuda.DoubleTensor,
                       torch.cuda.HalfTensor]
        dims = [1, 2, 3]
        for dtype, dim in itertools.product(dtypes, dims):
            torch.manual_seed(1234)
            even_rank_tensor = torch.FloatTensor(*([17] * dim)).random_(-100, 100)
            odd_rank_tensor = torch.FloatTensor(*([17] * dim)).random_(-100, 100)
            if rank in even_ranks:
                tensor = self.cast_and_place(even_rank_tensor, dtype)
                summed = hvd.allreduce(tensor, average=False, process_set=even_set)
            elif rank in odd_ranks:
                tensor = self.cast_and_place(odd_rank_tensor, dtype)
                summed = hvd.allreduce(tensor, average=False, process_set=odd_set)
            tensor, summed = self.convert_cpu_fp16_to_fp32(tensor, summed)
            if rank in even_ranks:
                multiplied = tensor * len(even_ranks)
            elif rank in odd_ranks:
                multiplied = tensor * len(odd_ranks)
            # Threshold for floating point equality depends on number of
            # ranks, since we're comparing against precise multiplication.
            max_process_set_size = max(len(even_ranks), len(odd_ranks))
            if max_process_set_size <= 3 or dtype in [torch.IntTensor, torch.LongTensor,
                                                      torch.cuda.IntTensor, torch.cuda.LongTensor]:
                threshold = 0
            elif max_process_set_size < 10:
                threshold = 1e-4
            elif max_process_set_size < 15:
                threshold = 5e-4
            else:
                break

            assert torch.allclose(summed, multiplied, threshold), 'hvd.allreduce produces incorrect results'
        
        hvd.remove_process_set(odd_set)
        hvd.remove_process_set(even_set)

    def test_horovod_allreduce_error(self):
        """Test that the allreduce raises an error if different ranks try to
        send tensors of different rank or dimension."""
        hvd.init()
        rank = hvd.rank()
        size = hvd.size()

        # This test does not apply if there is only one worker.
        if size == 1:
            self.skipTest("Only one worker available")

        # Same rank, different dimension
        torch.manual_seed(1234)
        dims = [17 + rank] * 3
        tensor = torch.FloatTensor(*dims).random_(-100, 100)
        try:
            hvd.allreduce(tensor)
            assert False, 'hvd.allreduce did not throw error'
        except (torch.FatalError, RuntimeError):
            pass

        # Same number of elements, different rank
        torch.manual_seed(1234)
        if rank == 0:
            dims = [17, 23 * 57]
        else:
            dims = [17, 23, 57]
        tensor = torch.FloatTensor(*dims).random_(-100, 100)
        try:
            hvd.allreduce(tensor)
            assert False, 'hvd.allreduce did not throw error'
        except (torch.FatalError, RuntimeError):
            pass

    def test_horovod_allreduce_type_error(self):
        """Test that the allreduce raises an error if different ranks try to
        send tensors of different type."""
        hvd.init()
        rank = hvd.rank()
        size = hvd.size()

        # This test does not apply if there is only one worker.
        if size == 1:
            self.skipTest("Only one worker available")

        # Same rank, different dimension
        dims = [17] * 3
        if rank % 2 == 0:
            tensor = torch.IntTensor(*dims)
        else:
            tensor = torch.FloatTensor(*dims)

        try:
            hvd.allreduce(tensor)
            assert False, 'hvd.allreduce did not throw error'
        except (torch.FatalError, RuntimeError):
            pass

    def test_horovod_allreduce_cpu_gpu_error(self):
        """Test that the allreduce raises an error if different ranks try to
        perform reduction on CPU and GPU."""
        # Only do this test if there are GPUs available.
        if not torch.cuda.is_available():
            self.skipTest("No GPUs available")

        if int(os.environ.get('HOROVOD_MIXED_INSTALL', 0)):
            # Skip if compiled with CUDA but without HOROVOD_GPU_OPERATIONS.
            self.skipTest("Not compiled with HOROVOD_GPU_OPERATIONS")

        hvd.init()
        rank = hvd.rank()
        size = hvd.size()

        # This test does not apply if there is only one worker.
        if size == 1:
            self.skipTest("Only one worker available")

        # Same rank, different dimension
        dims = [17] * 3
        if rank % 2 == 0:
            tensor = torch.cuda.FloatTensor(*dims)
        else:
            tensor = torch.FloatTensor(*dims)

        try:
            hvd.allreduce(tensor)
            assert False, 'hvd.allreduce did not throw error'
        except (torch.FatalError, RuntimeError):
            pass

    def test_horovod_allreduce_duplicate_name_error(self):
        """Test that the allreduce raises an error if there are
        two concurrent operations with the same name."""
        hvd.init()
        size = hvd.size()
        rank = hvd.rank()

        # This test does not apply if there is only one worker.
        if size == 1:
            self.skipTest("Only one worker available")

        dims = [17] * 3
        tensor = torch.FloatTensor(*dims)

        if rank == 0:
            hvd.allreduce_async(tensor, name='duplicate_name')
            try:
                hvd.allreduce_async(tensor, name='duplicate_name')
                assert False, 'hvd.allreduce_async did not throw error'
            except (torch.FatalError, ValueError):
                pass
        hvd.barrier()
        if rank > 0:
            hvd.allreduce_async(tensor, name='duplicate_name')
            try:
                hvd.allreduce_async(tensor, name='duplicate_name')
                assert False, 'hvd.allreduce_async did not throw error'
            except (torch.FatalError, ValueError):
                pass
        hvd.barrier()

    def test_horovod_allreduce_grad(self):
        """Test the correctness of the allreduce gradient."""
        hvd.init()
        size = hvd.size()
        # Only Tensors of floating point dtype can require gradients
        dtypes = [torch.FloatTensor, torch.DoubleTensor]
        if torch.cuda.is_available():
            dtypes += [torch.cuda.FloatTensor, torch.cuda.DoubleTensor, torch.cuda.HalfTensor]
        dims = [1, 2, 3]
        for dtype, dim in itertools.product(dtypes, dims):
            torch.manual_seed(1234)
            tensor = torch.FloatTensor(*([17] * dim)).random_(-100, 100)
            tensor = self.cast_and_place(tensor, dtype)
            tensor.requires_grad_()
            summed = hvd.allreduce(tensor, average=False)

            summed.backward(self.cast_and_place(torch.ones([17] * dim), dtype))
            grad_out = tensor.grad.data.cpu().numpy()

            expected = np.ones([17] * dim) * size
            err = np.linalg.norm(expected - grad_out)
            self.assertLess(err, 0.00000001,
                            "gradient %s differs from expected %s, "
                            "error: %s" % (grad_out, expected, str(err)))

    def test_horovod_allreduce_grad_average(self):
        """Test the correctness of the allreduce averaged gradient."""
        hvd.init()
        # Only Tensors of floating point dtype can require gradients
        dtypes = [torch.FloatTensor, torch.DoubleTensor]
        if torch.cuda.is_available():
            dtypes += [torch.cuda.FloatTensor, torch.cuda.DoubleTensor, torch.cuda.HalfTensor]
        dims = [1, 2, 3]
        for dtype, dim in itertools.product(dtypes, dims):
            torch.manual_seed(1234)
            tensor = torch.FloatTensor(*([17] * dim)).random_(-100, 100)
            tensor = self.cast_and_place(tensor, dtype)
            tensor.requires_grad_()
            summed = hvd.allreduce(tensor, average=True)

            summed.backward(self.cast_and_place(torch.ones([17] * dim), dtype))
            grad_out = tensor.grad.data.cpu().numpy()

            expected = np.ones([17] * dim)
            err = np.linalg.norm(expected - grad_out)
            self.assertLess(err, 0.00000001,
                            "gradient %s differs from expected %s, "
                            "error: %s" % (grad_out, expected, str(err)))

    def test_horovod_allreduce_grad_process_sets(self):
        """Test the correctness of the allreduce gradient if restricted to non-global process sets."""
        hvd.init()
        rank = hvd.rank()
        size = hvd.size()

        if hvd.ccl_built():
            self.skipTest("Multiple process sets currently do not support CCL.")

        even_ranks = [rk for rk in range(0, size) if rk % 2 == 0]
        odd_ranks = [rk for rk in range(0, size) if rk % 2 == 1]

        even_set = hvd.add_process_set(even_ranks)
        odd_set = hvd.add_process_set(odd_ranks)

        # Only Tensors of floating point dtype can require gradients
        dtypes = [torch.FloatTensor, torch.DoubleTensor]
        if torch.cuda.is_available():
            dtypes += [torch.cuda.FloatTensor, torch.cuda.DoubleTensor, torch.cuda.HalfTensor]
        dims = [1, 2, 3]
        for dtype, dim in itertools.product(dtypes, dims):
            torch.manual_seed(1234)
            even_rank_tensor = torch.FloatTensor(*([17] * dim)).random_(-100, 100)
            odd_rank_tensor = torch.FloatTensor(*([17] * dim)).random_(-100, 100)
            if rank in even_ranks:
                tensor = self.cast_and_place(even_rank_tensor, dtype)
                this_set = even_set
                set_size = len(even_ranks)
            elif rank in odd_ranks:
                tensor = self.cast_and_place(odd_rank_tensor, dtype)
                this_set = odd_set
                set_size = len(odd_ranks)
            tensor.requires_grad_()
            summed = hvd.allreduce(tensor, average=False, process_set=this_set)

            summed.backward(self.cast_and_place(torch.ones([17] * dim), dtype))
            grad_out = tensor.grad.data.cpu().numpy()

            expected = np.ones([17] * dim) * set_size
            err = np.linalg.norm(expected - grad_out)
            self.assertLess(err, 0.00000001,
                            "gradient %s differs from expected %s, "
                            "error: %s" % (grad_out, expected, str(err)))

        hvd.remove_process_set(odd_set)
        hvd.remove_process_set(even_set)

    def test_horovod_grouped_allreduce(self):
        """Test that the grouped allreduce correctly sums 1D, 2D, 3D tensors."""
        hvd.init()
        size = hvd.size()
        dtypes = self.filter_supported_types([torch.IntTensor, torch.LongTensor,
                     torch.FloatTensor, torch.DoubleTensor, torch.HalfTensor])
        if torch.cuda.is_available():
            dtypes += [torch.cuda.IntTensor, torch.cuda.LongTensor,
                       torch.cuda.FloatTensor, torch.cuda.DoubleTensor,
                       torch.cuda.HalfTensor]
        dims = [1, 2, 3]
        for dtype, dim in itertools.product(dtypes, dims):
            torch.manual_seed(1234)
            tensors = [torch.FloatTensor(*([17] * dim)).random_(-100, 100) for _ in range(5)]
            tensors = [self.cast_and_place(tensor, dtype) for tensor in tensors]
            summed = hvd.grouped_allreduce(tensors, average=False)
            tensors, summed = zip(*[self.convert_cpu_fp16_to_fp32(t, s) for t, s in zip(tensors, summed)])
            multiplied = [tensor * size for tensor in tensors]

            # Threshold for floating point equality depends on number of
            # ranks, since we're comparing against precise multiplication.
            if size <= 3 or dtype in [torch.IntTensor, torch.LongTensor,
                                      torch.cuda.IntTensor, torch.cuda.LongTensor]:
                threshold = 0
            elif size < 10:
                threshold = 1e-4
            elif size < 15:
                threshold = 5e-4
            else:
                break

            assert all([torch.allclose(t1, t2, threshold) for t1, t2 in zip(summed, multiplied)]), \
                'hvd.grouped_allreduce produces incorrect results'

    def test_horovod_grouped_allreduce_average(self):
        """Test that the grouped allreduce correctly averages 1D, 2D, 3D tensors."""
        hvd.init()
        size = hvd.size()
        dtypes = self.filter_supported_types([torch.IntTensor, torch.LongTensor,
                     torch.FloatTensor, torch.DoubleTensor, torch.HalfTensor])
        if torch.cuda.is_available():
            dtypes += [torch.cuda.IntTensor, torch.cuda.LongTensor,
                       torch.cuda.FloatTensor, torch.cuda.DoubleTensor,
                       torch.cuda.HalfTensor]
        dims = [1, 2, 3]
        for dtype, dim in itertools.product(dtypes, dims):
            torch.manual_seed(1234)
            tensors = [torch.FloatTensor(*([17] * dim)).random_(-100, 100) for _ in range(5)]
            tensors = [self.cast_and_place(tensor, dtype) for tensor in tensors]
            averaged = hvd.grouped_allreduce(tensors, average=True)
            tensors, averaged = zip(*[self.convert_cpu_fp16_to_fp32(t, m) for t, m in zip(tensors, averaged)])

            # Threshold for floating point equality depends on number of
            # ranks, since we're comparing against precise multiplication.
            if size <= 3 or dtype in [torch.IntTensor, torch.LongTensor,
                                      torch.cuda.IntTensor, torch.cuda.LongTensor]:
                threshold = 0
            elif size < 10:
                threshold = 1e-4
            elif size < 15:
                threshold = 5e-4
            else:
                break

            assert all([torch.allclose(t1, t2, threshold) for t1, t2 in zip(averaged, tensors)]), \
                'hvd.grouped_allreduce produces incorrect results for average'

    def test_horovod_grouped_allreduce_inplace(self):
        """Test that the grouped allreduce correctly sums 1D, 2D, 3D tensors."""
        hvd.init()
        size = hvd.size()
        dtypes = self.filter_supported_types([torch.IntTensor, torch.LongTensor,
                     torch.FloatTensor, torch.DoubleTensor, torch.HalfTensor])
        if torch.cuda.is_available():
            dtypes += [torch.cuda.IntTensor, torch.cuda.LongTensor,
                       torch.cuda.FloatTensor, torch.cuda.DoubleTensor,
                       torch.cuda.HalfTensor]
        dims = [1, 2, 3]
        for dtype, dim in itertools.product(dtypes, dims):
            torch.manual_seed(1234)
            tensors = [torch.FloatTensor(*([17] * dim)).random_(-100, 100) for _ in range(5)]
            multiplied = [self.cast_and_place(tensor * size, dtype) for tensor in tensors]
            tensors = [self.cast_and_place(tensor, dtype) for tensor in tensors]
            hvd.grouped_allreduce_(tensors, average=False)
            tensors, multiplied = zip(*[self.convert_cpu_fp16_to_fp32(t, m) for t, m in zip(tensors, multiplied)])

            # Threshold for floating point equality depends on number of
            # ranks, since we're comparing against precise multiplication.
            if size <= 3 or dtype in [torch.IntTensor, torch.LongTensor,
                                      torch.cuda.IntTensor, torch.cuda.LongTensor]:
                threshold = 0
            elif size < 10:
                threshold = 1e-4
            elif size < 15:
                threshold = 5e-4
            else:
                break

            assert all([torch.allclose(t1, t2, threshold) for t1, t2 in zip(tensors, multiplied)]), \
                'hvd.grouped_allreduce_ produces incorrect results'

    def test_horovod_grouped_allreduce_process_sets(self):
        """Test that the grouped allreduce correctly sums 1D, 2D, 3D tensors if restricted to process sets."""
        hvd.init()
        rank = hvd.rank()
        size = hvd.size()

        if hvd.ccl_built():
            self.skipTest("Multiple process sets currently do not support CCL.")

        even_ranks = [rk for rk in range(0, size) if rk % 2 == 0]
        odd_ranks = [rk for rk in range(0, size) if rk % 2 == 1]

        even_set = hvd.add_process_set(even_ranks)
        odd_set = hvd.add_process_set(odd_ranks)

        dtypes = self.filter_supported_types([torch.IntTensor, torch.LongTensor,
                     torch.FloatTensor, torch.DoubleTensor, torch.HalfTensor])
        if torch.cuda.is_available():
            dtypes += [torch.cuda.IntTensor, torch.cuda.LongTensor,
                       torch.cuda.FloatTensor, torch.cuda.DoubleTensor,
                       torch.cuda.HalfTensor]
        dims = [1, 2, 3]
        for dtype, dim in itertools.product(dtypes, dims):
            torch.manual_seed(1234)
            even_rank_tensors = [torch.FloatTensor(*([17] * dim)).random_(-100, 100) for _ in range(5)]
            odd_rank_tensors = [torch.FloatTensor(*([17] * dim)).random_(-100, 100) for _ in range(5)]
            if rank in even_ranks:
                tensors = [self.cast_and_place(tensor, dtype) for tensor in even_rank_tensors]
                summed = hvd.grouped_allreduce(tensors, average=False, process_set=even_set)
            elif rank in odd_ranks:
                tensors = [self.cast_and_place(tensor, dtype) for tensor in odd_rank_tensors]
                summed = hvd.grouped_allreduce(tensors, average=False, process_set=odd_set)
            tensors, summed = zip(*[self.convert_cpu_fp16_to_fp32(t, s) for t, s in zip(tensors, summed)])
            if rank in even_ranks:
                multiplied = [tensor * len(even_ranks) for tensor in tensors]
            elif rank in odd_ranks:
                multiplied = [tensor * len(odd_ranks) for tensor in tensors]

            # Threshold for floating point equality depends on number of
            # ranks, since we're comparing against precise multiplication.
            max_process_set_size = max(len(even_ranks), len(odd_ranks))
            if max_process_set_size <= 3 or dtype in [torch.IntTensor, torch.LongTensor,
                                                      torch.cuda.IntTensor, torch.cuda.LongTensor]:
                threshold = 0
            elif max_process_set_size < 10:
                threshold = 1e-4
            elif max_process_set_size < 15:
                threshold = 5e-4
            else:
                break

            assert all([torch.allclose(t1, t2, threshold) for t1, t2 in zip(summed, multiplied)]), \
                'hvd.grouped_allreduce produces incorrect results'

        hvd.remove_process_set(odd_set)
        hvd.remove_process_set(even_set)

    def test_horovod_grouped_allreduce_cpu_gpu_error(self):
        """Test that the grouped allreduce raises an error if the input tensor
        list contains a mix of tensors on CPU and GPU."""
        # Only do this test if there are GPUs available.
        if not torch.cuda.is_available():
            self.skipTest("No GPUs available")

        hvd.init()
        tensors = [torch.FloatTensor(10) if i % 2 else torch.cuda.FloatTensor(10)  for i in range(5)]
        try:
            hvd.grouped_allreduce(tensors, average=False)
            assert False, 'hvd.allreduce did not throw error'
        except (torch.FatalError, RuntimeError):
            pass

    def test_horovod_grouped_allreduce_grad(self):
        """Test the correctness of the grouped allreduce gradient."""
        hvd.init()
        size = hvd.size()
        # Only Tensors of floating point dtype can require gradients
        dtypes = [torch.FloatTensor, torch.DoubleTensor]
        if torch.cuda.is_available():
            dtypes += [torch.cuda.FloatTensor, torch.cuda.DoubleTensor, torch.cuda.HalfTensor]
        dims = [1, 2, 3]
        for dtype, dim in itertools.product(dtypes, dims):
            torch.manual_seed(1234)
            tensors = [torch.FloatTensor(*([17] * dim)).random_(-100, 100) for _ in range(5)]
            tensors = [self.cast_and_place(tensor, dtype) for tensor in tensors]
            for tensor in tensors:
                tensor.requires_grad_()
            summed = hvd.grouped_allreduce(tensors, average=False)

            for s in summed:
                s.backward(self.cast_and_place(torch.ones([17] * dim), dtype))

            grads_out = [tensor.grad.data.cpu().numpy() for tensor in tensors]

            expected = np.ones([17] * dim) * size
            for grad_out in grads_out:
                err = np.linalg.norm(expected - grad_out)
                self.assertLess(err, 0.00000001,
                                "gradient %s differs from expected %s, "
                                "error: %s" % (grad_out, expected, str(err)))

    def test_horovod_grouped_allreduce_grad_average(self):
        """Test the correctness of the grouped allreduce averaged gradient."""
        hvd.init()
        # Only Tensors of floating point dtype can require gradients
        dtypes = [torch.FloatTensor, torch.DoubleTensor]
        if torch.cuda.is_available():
            dtypes += [torch.cuda.FloatTensor, torch.cuda.DoubleTensor, torch.cuda.HalfTensor]
        dims = [1, 2, 3]
        for dtype, dim in itertools.product(dtypes, dims):
            torch.manual_seed(1234)
            tensors = [torch.FloatTensor(*([17] * dim)).random_(-100, 100) for _ in range(5)]
            tensors = [self.cast_and_place(tensor, dtype) for tensor in tensors]
            for tensor in tensors:
                tensor.requires_grad_()
            summed = hvd.grouped_allreduce(tensors, average=True)

            for s in summed:
                s.backward(self.cast_and_place(torch.ones([17] * dim), dtype))

            grads_out = [tensor.grad.data.cpu().numpy() for tensor in tensors]

            expected = np.ones([17] * dim)
            for grad_out in grads_out:
                err = np.linalg.norm(expected - grad_out)
                self.assertLess(err, 0.00000001,
                                "gradient %s differs from expected %s, "
                                "error: %s" % (grad_out, expected, str(err)))

    def test_horovod_grouped_allreduce_grad_process_sets(self):
        """Test the correctness of the grouped allreduce gradient if restricted to process sets."""
        hvd.init()
        rank = hvd.rank()
        size = hvd.size()

        if hvd.ccl_built():
            self.skipTest("Multiple process sets currently do not support CCL.")

        even_ranks = [rk for rk in range(0, size) if rk % 2 == 0]
        odd_ranks = [rk for rk in range(0, size) if rk % 2 == 1]

        even_set = hvd.add_process_set(even_ranks)
        odd_set = hvd.add_process_set(odd_ranks)

        # Only Tensors of floating point dtype can require gradients
        dtypes = [torch.FloatTensor, torch.DoubleTensor]
        if torch.cuda.is_available():
            dtypes += [torch.cuda.FloatTensor, torch.cuda.DoubleTensor, torch.cuda.HalfTensor]
        dims = [1, 2, 3]
        for dtype, dim in itertools.product(dtypes, dims):
            torch.manual_seed(1234)
            even_rank_tensors = [torch.FloatTensor(*([17] * dim)).random_(-100, 100) for _ in range(5)]
            odd_rank_tensors = [torch.FloatTensor(*([17] * dim)).random_(-100, 100) for _ in range(5)]
            if rank in even_ranks:
                tensors = [self.cast_and_place(tensor, dtype) for tensor in even_rank_tensors]
                this_set = even_set
                set_size = len(even_ranks)
            elif rank in odd_ranks:
                tensors = [self.cast_and_place(tensor, dtype) for tensor in odd_rank_tensors]
                this_set = odd_set
                set_size = len(odd_ranks)
            for tensor in tensors:
                tensor.requires_grad_()
            summed = hvd.grouped_allreduce(tensors, average=False, process_set=this_set)

            for s in summed:
                s.backward(self.cast_and_place(torch.ones([17] * dim), dtype))

            grads_out = [tensor.grad.data.cpu().numpy() for tensor in tensors]

            expected = np.ones([17] * dim) * set_size
            for grad_out in grads_out:
                err = np.linalg.norm(expected - grad_out)
                self.assertLess(err, 0.00000001,
                                "gradient %s differs from expected %s, "
                                "error: %s" % (grad_out, expected, str(err)))

        hvd.remove_process_set(odd_set)
        hvd.remove_process_set(even_set)

    def test_horovod_allgather(self):
        """Test that the allgather correctly gathers 1D, 2D, 3D tensors."""
        hvd.init()
        rank = hvd.rank()
        size = hvd.size()

        dtypes = [torch.ByteTensor, torch.CharTensor, torch.ShortTensor,
                  torch.IntTensor, torch.LongTensor, torch.FloatTensor, torch.DoubleTensor,
                  torch.HalfTensor]
        if torch.cuda.is_available():
            dtypes += [torch.cuda.ByteTensor, torch.cuda.CharTensor, torch.cuda.ShortTensor,
                       torch.cuda.IntTensor, torch.cuda.LongTensor,
                       torch.cuda.FloatTensor, torch.cuda.DoubleTensor,
                       torch.cuda.HalfTensor]
        dims = [1, 2, 3]
        for dtype, dim in itertools.product(dtypes, dims):
            tensor = torch.FloatTensor(*([17] * dim)).fill_(1).mul_(rank)
            tensor = self.cast_and_place(tensor, dtype)
            gathered = hvd.allgather(tensor)
            tensor, gathered = self.convert_cpu_fp16_to_fp32(tensor, gathered)

            assert list(gathered.shape) == [17 * size] + [17] * (dim - 1)

            for i in range(size):
                rank_tensor = gathered[i * 17:(i + 1) * 17]
                assert list(rank_tensor.shape) == [17] * dim, \
                    'hvd.allgather produces incorrect gathered shape'
                assert rank_tensor.data.min() == i, 'hvd.allgather produces incorrect gathered tensor'
                assert rank_tensor.data.max() == i, 'hvd.allgather produces incorrect gathered tensor'

    def test_horovod_allgather_variable_size(self):
        """Test that the allgather correctly gathers 1D, 2D, 3D tensors,
        even if those tensors have different sizes along the first dim."""
        hvd.init()
        rank = hvd.rank()
        size = hvd.size()

        dtypes = [torch.ByteTensor, torch.CharTensor, torch.ShortTensor,
                  torch.IntTensor, torch.LongTensor, torch.FloatTensor, torch.DoubleTensor,
                  torch.HalfTensor]
        if torch.cuda.is_available():
            dtypes += [torch.cuda.ByteTensor, torch.cuda.CharTensor, torch.cuda.ShortTensor,
                       torch.cuda.IntTensor, torch.cuda.LongTensor,
                       torch.cuda.FloatTensor, torch.cuda.DoubleTensor,
                       torch.cuda.HalfTensor]
        dims = [1, 2, 3]
        for dtype, dim in itertools.product(dtypes, dims):
            # Support tests up to MPI Size of 35
            if size > 35:
                break

            tensor_sizes = [17, 32, 81, 12, 15, 23, 22] * 5
            tensor_sizes = tensor_sizes[:size]

            tensor = torch.FloatTensor(
                *([tensor_sizes[rank]] + [17] * (dim - 1))).fill_(1).mul_(rank)
            tensor = self.cast_and_place(tensor, dtype)
            gathered = hvd.allgather(tensor)
            tensor, gathered = self.convert_cpu_fp16_to_fp32(tensor, gathered)

            expected_size = sum(tensor_sizes)
            assert list(gathered.shape) == [expected_size] + [17] * (dim - 1)

            for i in range(size):
                rank_size = [tensor_sizes[i]] + [17] * (dim - 1)
                rank_tensor = gathered[sum(
                    tensor_sizes[:i]):sum(tensor_sizes[:i + 1])]
                assert list(rank_tensor.shape) == rank_size
                assert rank_tensor.data.min() == i
                assert rank_tensor.data.max() == i

    def test_horovod_allgather_async_fused(self):
        """Test that the allgather correctly gathers 1D, 2D, 3D tensors
        with Tensor Fusion."""
        hvd.init()
        rank = hvd.rank()
        size = hvd.size()

        dtypes = [torch.ByteTensor, torch.CharTensor, torch.ShortTensor,
                  torch.IntTensor, torch.LongTensor, torch.FloatTensor, torch.DoubleTensor,
                  torch.HalfTensor]
        if torch.cuda.is_available():
            dtypes += [torch.cuda.ByteTensor, torch.cuda.CharTensor, torch.cuda.ShortTensor,
                       torch.cuda.IntTensor, torch.cuda.LongTensor,
                       torch.cuda.FloatTensor, torch.cuda.DoubleTensor,
                       torch.cuda.HalfTensor]
        dims = [1, 2, 3]
        tests = []
        is_hvd_poll_false_once = False
        for dtype, dim in itertools.product(dtypes, dims):
            rank_shape = [17] * dim
            tensor = torch.FloatTensor(*(rank_shape)).fill_(1).mul_(rank)
            tensor = self.cast_and_place(tensor, dtype)
            handle = hvd.allgather_async(tensor)
            if not hvd.poll(handle):
                is_hvd_poll_false_once = True
            tests.append((handle, rank_shape))

        # Make sure it's an asynchronous operation.
        assert is_hvd_poll_false_once, 'hvd.poll() always returns True, not an async op?'

        for handle, rank_shape in tests:
            gathered = hvd.synchronize(handle)
            gathered, = self.convert_cpu_fp16_to_fp32(gathered)

            for i in range(size):
                rank_tensor = gathered[i * 17:(i + 1) * 17]
                assert list(rank_tensor.shape) == rank_shape, \
                    'hvd.allgather produces incorrect gathered shape'
                assert rank_tensor.data.min() == i, 'hvd.allgather produces incorrect gathered tensor'
                assert rank_tensor.data.max() == i, 'hvd.allgather produces incorrect gathered tensor'

    def test_horovod_allgather_process_sets(self):
        """Test that the allgather correctly gathers 1D, 2D, 3D tensors if restricted to process sets."""
        hvd.init()
        rank = hvd.rank()
        size = hvd.size()

        if hvd.ccl_built():
            self.skipTest("Multiple process sets currently do not support CCL.")

        even_ranks = [rk for rk in range(0, size) if rk % 2 == 0]
        odd_ranks = [rk for rk in range(0, size) if rk % 2 == 1]

        even_set = hvd.add_process_set(even_ranks)
        odd_set = hvd.add_process_set(odd_ranks)

        if rank in even_ranks:
            set_size = len(even_ranks)
            set_ranks = even_ranks
            this_set = even_set
        elif rank in odd_ranks:
            set_size = len(odd_ranks)
            set_ranks = odd_ranks
            this_set = odd_set

        dtypes = [torch.ByteTensor, torch.CharTensor, torch.ShortTensor,
                  torch.IntTensor, torch.LongTensor, torch.FloatTensor, torch.DoubleTensor,
                  torch.HalfTensor]
        if torch.cuda.is_available():
            dtypes += [torch.cuda.ByteTensor, torch.cuda.CharTensor, torch.cuda.ShortTensor,
                       torch.cuda.IntTensor, torch.cuda.LongTensor,
                       torch.cuda.FloatTensor, torch.cuda.DoubleTensor,
                       torch.cuda.HalfTensor]
        dims = [1, 2, 3]
        for dtype, dim in itertools.product(dtypes, dims):
            tensor = torch.FloatTensor(*([17] * dim)).fill_(1).mul_(rank)
            tensor = self.cast_and_place(tensor, dtype)
            gathered = hvd.allgather(tensor, process_set=this_set)
            tensor, gathered = self.convert_cpu_fp16_to_fp32(tensor, gathered)

            assert list(gathered.shape) == [17 * set_size] + [17] * (dim - 1)

            for i in range(set_size):
                rank_tensor = gathered[i * 17:(i + 1) * 17]
                assert list(rank_tensor.shape) == [17] * dim, \
                    'hvd.allgather produces incorrect gathered shape'
                value = set_ranks[i]
                assert rank_tensor.data.min() == value, 'hvd.allgather produces incorrect gathered tensor'
                assert rank_tensor.data.max() == value, 'hvd.allgather produces incorrect gathered tensor'

        hvd.remove_process_set(odd_set)
        hvd.remove_process_set(even_set)

    def test_horovod_allgather_error(self):
        """Test that the allgather returns an error if any dimension besides
        the first is different among the tensors being gathered."""
        hvd.init()
        rank = hvd.rank()
        size = hvd.size()

        # This test does not apply if there is only one worker.
        if size == 1:
            self.skipTest("Only one worker available")

        tensor_size = [17] * 3
        tensor_size[1] = 10 * (rank + 1)
        tensor = torch.FloatTensor(*tensor_size).fill_(1).mul_(rank)

        try:
            hvd.allgather(tensor)
            assert False, 'hvd.allgather did not throw error'
        except (torch.FatalError, RuntimeError):
            pass

    def test_horovod_allgather_type_error(self):
        """Test that the allgather returns an error if the types being gathered
        differ among the processes"""
        hvd.init()
        rank = hvd.rank()
        size = hvd.size()

        # This test does not apply if there is only one worker.
        if size == 1:
            self.skipTest("Only one worker available")

        tensor_size = [17] * 3
        if rank % 2 == 0:
            tensor = torch.IntTensor(*tensor_size)
        else:
            tensor = torch.FloatTensor(*tensor_size)

        try:
            hvd.allgather(tensor)
            assert False, 'hvd.allgather did not throw error'
        except (torch.FatalError, RuntimeError):
            pass

    def test_horovod_allgather_duplicate_name_error(self):
        """Test that the allgather raises an error if there are
        two concurrent operations with the same name."""
        hvd.init()
        size = hvd.size()
        rank = hvd.rank()

        # This test does not apply if there is only one worker.
        if size == 1:
            self.skipTest("Only one worker available")

        dims = [17] * 3
        tensor = torch.FloatTensor(*dims)

        if rank == 0:
            hvd.allgather_async(tensor, name='duplicate_name')
            try:
                hvd.allgather_async(tensor, name='duplicate_name')
                assert False, 'hvd.allgather_async did not throw error'
            except (torch.FatalError, ValueError):
                pass
        hvd.barrier()
        if rank > 0:
            hvd.allgather_async(tensor, name='duplicate_name')
            try:
                hvd.allgather_async(tensor, name='duplicate_name')
                assert False, 'hvd.allgather_async did not throw error'
            except (torch.FatalError, ValueError):
                pass
        hvd.barrier()

    def test_horovod_allgather_grad(self):
        """Test the correctness of the allgather gradient."""
        hvd.init()
        rank = hvd.rank()
        size = hvd.size()

        # Only Tensors of floating point dtype can require gradients
        dtypes = [torch.FloatTensor, torch.DoubleTensor]
        if torch.cuda.is_available():
            dtypes += [torch.cuda.FloatTensor, torch.cuda.DoubleTensor, torch.cuda.HalfTensor]
        dims = [1, 2, 3]
        for dtype, dim in itertools.product(dtypes, dims):
            # Support tests up to MPI Size of 35
            if size > 35:
                break

            tensor_sizes = [3, 2, 7, 4, 6, 8, 10] * 5
            tensor_sizes = tensor_sizes[:size]

            tensor = torch.FloatTensor(
                *([tensor_sizes[rank]] + [17] * (dim - 1))).fill_(1).mul_(rank)
            tensor = self.cast_and_place(tensor, dtype)
            tensor.requires_grad_()

            grad_list = []
            for r, tensor_size in enumerate(tensor_sizes):
                grad_list.append(self.cast_and_place(
                    torch.ones([tensor_size] + [17] * (dim - 1)), dtype) * r)
            grad_ys = torch.cat(grad_list, dim=0)

            gathered = hvd.allgather(tensor)
            gathered.backward(grad_ys)
            grad_out = tensor.grad.data.cpu().numpy()

            expected = np.ones(
                [tensor_sizes[rank]] + [17] * (dim - 1)
            ) * rank
            err = np.linalg.norm(expected - grad_out)
            self.assertLess(err, 0.00000001,
                            "gradient %s differs from expected %s, "
                            "error: %s" % (grad_out, expected, str(err)))

    def test_horovod_allgather_grad_process_sets(self):
        """Test the correctness of the allgather gradient if restricted to process sets."""
        hvd.init()
        rank = hvd.rank()
        size = hvd.size()

        if hvd.ccl_built():
            self.skipTest("Multiple process sets currently do not support CCL.")

        even_ranks = [rk for rk in range(0, size) if rk % 2 == 0]
        odd_ranks = [rk for rk in range(0, size) if rk % 2 == 1]

        even_set = hvd.add_process_set(even_ranks)
        odd_set = hvd.add_process_set(odd_ranks)

        if rank in even_ranks:
            set_ranks = even_ranks
            this_set = even_set
        elif rank in odd_ranks:
            set_ranks = odd_ranks
            this_set = odd_set

        # Only Tensors of floating point dtype can require gradients
        dtypes = [torch.FloatTensor, torch.DoubleTensor]
        if torch.cuda.is_available():
            dtypes += [torch.cuda.FloatTensor, torch.cuda.DoubleTensor, torch.cuda.HalfTensor]
        dims = [1, 2, 3]
        for dtype, dim in itertools.product(dtypes, dims):
            # Support tests up to MPI Size of 35
            if size > 35:
                break

            tensor_sizes = [3, 2, 7, 4, 6, 8, 10] * 5
            tensor_sizes = tensor_sizes[:size]
            set_tensor_sizes = [tensor_sizes[rk] for rk in set_ranks]

            tensor = torch.FloatTensor(
                *([tensor_sizes[rank]] + [17] * (dim - 1))).fill_(1).mul_(rank)
            tensor = self.cast_and_place(tensor, dtype)
            tensor.requires_grad_()

            grad_list = []
            for r, tensor_size in zip(set_ranks, set_tensor_sizes):
                grad_list.append(self.cast_and_place(
                    torch.ones([tensor_size] + [17] * (dim - 1)), dtype) * r)
            grad_ys = torch.cat(grad_list, dim=0)

            gathered = hvd.allgather(tensor, process_set=this_set)
            gathered.backward(grad_ys)
            grad_out = tensor.grad.data.cpu().numpy()

            expected = np.ones(
                [tensor_sizes[rank]] + [17] * (dim - 1)
            ) * rank
            err = np.linalg.norm(expected - grad_out)
            self.assertLess(err, 0.00000001,
                            "gradient %s differs from expected %s, "
                            "error: %s" % (grad_out, expected, str(err)))

        hvd.remove_process_set(odd_set)
        hvd.remove_process_set(even_set)

    def test_horovod_broadcast(self):
        """Test that the broadcast correctly broadcasts 1D, 2D, 3D tensors."""
        hvd.init()
        rank = hvd.rank()
        size = hvd.size()

        # This test does not apply if there is only one worker.
        if size == 1:
            self.skipTest("Only one worker available")

        dtypes = [torch.ByteTensor, torch.CharTensor, torch.ShortTensor,
                  torch.IntTensor, torch.LongTensor, torch.FloatTensor, torch.DoubleTensor,
                  torch.HalfTensor]
        if torch.cuda.is_available():
            dtypes += [torch.cuda.ByteTensor, torch.cuda.CharTensor, torch.cuda.ShortTensor,
                       torch.cuda.IntTensor, torch.cuda.LongTensor,
                       torch.cuda.FloatTensor, torch.cuda.DoubleTensor,
                       torch.cuda.HalfTensor]
        dims = [1, 2, 3]
        root_ranks = list(range(size))
        for dtype, dim, root_rank in itertools.product(dtypes, dims, root_ranks):
            tensor = torch.FloatTensor(*([17] * dim)).fill_(1).mul_(rank)
            root_tensor = torch.FloatTensor(*([17] * dim)).fill_(1).mul_(root_rank)
            tensor = self.cast_and_place(tensor, dtype)
            root_tensor = self.cast_and_place(root_tensor, dtype)
            broadcasted_tensor = hvd.broadcast(tensor, root_rank)
            tensor, root_tensor, broadcasted_tensor = \
                self.convert_cpu_fp16_to_fp32(tensor, root_tensor, broadcasted_tensor)
            if rank != root_rank:
                assert (tensor == root_tensor).max() == 0, \
                    'hvd.broadcast modifies source tensor'
            assert (broadcasted_tensor.data == root_tensor).min() == 1, \
                'hvd.broadcast produces incorrect broadcasted tensor'

    def test_horovod_broadcast_inplace(self):
        """Test that the broadcast correctly broadcasts 1D, 2D, 3D tensors."""
        hvd.init()
        rank = hvd.rank()
        size = hvd.size()

        # This test does not apply if there is only one worker.
        if size == 1:
            self.skipTest("Only one worker available")

        dtypes = [torch.ByteTensor, torch.CharTensor, torch.ShortTensor,
                  torch.IntTensor, torch.LongTensor, torch.FloatTensor, torch.DoubleTensor,
                  torch.HalfTensor]
        if torch.cuda.is_available():
            dtypes += [torch.cuda.ByteTensor, torch.cuda.CharTensor, torch.cuda.ShortTensor,
                       torch.cuda.IntTensor, torch.cuda.LongTensor,
                       torch.cuda.FloatTensor, torch.cuda.DoubleTensor,
                       torch.cuda.HalfTensor]
        dims = [1, 2, 3]
        root_ranks = list(range(size))
        for dtype, dim, root_rank in itertools.product(dtypes, dims, root_ranks):
            tensor = torch.FloatTensor(*([17] * dim)).fill_(1).mul_(rank)
            root_tensor = torch.FloatTensor(*([17] * dim)).fill_(1).mul_(root_rank)
            tensor = self.cast_and_place(tensor, dtype)
            root_tensor = self.cast_and_place(root_tensor, dtype)
            broadcasted_tensor = hvd.broadcast_(tensor, root_rank)
            tensor, root_tensor, broadcasted_tensor = \
                self.convert_cpu_fp16_to_fp32(tensor, root_tensor, broadcasted_tensor)
            assert (tensor == broadcasted_tensor).min() == 1, \
                'hvd.broadcast does not modify source tensor'
            assert (broadcasted_tensor == root_tensor).min() == 1, \
                'hvd.broadcast produces incorrect broadcasted tensor'

    def test_horovod_broadcast_process_sets(self):
        """Test that the broadcast correctly broadcasts 1D, 2D, 3D tensors if restricted to process sets."""
        hvd.init()
        rank = hvd.rank()
        size = hvd.size()

        if hvd.ccl_built():
            self.skipTest("Multiple process sets currently do not support CCL.")

        # This test does not apply if there is only one worker.
        if size == 1:
            self.skipTest("Only one worker available")

        even_ranks = [rk for rk in range(0, size) if rk % 2 == 0]
        odd_ranks = [rk for rk in range(0, size) if rk % 2 == 1]

        even_set = hvd.add_process_set(even_ranks)
        odd_set = hvd.add_process_set(odd_ranks)

        if rank in even_ranks:
            set_size = len(even_ranks)
            set_ranks = even_ranks
            this_set = even_set
        elif rank in odd_ranks:
            set_size = len(odd_ranks)
            set_ranks = odd_ranks
            this_set = odd_set

        dtypes = [torch.ByteTensor, torch.CharTensor, torch.ShortTensor,
                  torch.IntTensor, torch.LongTensor, torch.FloatTensor, torch.DoubleTensor,
                  torch.HalfTensor]
        if torch.cuda.is_available():
            dtypes += [torch.cuda.ByteTensor, torch.cuda.CharTensor, torch.cuda.ShortTensor,
                       torch.cuda.IntTensor, torch.cuda.LongTensor,
                       torch.cuda.FloatTensor, torch.cuda.DoubleTensor,
                       torch.cuda.HalfTensor]
        dims = [1, 2, 3]
        root_ranks = list(set_ranks)
        for dtype, dim, root_rank in itertools.product(dtypes, dims, root_ranks):
            tensor = torch.FloatTensor(*([17] * dim)).fill_(1).mul_(rank)
            root_tensor = torch.FloatTensor(*([17] * dim)).fill_(1).mul_(root_rank)
            tensor = self.cast_and_place(tensor, dtype)
            root_tensor = self.cast_and_place(root_tensor, dtype)
            broadcasted_tensor = hvd.broadcast(tensor, root_rank, process_set=this_set)
            tensor, root_tensor, broadcasted_tensor = \
                self.convert_cpu_fp16_to_fp32(tensor, root_tensor, broadcasted_tensor)
            if rank != root_rank:
                assert (tensor == root_tensor).max() == 0, \
                    'hvd.broadcast modifies source tensor'
            assert (broadcasted_tensor.data == root_tensor).min() == 1, \
                'hvd.broadcast produces incorrect broadcasted tensor'

        hvd.remove_process_set(odd_set)
        hvd.remove_process_set(even_set)

    def test_horovod_broadcast_error(self):
        """Test that the broadcast returns an error if any dimension besides
        the first is different among the tensors being broadcasted."""
        hvd.init()
        rank = hvd.rank()
        size = hvd.size()

        # This test does not apply if there is only one worker.
        if size == 1:
            self.skipTest("Only one worker available")

        tensor_size = [17] * 3
        tensor_size[1] = 10 * (rank + 1)
        tensor = torch.FloatTensor(*tensor_size).fill_(1).mul_(rank)

        try:
            hvd.broadcast(tensor, 0)
            assert False, 'hvd.broadcast did not throw error'
        except (torch.FatalError, RuntimeError):
            pass

    def test_horovod_broadcast_type_error(self):
        """Test that the broadcast returns an error if the types being broadcasted
        differ among the processes"""
        hvd.init()
        rank = hvd.rank()
        size = hvd.size()

        # This test does not apply if there is only one worker.
        if size == 1:
            self.skipTest("Only one worker available")

        tensor_size = [17] * 3
        if rank % 2 == 0:
            tensor = torch.IntTensor(*tensor_size)
        else:
            tensor = torch.FloatTensor(*tensor_size)

        try:
            hvd.broadcast(tensor, 0)
            assert False, 'hvd.broadcast did not throw error'
        except (torch.FatalError, RuntimeError):
            pass

    def test_horovod_broadcast_rank_error(self):
        """Test that the broadcast returns an error if different ranks
        specify different root rank."""
        hvd.init()
        rank = hvd.rank()
        size = hvd.size()

        # This test does not apply if there is only one worker.
        if size == 1:
            self.skipTest("Only one worker available")

        tensor = torch.FloatTensor(*([17] * 3)).fill_(1)

        try:
            hvd.broadcast(tensor, rank)
            assert False, 'hvd.broadcast did not throw error'
        except (torch.FatalError, RuntimeError):
            pass

    def test_horovod_broadcast_duplicate_name_error(self):
        """Test that the broadcast raises an error if there are
        two concurrent operations with the same name."""
        hvd.init()
        size = hvd.size()
        rank = hvd.rank()

        # This test does not apply if there is only one worker.
        if size == 1:
            self.skipTest("Only one worker available")

        dims = [17] * 3
        tensor = torch.FloatTensor(*dims)

        if rank == 0:
            hvd.broadcast_async(tensor, name='duplicate_name', root_rank=0)
            try:
                hvd.broadcast_async(tensor, name='duplicate_name', root_rank=0)
                assert False, 'hvd.broadcast_async did not throw error'
            except (torch.FatalError, ValueError):
                pass
        hvd.barrier()
        if rank > 0:
            hvd.broadcast_async(tensor, name='duplicate_name', root_rank=0)
            try:
                hvd.broadcast_async(tensor, name='duplicate_name', root_rank=0)
                assert False, 'hvd.broadcast_async did not throw error'
            except (torch.FatalError, ValueError):
                pass
        hvd.barrier()

    def test_horovod_broadcast_grad(self):
        """Test the correctness of the broadcast gradient."""
        hvd.init()
        rank = hvd.rank()
        size = hvd.size()

        # This test does not apply if there is only one worker.
        if size == 1:
            self.skipTest("Only one worker available")

        # Only Tensors of floating point dtype can require gradients
        dtypes = [torch.FloatTensor, torch.DoubleTensor]
        if torch.cuda.is_available():
            dtypes += [torch.cuda.FloatTensor, torch.cuda.DoubleTensor, torch.cuda.HalfTensor]
        dims = [1, 2, 3]
        root_ranks = list(range(size))
        for dtype, dim, root_rank in itertools.product(dtypes, dims, root_ranks):
            tensor = torch.FloatTensor(*([17] * dim)).fill_(1).mul_(rank)
            tensor = self.cast_and_place(tensor, dtype)
            tensor.requires_grad_()

            broadcasted_tensor = hvd.broadcast(tensor, root_rank)
            broadcasted_tensor.backward(self.cast_and_place(torch.ones([17] * dim), dtype))
            grad_out = tensor.grad.data.cpu().numpy()

            c = 1 if rank == root_rank else 0
            expected = np.ones([17] * dim) * c
            err = np.linalg.norm(expected - grad_out)
            self.assertLess(err, 0.00000001,
                            "gradient %s differs from expected %s, "
                            "error: %s" % (grad_out, expected, str(err)))

    def test_horovod_broadcast_grad_process_sets(self):
        """Test the correctness of the broadcast gradient if restricted to process sets."""
        hvd.init()
        rank = hvd.rank()
        size = hvd.size()

        if hvd.ccl_built():
            self.skipTest("Multiple process sets currently do not support CCL.")

        # This test does not apply if there is only one worker.
        if size == 1:
            self.skipTest("Only one worker available")

        even_ranks = [rk for rk in range(0, size) if rk % 2 == 0]
        odd_ranks = [rk for rk in range(0, size) if rk % 2 == 1]

        even_set = hvd.add_process_set(even_ranks)
        odd_set = hvd.add_process_set(odd_ranks)

        if rank in even_ranks:
            set_size = len(even_ranks)
            set_ranks = even_ranks
            this_set = even_set
        elif rank in odd_ranks:
            set_size = len(odd_ranks)
            set_ranks = odd_ranks
            this_set = odd_set

        # Only Tensors of floating point dtype can require gradients
        dtypes = [torch.FloatTensor, torch.DoubleTensor]
        if torch.cuda.is_available():
            dtypes += [torch.cuda.FloatTensor, torch.cuda.DoubleTensor, torch.cuda.HalfTensor]
        dims = [1, 2, 3]
        root_ranks = list(set_ranks)
        for dtype, dim, root_rank in itertools.product(dtypes, dims, root_ranks):
            tensor = torch.FloatTensor(*([17] * dim)).fill_(1).mul_(rank)
            tensor = self.cast_and_place(tensor, dtype)
            tensor.requires_grad_()

            broadcasted_tensor = hvd.broadcast(tensor, root_rank, process_set=this_set)
            broadcasted_tensor.backward(self.cast_and_place(torch.ones([17] * dim), dtype))
            grad_out = tensor.grad.data.cpu().numpy()

            c = 1 if rank == root_rank else 0
            expected = np.ones([17] * dim) * c
            err = np.linalg.norm(expected - grad_out)
            self.assertLess(err, 0.00000001,
                            "gradient %s differs from expected %s, "
                            "error: %s" % (grad_out, expected, str(err)))

        hvd.remove_process_set(odd_set)
        hvd.remove_process_set(even_set)

    def test_horovod_alltoall(self):
        """Test that the alltoall correctly distributes 1D, 2D, and 3D tensors."""
        hvd.init()
        rank = hvd.rank()
        size = hvd.size()

        # This test does not apply if NCCL version < 2.7.0
        if hvd.nccl_built() and hvd.nccl_built() < 2700:
            self.skipTest("NCCL-based Alltoall requires NCCL version >= 2.7.0.")

        dtypes = self.filter_supported_types([torch.ByteTensor, torch.CharTensor, torch.ShortTensor,
                                              torch.IntTensor, torch.LongTensor, torch.FloatTensor,
                                              torch.DoubleTensor, torch.HalfTensor])
        if torch.cuda.is_available():
            dtypes += [torch.cuda.ByteTensor, torch.cuda.CharTensor, torch.cuda.ShortTensor,
                       torch.cuda.IntTensor, torch.cuda.LongTensor,
                       torch.cuda.FloatTensor, torch.cuda.DoubleTensor,
                       torch.cuda.HalfTensor]
        dims = [1, 2, 3]
        for dtype, dim in itertools.product(dtypes, dims):
            vals = []
            for i in range(size):
              vals += [i] * (rank + 1)

            tensor = torch.Tensor(vals)
            for _ in range(dim - 1):
              tensor = tensor.unsqueeze(1)
              tensor = torch.cat((tensor, tensor), dim=1)

            splits = torch.tensor([rank + 1] * size, dtype=torch.int32)
            tensor = self.cast_and_place(tensor, dtype)
            collected, received_splits = hvd.alltoall(tensor, splits)
            tensor, collected = self.convert_cpu_fp16_to_fp32(tensor, collected)

            assert collected.data.min() == rank, 'hvd.alltoall produces incorrect collected tensor'
            assert collected.data.max() == rank, 'hvd.alltoall produces incorrect collected tensor'
            assert collected.numel() == size * (size + 1) // 2 * 2**(dim - 1), 'hvd.alltoall collected wrong number of values'
            self.assertSequenceEqual(received_splits.tolist(), [rk + 1 for rk in range(size)],
                                     "hvd.alltoall returned incorrect received_splits")

    def test_horovod_alltoall_equal_split(self):
        """Test that the alltoall correctly distributes 1D tensors with default splitting."""
        hvd.init()
        rank = hvd.rank()
        size = hvd.size()

        # This test does not apply if NCCL version < 2.7.0
        if hvd.nccl_built() and hvd.nccl_built() < 2700:
            self.skipTest("NCCL-based Alltoall requires NCCL version >= 2.7.0.")

        dtypes = self.filter_supported_types([torch.ByteTensor, torch.CharTensor, torch.ShortTensor,
                                              torch.IntTensor, torch.LongTensor, torch.FloatTensor,
                                              torch.DoubleTensor, torch.HalfTensor])
        if torch.cuda.is_available():
            dtypes += [torch.cuda.ByteTensor, torch.cuda.CharTensor, torch.cuda.ShortTensor,
                       torch.cuda.IntTensor, torch.cuda.LongTensor,
                       torch.cuda.FloatTensor, torch.cuda.DoubleTensor,
                       torch.cuda.HalfTensor]
        dims = [1, 2, 3]
        for dtype, dim in itertools.product(dtypes, dims):
            vals = []
            for i in range(size):
              vals += [i] * (rank + 1)

            tensor = torch.Tensor(vals)
            for _ in range(dim - 1):
              tensor = tensor.unsqueeze(1)
              tensor = torch.cat((tensor, tensor), dim=1)

            tensor = self.cast_and_place(tensor, dtype)
            collected = hvd.alltoall(tensor)
            tensor, collected = self.convert_cpu_fp16_to_fp32(tensor, collected)

            assert collected.data.min() == rank, 'hvd.alltoall produces incorrect collected tensor'
            assert collected.data.max() == rank, 'hvd.alltoall produces incorrect collected tensor'
            assert collected.numel() == size * (size + 1) // 2 * 2**(dim - 1), 'hvd.alltoall collected wrong number of values'

    def test_horovod_alltoall_splits_on_gpu(self):
        """Test that the alltoall works correctly when the splits argument is a tensor on GPU."""
        hvd.init()
        rank = hvd.rank()
        size = hvd.size()

        if not torch.cuda.is_available():
            self.skipTest("No GPUs available")
        if hvd.nccl_built() and hvd.nccl_built() < 2700:
            self.skipTest("NCCL-based Alltoall requires NCCL version >= 2.7.0.")

        dtypes = self.filter_supported_types([torch.ByteTensor, torch.CharTensor, torch.ShortTensor,
                                              torch.IntTensor, torch.LongTensor, torch.FloatTensor,
                                              torch.DoubleTensor, torch.HalfTensor])
        dtypes += [torch.cuda.ByteTensor, torch.cuda.CharTensor, torch.cuda.ShortTensor,
                   torch.cuda.IntTensor, torch.cuda.LongTensor,
                   torch.cuda.FloatTensor, torch.cuda.DoubleTensor,
                   torch.cuda.HalfTensor]
        dims = [1, 2, 3]
        for dtype, dim in itertools.product(dtypes, dims):
            vals = []
            for i in range(size):
              vals += [i] * (rank + 1)

            tensor = torch.Tensor(vals)
            for _ in range(dim - 1):
              tensor = tensor.unsqueeze(1)
              tensor = torch.cat((tensor, tensor), dim=1)

            splits = torch.tensor([rank + 1] * size, dtype=torch.int32, device="cuda")
            tensor = self.cast_and_place(tensor, dtype)
            collected, received_splits = hvd.alltoall(tensor, splits)
            tensor, collected = self.convert_cpu_fp16_to_fp32(tensor, collected)

            assert collected.data.min() == rank, 'hvd.alltoall produces incorrect collected tensor'
            assert collected.data.max() == rank, 'hvd.alltoall produces incorrect collected tensor'
            assert collected.numel() == size * (size + 1) // 2 * 2**(dim - 1), 'hvd.alltoall collected wrong number of values'
            self.assertEqual(received_splits.device.type, "cuda", "received_splits should be on GPU here")
            self.assertSequenceEqual(received_splits.tolist(), [rk + 1 for rk in range(size)],
                                     "hvd.alltoall returned incorrect received_splits")

    def test_horovod_alltoall_process_sets(self):
        """Test that the alltoall correctly distributes 1D, 2D, and 3D tensors if restricted to process sets."""
        hvd.init()
        rank = hvd.rank()
        size = hvd.size()

        # This test does not apply if NCCL version < 2.7.0
        if hvd.nccl_built() and hvd.nccl_built() < 2700:
            self.skipTest("NCCL-based Alltoall requires NCCL version >= 2.7.0.")

        if hvd.ccl_built():
            self.skipTest("Multiple process sets currently do not support CCL.")

        # This test does not apply if there is only one worker.
        if size == 1:
            self.skipTest("Only one worker available")

        even_ranks = [rk for rk in range(0, size) if rk % 2 == 0]
        odd_ranks = [rk for rk in range(0, size) if rk % 2 == 1]
        even_set = hvd.add_process_set(even_ranks)
        odd_set = hvd.add_process_set(odd_ranks)
        if rank in even_ranks:
            set_size = len(even_ranks)
            set_ranks = even_ranks
            this_set = even_set
        elif rank in odd_ranks:
            set_size = len(odd_ranks)
            set_ranks = odd_ranks
            this_set = odd_set

        dtypes = self.filter_supported_types([torch.ByteTensor, torch.CharTensor, torch.ShortTensor,
                                              torch.IntTensor, torch.LongTensor, torch.FloatTensor,
                                              torch.DoubleTensor, torch.HalfTensor])
        if torch.cuda.is_available():
            dtypes += [torch.cuda.ByteTensor, torch.cuda.CharTensor, torch.cuda.ShortTensor,
                       torch.cuda.IntTensor, torch.cuda.LongTensor,
                       torch.cuda.FloatTensor, torch.cuda.DoubleTensor,
                       torch.cuda.HalfTensor]
        dims = [1, 2, 3]
        for dtype, dim in itertools.product(dtypes, dims):
            vals = []
            for i in set_ranks:
              vals += [i] * (rank + 1)

            tensor = torch.Tensor(vals)
            for _ in range(dim - 1):
              tensor = tensor.unsqueeze(1)
              tensor = torch.cat((tensor, tensor), dim=1)

            splits = torch.tensor([rank + 1] * set_size, dtype=torch.int32)
            tensor = self.cast_and_place(tensor, dtype)
            collected, received_splits = hvd.alltoall(tensor, splits, process_set=this_set)
            tensor, collected = self.convert_cpu_fp16_to_fp32(tensor, collected)

            assert collected.data.min() == rank, 'hvd.alltoall produces incorrect collected tensor'
            assert collected.data.max() == rank, 'hvd.alltoall produces incorrect collected tensor'
            assert collected.numel() == sum(rk + 1 for rk in set_ranks) * 2**(dim - 1), 'hvd.alltoall collected wrong number of values'
            self.assertSequenceEqual(received_splits.tolist(), [rk + 1 for rk in set_ranks],
                                     "hvd.alltoall returned incorrect received_splits")

        hvd.remove_process_set(odd_set)
        hvd.remove_process_set(even_set)

    def test_horovod_alltoall_type_error(self):
        """Test that the alltoall returns an error if the tensor types differ
           across the processes."""
        hvd.init()
        rank = hvd.rank()
        size = hvd.size()

        # This test does not apply if there is only one worker.
        if size == 1:
            self.skipTest("Only one worker available")

        # This test does not apply if NCCL version < 2.7.0
        if hvd.nccl_built() and hvd.nccl_built() < 2700:
            self.skipTest("NCCL-based Alltoall requires NCCL version >= 2.7.0.")

        if rank % 2:
            tensor = torch.empty(size, dtype=torch.int32)
        else:
            tensor = torch.empty(size, dtype=torch.float32)
        try:
            hvd.alltoall(tensor)
            assert False, 'hvd.alltoall did not throw error'
        except (torch.FatalError, RuntimeError):
            pass

    def test_horovod_alltoall_equal_split_length_error(self):
        """Test that the alltoall with default splitting returns an error if the tensor length is not a multiple
        of the number of workers."""
        hvd.init()
        rank = hvd.rank()
        size = hvd.size()

        # This test does not apply if there is only one worker.
        if size == 1:
            self.skipTest("Only one worker available")

        # This test does not apply if NCCL version < 2.7.0
        if hvd.nccl_built() and hvd.nccl_built() < 2700:
            self.skipTest("NCCL-based Alltoall requires NCCL version >= 2.7.0.")

        tensor = torch.empty(size + 1)
        try:
            hvd.alltoall(tensor)
            assert False, 'hvd.alltoall did not throw error'
        except (torch.FatalError, ValueError):
            pass

    def test_horovod_alltoall_splits_error(self):
        """Test that the alltoall returns an error if the sum of the splits entries exceeds
        the first dimension of the input tensor."""
        hvd.init()
        rank = hvd.rank()
        size = hvd.size()

        # This test does not apply if NCCL version < 2.7.0
        if hvd.nccl_built() and hvd.nccl_built() < 2700:
            self.skipTest("NCCL-based Alltoall requires NCCL version >= 2.7.0.")

        tensor = torch.empty(size - 1)
        splits = torch.ones(size, dtype=torch.int32)
        try:
            hvd.alltoall(tensor, splits)
            assert False, 'hvd.alltoall did not throw error'
        except (torch.FatalError, ValueError):
            pass

    def test_horovod_alltoall_splits_type_error(self):
        """Test that the alltoall returns an error if the splits tensor does not
           contain 32-bit integers."""
        hvd.init()
        rank = hvd.rank()
        size = hvd.size()

        # This test does not apply if NCCL version < 2.7.0
        if hvd.nccl_built() and hvd.nccl_built() < 2700:
            self.skipTest("NCCL-based Alltoall requires NCCL version >= 2.7.0.")

        tensor = torch.empty(size)
        splits = torch.empty(size, dtype=torch.float32)
        try:
            hvd.alltoall(tensor, splits)
            assert False, 'hvd.alltoall did not throw error'
        except (torch.FatalError, ValueError):
            pass

    def test_horovod_alltoall_rank_error(self):
        """Test that the alltoall returns an error if any dimension besides
        the first is different among the tensors being processed."""
        hvd.init()
        rank = hvd.rank()
        size = hvd.size()

        # This test does not apply if there is only one worker.
        if size == 1:
            self.skipTest("Only one worker available")

        # This test does not apply if NCCL version < 2.7.0
        if hvd.nccl_built() and hvd.nccl_built() < 2700:
            self.skipTest("NCCL-based Alltoall requires NCCL version >= 2.7.0.")

        tensor_size = [2 * size] * 3
        tensor_size[1] = 10 * (rank + 1)
        tensor = torch.ones(tensor_size)

        try:
            hvd.alltoall(tensor)
            assert False, 'hvd.alltoall did not throw error'
        except (torch.FatalError, RuntimeError):
            pass


    def test_horovod_alltoall_grad(self):
        """Test the correctness of the alltoall gradient."""
        hvd.init()
        rank = hvd.rank()
        size = hvd.size()

        # This test does not apply if NCCL version < 2.7.0
        if hvd.nccl_built() and hvd.nccl_built() < 2700:
            self.skipTest("NCCL-based Alltoall requires NCCL version >= 2.7.0.")

        # Only Tensors of floating point dtype can require gradients
        dtypes = [torch.FloatTensor, torch.DoubleTensor]
        if torch.cuda.is_available():
            dtypes += [torch.cuda.FloatTensor, torch.cuda.DoubleTensor, torch.cuda.HalfTensor]

        dims = [1, 2, 3]
        for dtype, dim in itertools.product(dtypes, dims):
            vals = []
            for i in range(size):
              vals += [i] * (rank + 1)

            tensor = torch.Tensor(vals)
            for _ in range(dim - 1):
              tensor = tensor.unsqueeze(1)
              tensor = torch.cat((tensor, tensor), dim=1)

            tensor = self.cast_and_place(tensor, dtype)
            tensor.requires_grad_()
            splits = torch.tensor([rank + 1] * size, dtype=torch.int32)
            collected, received_splits = hvd.alltoall(tensor, splits)

            collected.backward(self.cast_and_place(torch.ones(collected.shape), dtype))
            grad_out = tensor.grad.data.cpu().numpy()

            expected = np.ones(tensor.shape)
            err = np.linalg.norm(expected - grad_out)
            self.assertLess(err, 0.00000001,
                            "gradient %s differs from expected %s, "
                            "error: %s" % (grad_out, expected, str(err)))

    def test_horovod_alltoall_equal_split_grad(self):
        """Test the correctness of the alltoall gradient with default splitting."""
        hvd.init()
        rank = hvd.rank()
        size = hvd.size()

        # This test does not apply if NCCL version < 2.7.0
        if hvd.nccl_built() and hvd.nccl_built() < 2700:
            self.skipTest("NCCL-based Alltoall requires NCCL version >= 2.7.0.")

        # Only Tensors of floating point dtype can require gradients
        dtypes = [torch.FloatTensor, torch.DoubleTensor]
        if torch.cuda.is_available():
            dtypes += [torch.cuda.FloatTensor, torch.cuda.DoubleTensor, torch.cuda.HalfTensor]

        dims = [1, 2, 3]
        for dtype, dim in itertools.product(dtypes, dims):
            vals = []
            for i in range(size):
              vals += [i] * (rank + 1)

            tensor = torch.Tensor(vals)
            for _ in range(dim - 1):
              tensor = tensor.unsqueeze(1)
              tensor = torch.cat((tensor, tensor), dim=1)

            tensor = self.cast_and_place(tensor, dtype)
            tensor.requires_grad_()
            collected = hvd.alltoall(tensor)

            collected.backward(self.cast_and_place(torch.ones(collected.shape), dtype))
            grad_out = tensor.grad.data.cpu().numpy()

            expected = np.ones(tensor.shape)
            err = np.linalg.norm(expected - grad_out)
            self.assertLess(err, 0.00000001,
                            "gradient %s differs from expected %s, "
                            "error: %s" % (grad_out, expected, str(err)))

    def test_horovod_alltoall_grad_process_sets(self):
        """Test the correctness of the alltoall gradient if restricted to process sets."""
        hvd.init()
        rank = hvd.rank()
        size = hvd.size()

        # This test does not apply if NCCL version < 2.7.0
        if hvd.nccl_built() and hvd.nccl_built() < 2700:
            self.skipTest("NCCL-based Alltoall requires NCCL version >= 2.7.0.")

        if hvd.ccl_built():
            self.skipTest("Multiple process sets currently do not support CCL.")

        # This test does not apply if there is only one worker.
        if size == 1:
            self.skipTest("Only one worker available")

        even_ranks = [rk for rk in range(0, size) if rk % 2 == 0]
        odd_ranks = [rk for rk in range(0, size) if rk % 2 == 1]
        even_set = hvd.add_process_set(even_ranks)
        odd_set = hvd.add_process_set(odd_ranks)
        if rank in even_ranks:
            set_size = len(even_ranks)
            set_ranks = even_ranks
            this_set = even_set
        elif rank in odd_ranks:
            set_size = len(odd_ranks)
            set_ranks = odd_ranks
            this_set = odd_set

        # Only Tensors of floating point dtype can require gradients
        dtypes = [torch.FloatTensor, torch.DoubleTensor]
        if torch.cuda.is_available():
            dtypes += [torch.cuda.FloatTensor, torch.cuda.DoubleTensor, torch.cuda.HalfTensor]

        dims = [1, 2, 3]
        for dtype, dim in itertools.product(dtypes, dims):
            vals = []
            for i in set_ranks:
              vals += [i] * (rank + 1)

            tensor = torch.Tensor(vals)
            for _ in range(dim - 1):
              tensor = tensor.unsqueeze(1)
              tensor = torch.cat((tensor, tensor), dim=1)

            tensor = self.cast_and_place(tensor, dtype)
            tensor.requires_grad_()
            splits = torch.tensor([rank + 1] * set_size, dtype=torch.int32)
            collected, received_splits = hvd.alltoall(tensor, splits, process_set=this_set)

            collected.backward(self.cast_and_place(torch.ones(collected.shape), dtype))
            grad_out = tensor.grad.data.cpu().numpy()

            expected = np.ones(tensor.shape)
            err = np.linalg.norm(expected - grad_out)
            self.assertLess(err, 0.00000001,
                            "gradient %s differs from expected %s, "
                            "error: %s" % (grad_out, expected, str(err)))

        hvd.remove_process_set(odd_set)
        hvd.remove_process_set(even_set)

    def test_broadcast_state(self):
        hvd.init()

        N, D_in, H, D_out = 64, 100, 10, 10
        x = torch.randn(N, D_in).requires_grad_()
        y = torch.randn(N, D_out).requires_grad_()

        def new_optimizer(cls, opt_params, model):
            p = {
                k: v for k, v in opt_params.items()
                if k in inspect.signature(cls.__init__).parameters
            }
            return cls(model.parameters(), **p)

        def create_model(opt_class, opt_params):
            model = torch.nn.Sequential(
                torch.nn.Linear(D_in, H),
                torch.nn.ReLU(),
                torch.nn.Linear(H, D_out),
            )

            optimizer = new_optimizer(opt_class, opt_params, model)
            optimizer = hvd.DistributedOptimizer(
                optimizer, named_parameters=model.named_parameters())

            return model, optimizer

        def get_model_param_values(model):
            params = sorted(model.state_dict().items())
            return [(k, v.clone()) for k, v in params]

        def get_optimizer_param_values(optimizer):
            results = []
            state_dict = optimizer.state_dict()
            for group in state_dict['param_groups']:
                for param_id in group['params']:
                    if param_id not in state_dict['state']:
                        continue
                    params = sorted(state_dict['state'][param_id].items())
                    for k, v in params:
                        results.append(
                            (k, v.clone() if torch.is_tensor(v) else v))
            return results

        # L-BFGS is currently unsupported, as are sparse tensors, which are
        # required by SparseAdam optimizer
        optimizers = [
            (subclass.__name__, subclass)
            for subclass in torch.optim.Optimizer.__subclasses__()
            if subclass.__module__.startswith('torch.optim') and
               subclass != torch.optim.LBFGS and
               subclass != torch.optim.SparseAdam
        ]
        optimizers.sort(key=lambda tup: tup[0])

        opt_params_list = [
            dict(lr=0.2, momentum=0.9, weight_decay=0.1, centered=True),
            dict(lr=0.2)
        ]

        for (opt_name, opt_class), opt_params in itertools.product(optimizers, opt_params_list):
            model, optimizer = create_model(opt_class, opt_params)
            y_pred = model(x)
            loss = F.mse_loss(y_pred, y, size_average=False)
            optimizer.zero_grad()
            loss.backward()
            optimizer.step()

            model_param_values = get_model_param_values(model)
            for name, model_param_value in model_param_values:
                hvd.broadcast_(model_param_value, root_rank=0)

            opt_param_values_updated = []
            opt_param_values = get_optimizer_param_values(optimizer)
            for name, opt_param_value in opt_param_values:
                is_tensor = torch.is_tensor(opt_param_value)
                if is_tensor:
                    hvd.broadcast_(opt_param_value, root_rank=0)
                else:
                    opt_param_value = hvd.broadcast_object(opt_param_value, name=name)
                opt_param_values_updated.append((name, opt_param_value))
            opt_param_values = opt_param_values_updated

            with temppath() as fname:
                if hvd.rank() == 0:
                    state = {
                        'model': model.state_dict(),
                        'optimizer': optimizer.state_dict(),
                    }
                    torch.save(state, fname)

                model, optimizer = create_model(opt_class, opt_params)
                if hvd.rank() == 0:
                    checkpoint = torch.load(fname)
                    model.load_state_dict(checkpoint['model'])
                    optimizer.load_state_dict(checkpoint['optimizer'])

            hvd.broadcast_parameters(model.state_dict(), root_rank=0)
            model_param_value_after = get_model_param_values(model)
            for before, after in zip(model_param_values,
                                     model_param_value_after):
                name, model_param_value = before
                name_after, model_param_value_after = after
                self.assertEqual(name, name_after)
                self.assertEqual(type(model_param_value),
                                 type(model_param_value_after))
                self.assertTrue(
                    (model_param_value == model_param_value_after).all())

            expected_tensors = hvd.broadcast_object(len(optimizer.state_dict()['state'].values()))
            hvd.broadcast_optimizer_state(optimizer, root_rank=0)
            self.assertEqual(len(optimizer.state_dict()['state'].values()), expected_tensors)

            opt_param_values_after = get_optimizer_param_values(optimizer)
            for before, after in zip(opt_param_values, opt_param_values_after):
                name, opt_param_value = before
                name_after, opt_param_value_after = after
                self.assertEqual(name, name_after)
                self.assertEqual(type(opt_param_value),
                                 type(opt_param_value_after))
                if torch.is_tensor(opt_param_value):
                    self.assertTrue(
                        (opt_param_value == opt_param_value_after).all())
                else:
                    self.assertEqual(opt_param_value, opt_param_value_after)

    # TODO: investigate why this hangs on K80s
    @unittest.skip
    def test_broadcast_state_gpu(self):
        # Only do this test if there are GPUs available.
        if not torch.cuda.is_available():
            self.skipTest("No GPUs available")
        # Set default tensor type, ensuring optimizer tensor-wrapping is robust
        # to this setting.
        try:
            torch.set_default_tensor_type(torch.cuda.FloatTensor)
            self.test_broadcast_state()
        finally:
            torch.set_default_tensor_type(torch.FloatTensor)

    def test_broadcast_state_options(self):
        hvd.init()

        N, D_in, H, D_out = 64, 100, 10, 10
        x = torch.randn(N, D_in).requires_grad_()
        y = torch.randn(N, D_out).requires_grad_()

        params_0 = dict(lr=0.1, momentum=0.8, weight_decay=0.2, nesterov=True,
                        betas=(0.9, 0.999), etas=(0.8, 2.4), step_sizes=(1e-5, 100))
        params_1 = dict(lr=0.2, momentum=0.9, weight_decay=0.1, nesterov=False,
                        betas=(0.8, 0.9), etas=(0.25, 1.75), step_sizes=(1e-7, 5))

        def create_model(opt_class):
            model = torch.nn.Sequential(
                torch.nn.Linear(D_in, H),
                torch.nn.ReLU(),
                torch.nn.Linear(H, D_out),
            )

            params = params_0 if hvd.rank() == 0 else params_1
            p = {
                k: v for k, v in params.items()
                if k in inspect.signature(opt_class.__init__).parameters
            }
            opt = opt_class(model.parameters(), **p)
            opt = hvd.DistributedOptimizer(opt, named_parameters=model.named_parameters())

            return model, opt

        # Include subclass name so we can sort them lexicographically, otherwise different
        # ranks will have different optimizer orderings
        optimizers = [
            (subclass.__name__, subclass)
            for subclass in torch.optim.Optimizer.__subclasses__()
            if subclass.__module__.startswith('torch.optim') and
               subclass != torch.optim.LBFGS and
               subclass != torch.optim.SparseAdam
        ]
        optimizers.sort(key=lambda tup: tup[0])

        for _, opt_class in optimizers:
            model, optimizer = create_model(opt_class)
            y_pred = model(x)
            loss = F.mse_loss(y_pred, y, size_average=False)
            optimizer.zero_grad()
            loss.backward()
            optimizer.step()

            hvd.broadcast_optimizer_state(optimizer, root_rank=0)
            p0 = {
                k: v for k, v in params_0.items()
                if k in inspect.signature(opt_class.__init__).parameters
            }
            for k, p in p0.items():
                p_actual = optimizer.param_groups[0][k]
                if not isinstance(p, Iterable):
                    p_actual = [p_actual]
                    p = [p]
                for i in range(len(p)):
                    self.assertEqual(type(p_actual[i]), type(p[i]))
                    self.assertAlmostEqual(p_actual[i], p[i], delta=1e-5)

            # Ensure that the parameter option types are compatible with ops
            y_pred = model(x)
            loss = F.mse_loss(y_pred, y, size_average=False)
            optimizer.zero_grad()
            loss.backward()
            optimizer.step()

    def test_broadcast_state_no_grad(self):
        class ModelNoGrad(nn.Module):
            def __init__(self, a, b):
                super(ModelNoGrad, self).__init__()
                self.a = nn.Parameter(a.int(), requires_grad=False)
                self.b = nn.Parameter(b)

            def forward(self, x):
                return torch.index_select(self.b, 0, self.a.long()) * x

        hvd.init()

        a = torch.Tensor([1, 3])
        b = torch.rand(4)

        model = ModelNoGrad(a, b)

        optimizer = torch.optim.SGD(model.parameters(), lr=0.001, weight_decay=1e-6, momentum=0.9, nesterov=True)
        optimizer = hvd.DistributedOptimizer(optimizer, named_parameters=model.named_parameters())

        hvd.broadcast_parameters(model.state_dict(), root_rank=0)
        hvd.broadcast_optimizer_state(optimizer, root_rank=0)

        grad = optimizer.param_groups[0]['params'][1].grad
        bgrad = hvd.broadcast(grad, root_rank=0)

        assert optimizer.param_groups[0]['params'][0].grad is None
        assert torch.all(torch.eq(grad, bgrad)).item()

    def test_broadcast_object(self):
        hvd.init()

        expected_obj = {
            'hello': 123,
            0: [1, 2]
        }
        obj = expected_obj if hvd.rank() == 0 else {}

        obj = hvd.broadcast_object(obj, root_rank=0)
        self.assertDictEqual(obj, expected_obj)

    def test_broadcast_object_process_sets(self):
        hvd.init()

        if hvd.ccl_built():
            self.skipTest("Multiple process sets currently do not support CCL.")

        # This test does not apply if there is only one worker.
        if hvd.size() == 1:
            self.skipTest("Only one worker available")

        even_ranks = [rk for rk in range(0, hvd.size()) if rk % 2 == 0]
        odd_ranks = [rk for rk in range(0, hvd.size()) if rk % 2 == 1]
        even_set = hvd.add_process_set(even_ranks)
        odd_set = hvd.add_process_set(odd_ranks)
        if hvd.rank() in even_ranks:
            set_ranks = even_ranks
            this_set = even_set
        elif hvd.rank() in odd_ranks:
            set_ranks = odd_ranks
            this_set = odd_set

        expected_obj = {
            'hello': 123,
            0: [1, 2]
        }
        obj = expected_obj if hvd.rank() == set_ranks[0] else {}

        obj = hvd.broadcast_object(obj, root_rank=set_ranks[0], process_set=this_set)
        self.assertDictEqual(obj, expected_obj)

        hvd.remove_process_set(odd_set)
        hvd.remove_process_set(even_set)

    def test_allgather_object(self):
        hvd.init()

        d = {'metric_val_1': hvd.rank()}
        if hvd.rank() == 1:
            d['metric_val_2'] = 42

        results = hvd.allgather_object(d)

        expected = [{'metric_val_1': i} for i in range(hvd.size())]
        if hvd.size() > 1:
            expected[1] = {'metric_val_1': 1, 'metric_val_2': 42}

        self.assertEqual(len(results), hvd.size())
        self.assertListEqual(results, expected)

    def test_compression_fp16(self):
        valid_dtypes = [torch.float32, torch.float64]
        invalid_dtypes = [torch.uint8, torch.int8, torch.int16,
                          torch.int32, torch.int64]

        tensor_size = [5] * 3
        compression = hvd.Compression.fp16

        for dtype in valid_dtypes:
            tensor = torch.ones(tensor_size, dtype=dtype)

            tensor_compressed, ctx = compression.compress(tensor)
            self.assertEqual(tensor_compressed.dtype, torch.float16)

            tensor_decompressed = compression.decompress(tensor_compressed, ctx)
            self.assertEqual(tensor_decompressed.dtype, dtype)

            expected = np.ones(tensor_size)
            err = np.linalg.norm(expected - tensor_decompressed.data.numpy())
            self.assertLess(err, 0.00000001)

        for dtype in invalid_dtypes:
            tensor = torch.ones(tensor_size, dtype=dtype)

            tensor_compressed, ctx = compression.compress(tensor)
            self.assertEqual(tensor_compressed.dtype, dtype)

            tensor_decompressed = compression.decompress(tensor_compressed, ctx)
            self.assertEqual(tensor_decompressed.dtype, dtype)

            if dtype != torch.int8:  # Cannot cast to NumPy with a CharTensor
                expected = np.ones(tensor_size)
                err = np.linalg.norm(expected - tensor_decompressed.data.numpy())
                self.assertLess(err, 0.00000001)

    def test_force_allreduce(self):
        """Test that allreduce is forced on all gradients during opt.step()."""
        hvd.init()
        rank = hvd.rank()
        size = hvd.size()

        # This test does not apply if there is only one worker.
        if size == 1:
            self.skipTest("Only one worker available")

        N, D_in, H, D_out = 64, 100, 10, 10
        x = torch.randn(N, D_in).requires_grad_()
        y = torch.randn(N, D_out).requires_grad_()

        def new_optimizer(cls, opt_params, model):
            p = {
                k: v for k, v in opt_params.items()
                if k in inspect.signature(cls.__init__).parameters
            }
            return cls(model.parameters(), **p)

        class Net(torch.nn.Module):
            def __init__(self):
                super(Net, self).__init__()
                self.fc1 = torch.nn.Linear(D_in, H)
                self.fc2 = torch.nn.Linear(H, D_out)
                self.fc3 = torch.nn.Linear(D_out, D_out)

            def forward(self, x_):
                x_ = F.relu(self.fc1(x_))
                x1_ = self.fc2(x_)
                x2_ = self.fc3(F.relu(x1_))
                return x1_, x2_

        def create_model(opt_class, opt_params):
            model = Net()
            hvd.broadcast_parameters(model.state_dict(), root_rank=0)
            opt = new_optimizer(opt_class, opt_params, model)
            opt = hvd.DistributedOptimizer(
                opt, named_parameters=model.named_parameters())
            return model, opt

        # L-BFGS is currently unsupported, as are sparse tensors, which are
        # required by SparseAdam optimizer
        optimizers = [
            (subclass.__name__, subclass)
            for subclass in torch.optim.Optimizer.__subclasses__()
            if subclass.__module__.startswith('torch.optim') and
               subclass != torch.optim.LBFGS and
               subclass != torch.optim.SparseAdam
        ]
        optimizers.sort(key=lambda tup: tup[0])

        opt_params_list = [
            dict(lr=0.2, momentum=0.9, weight_decay=0.1, centered=True),
            dict(lr=0.2)
        ]

        for (opt_name, opt_class), opt_params in itertools.product(optimizers, opt_params_list):
            model, optimizer = create_model(opt_class, opt_params)
            y_pred1, y_pred2 = model(x)
            if rank == 0:
                loss = F.mse_loss(y_pred1, y, size_average=False)
            else:
                loss = F.mse_loss(y_pred2, y, size_average=False)
            optimizer.zero_grad()
            loss.backward()
            optimizer.step()

    def test_model_parallelism(self):
        """Test that tensors on different GPUs are supported."""
        # Only do this test if there are GPUs available.
        if not torch.cuda.is_available():
            self.skipTest("No GPUs available")

        hvd.init()
        local_rank = hvd.local_rank()
        size = hvd.size()

        # This test does not apply if there is only one worker.
        if size == 1:
            self.skipTest("Only one worker available")

        # Skip the test if there are not enough GPUs.
        if torch.cuda.device_count() < hvd.local_size() * 2:
            self.skipTest("Not enough GPUs available")

        first_device = local_rank * 2
        second_device = local_rank * 2 + 1

        class Net(torch.nn.Module):
            def __init__(self):
                super(Net, self).__init__()
                # Place parts of model on different GPUs.
                self.conv1 = torch.nn.Conv2d(1, 100, 1).cuda(first_device)
                self.conv2 = torch.nn.Conv2d(100, 1, 1).cuda(second_device)

            def forward(self, x):
                x = x.cuda(first_device)
                x = self.conv1(x)
                x = x.cuda(second_device)
                x = self.conv2(x)
                return x

        model = Net()
        inp = torch.rand([1, 1, 1000, 1000])

        opt = torch.optim.SGD(model.parameters(), lr=0.1)
        opt = hvd.DistributedOptimizer(opt, named_parameters=model.named_parameters())

        loss = model(inp).sum()
        opt.zero_grad()
        loss.backward()
        opt.step()

    def test_delta_optimizer(self):
        """Test that delta optimizer."""
        if _1_10_api:
            # On PyTorch 1.10, if this test is not skipped and when tests are run in alphabetical order, the later
            # test_dynamic_requires_grad can run into a deadlock.
            # TODO: Understand and fix the root cause of these deadlocks.
            self.skipTest("Deadlocks with PyTorch 1.10")

        hvd.init()
        if not hvd.mpi_enabled():
            # TODO support non-MPI Adasum operation
            self.skipTest("Adasum requires MPI")
        if not torch.cuda.is_available():
            self.skipTest("No GPUs available")

        local_rank = hvd.local_rank()
        size = hvd.size()

        # This test does not apply if there is only one worker.
        if size == 1:
            self.skipTest("Only one worker available")

        class Net(torch.nn.Module):
            def __init__(self):
                super(Net, self).__init__()
                self.conv1 = torch.nn.Conv2d(1, 100, 1).cuda(local_rank)
                self.conv2 = torch.nn.Conv2d(100, 1, 1).cuda(local_rank)

            def forward(self, x):
                x = x.cuda(local_rank)
                x = self.conv1(x)
                x = x.cuda(local_rank)
                x = self.conv2(x)
                return x

        model = Net()
        inp = torch.rand([1, 1, 1000, 1000])

        opt = torch.optim.SGD(model.parameters(), lr=0.1)

        opt = hvd.DistributedOptimizer(opt, named_parameters=model.named_parameters(), op=hvd.Adasum)
        loss = model(inp).sum()
        opt.zero_grad()
        loss.backward()
        opt.step()

    def test_duplicate_names(self):
        """Test that passing duplicate names to optimizer will fail."""
        net1 = torch.nn.Conv2d(1, 1, 1)
        net2 = torch.nn.Conv2d(1, 1, 1)

        parameters = itertools.chain(net1.parameters(), net2.parameters())
        opt = torch.optim.SGD(parameters, lr=0.1)

        # This will have duplicate names, since both net1 and net2 have 'weight' and 'bias'
        named_parameters = itertools.chain(net1.named_parameters(), net2.named_parameters())
        try:
            hvd.DistributedOptimizer(opt, named_parameters=named_parameters)
            assert False, 'hvd.DistributedOptimizer did not throw error'
        except ValueError:
            pass

    def test_dynamic_requires_grad(self):
        """Test that makes sure that gradients can be turned off/on dynamically."""
        hvd.init()
        size = hvd.size()

        # This test does not apply if there is only one worker.
        if size == 1:
            self.skipTest("Only one worker available")

        gen = torch.nn.Conv2d(1, 10, 1)
        disc = torch.nn.Conv2d(10, 1, 1)
        inp = torch.rand([1, 1, 100, 100])

        gen_opt = torch.optim.SGD(gen.parameters(), lr=0.1)
        gen_opt = hvd.DistributedOptimizer(gen_opt, named_parameters=gen.named_parameters())

        disc_opt = torch.optim.SGD(disc.parameters(), lr=0.1)
        disc_opt = hvd.DistributedOptimizer(disc_opt, named_parameters=disc.named_parameters())

        def train_step(train_generator=False, train_discriminator=False):
            for p in gen.parameters():
                p.requires_grad_(train_generator)
            for p in disc.parameters():
                p.requires_grad_(train_discriminator)

            gen_opt.zero_grad()
            disc_opt.zero_grad()

            loss = disc(gen(inp)).sum()
            loss.backward()

            for p in gen.parameters():
                assert train_generator == (p.grad is not None and p.grad.max().is_nonzero()), \
                    'Gradient for generator is zero but it should be trained or vice versa.'
            for p in disc.parameters():
                assert train_discriminator == (p.grad is not None and p.grad.max().is_nonzero()), \
                    'Gradient for discriminator is zero but it should be trained or vice versa.'

            if train_generator:
                gen_opt.step()
            if train_discriminator:
                disc_opt.step()

        for x in range(10):
            # Step 1: train generator.
            train_step(train_generator=True)

            # Step 2: train discriminator.
            train_step(train_discriminator=True)

    def test_gradient_clipping(self):
        """Test gradient clipping example."""
        hvd.init()
        size = hvd.size()

        # This test does not apply if there is only one worker.
        if size == 1:
            self.skipTest("Only one worker available")

        x = torch.ones(1, 1).requires_grad_()
        y = torch.ones(1, 1).requires_grad_()

        model = torch.nn.Linear(1, 1)
        model.weight = torch.nn.Parameter(torch.zeros(1, 1) + 0.5)
        model.bias = torch.nn.Parameter(torch.zeros(1))
        hvd.broadcast_parameters(model.state_dict(), root_rank=0)
        optimizer = torch.optim.SGD(model.parameters(), lr=0.1)
        optimizer = hvd.DistributedOptimizer(
            optimizer, named_parameters=model.named_parameters())

        y_pred = model(x)
        loss = F.mse_loss(y_pred, y)
        optimizer.zero_grad()
        loss.backward()
        optimizer.synchronize()
        prior_grad = model.weight.grad.item()
        torch.nn.utils.clip_grad_norm_(model.parameters(), 0.1)
        clipped_grad = model.weight.grad.item()
        assert abs(prior_grad) > abs(clipped_grad)
        with optimizer.skip_synchronize():
            optimizer.step()

    def test_synchronize_step_warning(self):
        """
        Test that .synchronize() followed by .step() without
        optimizer.skip_synchronize() context will produce a warning.
        """
        hvd.init()
        size = hvd.size()

        # This test does not apply if there is only one worker.
        if size == 1:
            self.skipTest("Only one worker available")

        x = torch.zeros(1, 1).requires_grad_()
        y = torch.ones(1, 1).requires_grad_()

        model = torch.nn.Linear(1, 1)
        hvd.broadcast_parameters(model.state_dict(), root_rank=0)
        optimizer = torch.optim.SGD(model.parameters(), lr=0.1)
        optimizer = hvd.DistributedOptimizer(
            optimizer, named_parameters=model.named_parameters())

        y_pred = model(x)
        loss = F.mse_loss(y_pred, y)
        optimizer.zero_grad()
        loss.backward()
        optimizer.synchronize()
        torch.nn.utils.clip_grad_norm_(model.parameters(), 0.1)
        with warnings.catch_warnings(record=True) as ws:
            optimizer.step()
            assert len(ws) == 1
            assert 'optimizer.step() called without optimizer.skip_synchronize()' \
                in str(ws[0].message)

    def test_no_named_parameters(self):
        """Test that leaving the default named_parameters=None will not throw an error."""
        hvd.init()

        class Net(torch.nn.Module):
            def __init__(self):
                super(Net, self).__init__()
                self.conv1 = torch.nn.Conv2d(1, 100, 1)
                self.conv2 = torch.nn.Conv2d(100, 1, 1)

            def forward(self, x):
                x = self.conv1(x)
                x = self.conv2(x)
                return x

        model = Net()
        inp = torch.rand([1, 1, 1000, 1000])

        opt = torch.optim.SGD(model.parameters(), lr=0.1)
        opt = hvd.DistributedOptimizer(opt)

        loss = model(inp).sum()
        opt.zero_grad()
        loss.backward()
        opt.step()

    def test_missing_named_parameters(self):
        """Test that naming half of the model parameters will throw an error."""
        hvd.init()

        class Net(torch.nn.Module):
            def __init__(self):
                super(Net, self).__init__()
                self.conv1 = torch.nn.Conv2d(1, 100, 1)
                self.conv2 = torch.nn.Conv2d(100, 1, 1)

            def forward(self, x):
                x = self.conv1(x)
                x = self.conv2(x)
                return x

        model = Net()
        opt = torch.optim.SGD(model.parameters(), lr=0.1)
        try:
            hvd.DistributedOptimizer(opt,
                named_parameters=list(model.named_parameters())[0:1])
            assert False, 'hvd.DistributedOptimizer did not throw error'
        except ValueError:
            pass

    def test_horovod_join_allreduce(self):
        """Test Join op with allreduce."""
        hvd.init()
        rank = hvd.rank()
        size = hvd.size()

        dtypes = [torch.IntTensor, torch.LongTensor,
                  torch.FloatTensor, torch.DoubleTensor]
        if torch.cuda.is_available():
            dtypes += [torch.cuda.IntTensor, torch.cuda.LongTensor,
                       torch.cuda.FloatTensor, torch.cuda.DoubleTensor,
                       torch.cuda.HalfTensor]

        integral_types = [torch.IntTensor, torch.LongTensor, torch.cuda.IntTensor, torch.cuda.LongTensor]

        dims = [1, 2, 3]
        first_join_ranks = list(range(size))
        cachings = [False, True]
        for dtype, dim, first_join_rank, caching in itertools.product(dtypes, dims, first_join_ranks, cachings):
            torch.manual_seed(1234)

            def div(t, s):
                if _1_5_api and dtype in integral_types:
                    return t.floor_divide(s)
                return t / s

            # Use two tensors to test fusion
            tensor_a = torch.FloatTensor(*([5] * dim)).random_(-100, 100)
            tensor_a = self.cast_and_place(tensor_a, dtype)
            tensor_b = torch.FloatTensor(*([17] * dim)).random_(-100, 100)
            tensor_b = self.cast_and_place(tensor_b, dtype)

            if caching:
                handle_a = hvd.allreduce_async(tensor_a, name="tensor_a", average=True)
                handle_b = hvd.allreduce_async(tensor_b, name="tensor_b", average=True)
                averaged_a = hvd.synchronize(handle_a)
                averaged_b = hvd.synchronize(handle_b)

            if rank == first_join_rank:
                if dtype.is_cuda:
                    ret = hvd.join(hvd.local_rank())
                else:
                    ret = hvd.join()
            else:
                handle_a = hvd.allreduce_async(tensor_a, name="tensor_a", average=True)
                handle_b = hvd.allreduce_async(tensor_b, name="tensor_b", average=True)
                averaged_a = hvd.synchronize(handle_a)
                averaged_b = hvd.synchronize(handle_b)
                if dtype.is_cuda:
                    ret = hvd.join(hvd.local_rank())
                else:
                    ret = hvd.join()

                # Threshold for floating point equality depends on number of
                # ranks, since we're comparing against precise multiplication.
                if size <= 3 or dtype in integral_types:
                    threshold = 0
                elif size < 10:
                    threshold = 1e-4
                elif size < 15:
                    threshold = 5e-4
                else:
                    break
                assert torch.allclose(averaged_a, div(tensor_a * (size - 1), size), threshold), \
                    'hvd.join with hvd.allreduce produces incorrect results'
                assert torch.allclose(averaged_b, div(tensor_b * (size - 1), size), threshold), \
                    'hvd.join with hvd.allreduce produces incorrect results'

            self.assertNotEqual(ret, first_join_rank,
                                msg="The return value of hvd.join() may not be equal to first_join_rank")
            ret_values = hvd.allgather_object(ret)
            self.assertSequenceEqual(ret_values, [ret] * size,
                                     msg="hvd.join() did not return the same value on each rank")

    def test_horovod_join_allgather(self):
        """Test Join op with allgather."""
        hvd.init()
        rank = hvd.rank()
        size = hvd.size()

        # This test does not apply if there is only one worker.
        if size == 1:
            self.skipTest("Only one worker available")

        dims = [17] * 3
        tensor = torch.FloatTensor(*dims)

        first_join_ranks = list(range(size))

        for first_join_rank in first_join_ranks:
            if rank == first_join_rank:
                if torch.cuda.is_available():
                    ret = hvd.join(hvd.local_rank())
                else:
                    ret = hvd.join()
            else:
                try:
                    hvd.allgather(tensor)
                    assert False, 'hvd.allgather did not throw error'
                except (torch.FatalError, RuntimeError):
                    pass

                if torch.cuda.is_available():
                    ret = hvd.join(hvd.local_rank())
                else:
                    ret = hvd.join()

            self.assertNotEqual(ret, first_join_rank,
                                msg="The return value of hvd.join() may not be equal to first_join_rank")
            ret_values = hvd.allgather_object(ret)
            self.assertSequenceEqual(ret_values, [ret] * size,
                                     msg="hvd.join() did not return the same value on each rank")

    def test_horovod_join_broadcast(self):
        """Test Join op with broadcast."""
        hvd.init()
        rank = hvd.rank()
        size = hvd.size()

        # This test does not apply if there is only one worker.
        if size == 1:
            self.skipTest("Only one worker available")

        dims = [17] * 3
        tensor = torch.FloatTensor(*dims)

        first_join_ranks = list(range(size))

        for first_join_rank in first_join_ranks:
            if rank == first_join_rank:
                ret = hvd.join(hvd.local_rank())
            else:
                try:
                    broadcasted_tensor = hvd.broadcast(tensor, rank, name="test_horovod_join_broadcast")
                    assert False, 'hvd.broadcast did not throw error'
                except (torch.FatalError, RuntimeError):
                    pass

                if torch.cuda.is_available():
                    ret = hvd.join(hvd.local_rank())
                else:
                    ret = hvd.join()

            self.assertNotEqual(ret, first_join_rank,
                                msg="The return value of hvd.join() may not be equal to first_join_rank")
            ret_values = hvd.allgather_object(ret)
            self.assertSequenceEqual(ret_values, [ret] * size,
                                     msg="hvd.join() did not return the same value on each rank")

    def test_horovod_sync_batch_norm(self):
        """Tests Horovod version of SyncBatchNorm."""
        if not torch.cuda.is_available():
            self.skipTest("No GPUs available")

        hvd.init()

        ts_list = [
            torch.stack([
                torch.tensor([
                    [r, r + 1],
                    [r * 2, r * 2 + 1],
                    [r * 3, r * 3 + 1],
                    [r * 4, r * 4 + 1]
                ])
                for r in range(hvd.size())
            ]),
            torch.stack([
                torch.tensor([
                    [r + 1],
                    [r * 2 + 1],
                    [r * 3 + 1],
                    [r * 4 + 1]
                ])
                for r in range(hvd.size())
            ]),
        ]

        for ts in ts_list:
            sync_bn = hvd.SyncBatchNorm(num_features=4)
            sync_bn.cuda(hvd.local_rank())

            bn = torch.nn.BatchNorm1d(num_features=4)
            bn.cuda(hvd.local_rank())

            ts = ts.cuda(hvd.local_rank()).float()
            ts1 = ts.clone().requires_grad_()
            ts2 = ts.clone().requires_grad_()

            # Training
            sync_bn_out = sync_bn(ts1[hvd.rank()].unsqueeze(0))
            bn_out = bn(ts2)
            assert torch.allclose(sync_bn_out, bn_out[hvd.rank()].unsqueeze(0), 1e-6)
            assert torch.allclose(sync_bn.running_mean, bn.running_mean, 1e-6)
            assert torch.allclose(sync_bn.running_var, bn.running_var, 1e-6)

            # Gradients
            sync_bn_out.sum().backward()
            bn_out.mean(dim=0).sum().backward()
            assert torch.allclose(hvd.allreduce(sync_bn.weight.grad, name='sync_bn.weight.grad'), bn.weight.grad,  1e-6)
            assert torch.allclose(hvd.allreduce(sync_bn.bias.grad, name='sync_bn.bias.grad'), bn.bias.grad, 1e-6)
            assert torch.allclose(hvd.allreduce(ts1.grad, name='ts1.grad'), ts2.grad, 1e-6)

    @pytest.mark.skip(reason='https://github.com/horovod/horovod/issues/2496')
    def test_timeline_api(self):
        hvd.init()

        def check_file(fname, check_cycle=True):
            if hvd.rank() == 0:
                with open(fname, 'r') as timeline_file:
                    timeline_text = timeline_file.read()
                    assert 'allreduce.test_allreduce' in timeline_text, timeline_text
                    assert 'start_time_since_epoch_in_micros' in timeline_text, timeline_text
                    assert 'NEGOTIATE_ALLREDUCE' in timeline_text, timeline_text
                    assert 'ALLREDUCE' in timeline_text, timeline_text
                    json_obj = json.loads(timeline_text)
                    assert json_obj is not None
                    if check_cycle:
                        assert 'CYCLE_START' in timeline_text, timeline_text

        with temppath() as fname1:
            hvd.start_timeline(fname1, mark_cycles=True)
            hvd.allreduce(torch.tensor([1, 2, 3], dtype=torch.float32), name='test_allreduce').numpy();
            # stop timeline will immediately stop events to be registered in timeline. We are providing some time
            # before calling stop so that mark_cycle events can be registered in timeline file.
            time.sleep(0.2)
            hvd.stop_timeline()

            check_file(fname1)

        # Test resuming with a different filename.
        with temppath() as fname2:
            hvd.start_timeline(fname2, mark_cycles=True)
            time.sleep(0.2)
            hvd.allreduce(torch.tensor([1, 2, 3], dtype=torch.float32), name='test_allreduce').numpy();
            # stop timeline will immediately stop events to be registered in timeline. We are providing some time
            # before calling stop so that cycle events can be registered in timeline file.
            time.sleep(0.2)
            hvd.stop_timeline()
            check_file(fname2)

        # Test resuming with a different filename, but mark_cycles=False
        with temppath() as fname3:
            # Make sure that last stop timeline has been processed.
            hvd.start_timeline(fname3, mark_cycles=False)
            time.sleep(0.2)
            hvd.allreduce(torch.tensor([1, 2, 3], dtype=torch.float32), name='test_allreduce').numpy();
            # stop timeline will immediately stop events to be registered in timeline. We are providing some time
            # before calling stop so that events can be registered in timeline file.
            hvd.stop_timeline()
            check_file(fname3, check_cycle=False)

        # Test resuming with a different filename, but mark_cycles=True
        with temppath() as fname4:
            # Make sure that last stop timeline has been processed.
            hvd.start_timeline(fname4, mark_cycles=True)
            time.sleep(0.2)
            hvd.allreduce(torch.tensor([1, 2, 3], dtype=torch.float32), name='test_allreduce').numpy();
            # stop timeline will immediately stop events to be registered in timeline. We are providing some time
            # before calling stop so that cycle events can be registered in timeline file.
            time.sleep(0.2)
            hvd.stop_timeline()
            check_file(fname4, check_cycle=True)

        with temppath() as fname5:
            # Make sure that last stop timeline has been processed.
            hvd.start_timeline(fname5, mark_cycles=False)
            hvd.start_timeline(fname5, mark_cycles=False)
            time.sleep(0.2)
            hvd.allreduce(torch.tensor([1, 2, 3], dtype=torch.float32), name='test_allreduce').numpy()
            hvd.allreduce(torch.tensor([1, 2, 3], dtype=torch.float32), name='test_allreduce').numpy()
            time.sleep(0.2)
            hvd.stop_timeline()
            check_file(fname5, check_cycle=False)

        hvd.shutdown()

    def test_optimizer_no_named_parameters(self):
        hvd.init()

        model = nn.Sequential(nn.Linear(10, 10), nn.Linear(10, 10))
        optimizer = torch.optim.SGD(
            [{"params": model[0].parameters()}, {"params": model[1].parameters()}, ],
            lr=0.001,
        )
        optimizer = hvd.DistributedOptimizer(optimizer)

        params = optimizer._parameter_names
        self.assertEqual(len(params), len(set(params.values())))

        # Make sure all workers have the same set of parameter names
        all_param_names = hvd.allgather_object(set(params.values()))
        self.assertEqual(len(all_param_names), hvd.size())
        for param_names in all_param_names:
            self.assertEqual(all_param_names[0], param_names)

    def test_sparse_embeddings(self):
        """Test that Horovod will correctly aggregate sparse gradients."""
        hvd.init()

        for sparse_as_dense in [False, True]:
            class Net(torch.nn.Module):
                def __init__(self):
                    super(Net, self).__init__()
                    self.embedding = nn.Embedding(10, 3, sparse=True)

                def forward(self, x):
                    x = self.embedding(x)
                    return x

            model = Net()

            if hvd.rank() == 0:
                inp = torch.LongTensor([[1, 2, 4, 5], [4, 3, 2, 9]])
            else:
                inp = torch.LongTensor([[1, 3, 4], [4, 7, 9]])

            # list() see: https://github.com/pytorch/pytorch/issues/47594
            opt = torch.optim.SparseAdam(list(model.parameters()), lr=0.1)
            opt = hvd.DistributedOptimizer(opt, sparse_as_dense=sparse_as_dense)

            loss = model(inp).sum()
            opt.zero_grad()
            loss.backward()
            opt.step()

    def test_async_sparse_allreduce(self):
        """Test that allgather over indices and values is equivalent to allreduce."""
        hvd.init()

        # Generate random tensors, then convert them to sparse
        def random_sparse_tensor(*shape):
            t = torch.rand(*shape)
            t[t < 0.8] = 0
            return t.to_sparse()

        tensor_sizes = [17, 32, 81, 12, 15, 23, 22] * 5
        tensors = [random_sparse_tensor(d0, 10) for d0 in tensor_sizes]
        allreduced_tensors = [hvd.allreduce(t.to_dense()) for t in tensors]

        handles = [hvd.sparse_allreduce_async(t, op=hvd.Average, name=str(i))
                   for i, t in enumerate(tensors)]
        allgathered_tensors = [handle() for handle in handles]

        for reduced, gathered in zip(allreduced_tensors, allgathered_tensors):
            assert torch.allclose(reduced, gathered.to_dense(), 1e-6)

    def test_async_sparse_allreduce_process_sets(self):
        """Test that allgather over indices and values is equivalent to allreduce if restricted to process sets."""
        hvd.init()

        if hvd.ccl_built():
            self.skipTest("Multiple process sets currently do not support CCL.")

        # This test does not apply if there is only one worker.
        if hvd.size() == 1:
            self.skipTest("Only one worker available")

        even_ranks = [rk for rk in range(0, hvd.size()) if rk % 2 == 0]
        odd_ranks = [rk for rk in range(0, hvd.size()) if rk % 2 == 1]
        even_set = hvd.add_process_set(even_ranks)
        odd_set = hvd.add_process_set(odd_ranks)
        if hvd.rank() in even_ranks:
            set_ranks = even_ranks
            this_set = even_set
        elif hvd.rank() in odd_ranks:
            set_ranks = odd_ranks
            this_set = odd_set

        # Generate random tensors, then convert them to sparse
        def random_sparse_tensor(*shape):
            t = torch.rand(*shape)
            t[t < 0.8] = 0
            return t.to_sparse()

        tensor_sizes = [17, 32, 81, 12, 15, 23, 22] * 5
        tensors = [random_sparse_tensor(d0, 10) for d0 in tensor_sizes]
        allreduced_tensors = [hvd.allreduce(t.to_dense(), process_set=this_set) for t in tensors]

        handles = [hvd.sparse_allreduce_async(t, op=hvd.Average, name=str(i), process_set=this_set)
                   for i, t in enumerate(tensors)]
        allgathered_tensors = [handle() for handle in handles]

        for reduced, gathered in zip(allreduced_tensors, allgathered_tensors):
            assert torch.allclose(reduced, gathered.to_dense(), 1e-6)

        hvd.remove_process_set(odd_set)
        hvd.remove_process_set(even_set)

    def test_optimizer_process_sets(self):
        """Test DistributedOptimizer restricted to a process set for an entire model.

        Note that this test makes the most sense when running with > 2 processes."""
        hvd.init()

        if hvd.ccl_built():
            self.skipTest("Multiple process sets currently do not support CCL.")

        # This test does not apply if there is only one worker.
        if hvd.size() == 1:
            self.skipTest("Only one worker available")

        even_ranks = [rk for rk in range(0, hvd.size()) if rk % 2 == 0]
        odd_ranks = [rk for rk in range(0, hvd.size()) if rk % 2 == 1]
        even_set = hvd.add_process_set(even_ranks)
        odd_set = hvd.add_process_set(odd_ranks)
        if hvd.rank() in even_ranks:
            this_set = even_set
        elif hvd.rank() in odd_ranks:
            this_set = odd_set

        N, D_in, H, D_out = 64, 100, 10, 10
        torch.manual_seed(hvd.rank())
        x = torch.randn(N, D_in).requires_grad_()
        y = torch.randn(N, D_out).requires_grad_()

        def new_optimizer(cls, opt_params, model):
            p = {
                k: v for k, v in opt_params.items()
                if k in inspect.signature(cls.__init__).parameters
            }
            return cls(model.parameters(), **p)

        def create_model(opt_class, opt_params, process_set):
            model = torch.nn.Sequential(
                torch.nn.Linear(D_in, H),
                torch.nn.ReLU(),
                torch.nn.Linear(H, D_out),
            )

            optimizer = new_optimizer(opt_class, opt_params, model)
            optimizer = hvd.DistributedOptimizer(
                optimizer, named_parameters=model.named_parameters(),
                process_set=process_set)

            return model, optimizer

        model, optimizer = create_model(torch.optim.SGD, dict(lr=0.2, momentum=0.9, weight_decay=0.1, centered=True),
                                        even_set)
        hvd.broadcast_parameters(model.state_dict(), root_rank=0)

        y_pred = model(x)
        loss = F.mse_loss(y_pred, y, size_average=False)

        optimizer.zero_grad()
        loss.backward()
        optimizer.step()

        v = model.state_dict()["2.weight"]
        all_v = hvd.allgather(v, process_set=this_set)
        if this_set == even_set:
            for start in range(0, all_v.numel(), v.numel()):
                assert torch.allclose(v.flatten(), all_v.flatten()[start:start+v.numel()])
        else:
            for start in range(0, all_v.numel(), v.numel()):
                if start // v.numel() == this_set.rank():
                    continue
                # They might randomly agree by chance, but that's extremely unlikely:
                assert not torch.allclose(v.flatten(), all_v.flatten()[start:start + v.numel()])

        hvd.remove_process_set(odd_set)
        hvd.remove_process_set(even_set)

    def test_process_set_barrier_op(self):
        """Test that process set barrier stalls all ranks in that process set"""
        hvd.init()

        # No need to test if only one rank is available
        if hvd.size() == 1:
            self.skipTest("Number of ranks is 1. Skipping test.")

        even_ranks = [rk for rk in range(0, hvd.size()) if rk % 2 == 0]
        odd_ranks = [rk for rk in range(0, hvd.size()) if rk % 2 == 1]
        even_set = hvd.add_process_set(even_ranks)
        odd_set = hvd.add_process_set(odd_ranks)

        # Make sure all ranks are initialized
        i = 0
        while hvd.allreduce_(torch.IntTensor([int(hvd.is_initialized())]), None, 'is_initialized{}'.format(i), hvd.Sum) != hvd.size():
            i+=1
            continue

        even_barrier_time = 0
        odd_barrier_time = 0
        even_barrier_time_start = datetime.now()
        odd_barrier_time_start = datetime.now()

        if hvd.rank() in even_ranks:
            # rank 0 sleeps for 5 seconds
            if hvd.rank() == 0:
                time.sleep(5)
            hvd.barrier(even_set)
            # barrier time should be at least 5 seconds for all even ranks
            even_barrier_time_end = datetime.now()
            even_barrier_time = (even_barrier_time_end - even_barrier_time_start).total_seconds()
            self.assertTrue(even_barrier_time >= 5)
        # No stall time for odd ranks
        elif hvd.rank() in odd_ranks:
            hvd.barrier(odd_set)
            odd_barrier_time_end = datetime.now()
            odd_barrier_time = (odd_barrier_time_end - odd_barrier_time_start).total_seconds()
            self.assertTrue(odd_barrier_time <= 1)

        hvd.barrier()

    def test_global_barrier_op(self):
        """Test that global barrier stalls all ranks"""
        hvd.init()

        # No need to test if only one rank is available
        if hvd.size() == 1:
            self.skipTest("Number of ranks is 1. Skipping test.")

        # Make sure all ranks are initialized
        i = 0
        while hvd.allreduce_(torch.IntTensor([int(hvd.is_initialized())]), None, 'is_initialized{}'.format(i), hvd.Sum) != hvd.size():
            i+=1
            continue

        # Sleep rank 0 for 5 seconds, all the other ranks will arrive barrier right away.
        barrier_time = 0
        barrier_time_start = datetime.now()
        if hvd.rank() == 0:
            time.sleep(5)
        hvd.barrier()

        # barrier time should be at least 5 seconds for all ranks
        barrier_time_end = datetime.now()
        barrier_time = (barrier_time_end - barrier_time_start).total_seconds()

        self.assertTrue(barrier_time >= 5)

<<<<<<< HEAD
    def test_horovod_reducescatter(self):
        """Test that reducescatter correctly sums and scatters 1D, 2D, 3D tensors."""
        if hvd.ccl_built():
            self.skipTest("Reducescatter is not supported yet with oneCCL operations.")
        if _is_mac and hvd.gloo_built() and not hvd.mpi_built():
            self.skipTest("ReducescatterGloo is not supported on macOS")
        hvd.init()
        rank = hvd.rank()
        size = hvd.size()
        dtypes = self.filter_supported_types([torch.IntTensor, torch.LongTensor,
                                              torch.FloatTensor, torch.DoubleTensor,
                                              torch.HalfTensor])
        if torch.cuda.is_available():
            dtypes += [torch.cuda.IntTensor, torch.cuda.LongTensor,
                       torch.cuda.FloatTensor, torch.cuda.DoubleTensor,
                       torch.cuda.HalfTensor]
        dims = [1, 2, 3]
        for dtype, dim in itertools.product(dtypes, dims):
            torch.manual_seed(1234)
            tensor = torch.FloatTensor(*([size * 4] * dim)).random_(-100, 100)
            tensor = self.cast_and_place(tensor, dtype)
            summed = hvd.reducescatter(tensor, op=hvd.Sum)
            tensor, summed = self.convert_cpu_fp16_to_fp32(tensor, summed)
            expected = tensor[rank * 4:(rank + 1) * 4] * size

            # Threshold for floating point equality depends on number of
            # ranks, since we're comparing against precise multiplication.
            if size <= 3 or dtype in [torch.IntTensor, torch.LongTensor,
                                      torch.cuda.IntTensor, torch.cuda.LongTensor]:
                threshold = 0
            elif size < 10:
                threshold = 1e-4
            elif size < 15:
                threshold = 5e-4
            else:
                break

            assert list(summed.shape) == list(expected.shape)
            max_difference = summed.data.sub(expected).max()
            assert max_difference <= threshold, 'hvd.reducescatter produces incorrect results'


    def test_horovod_reducescatter_average(self):
        """Test that reducescatter correctly averages and scatters 1D, 2D, 3D tensors."""
        if hvd.ccl_built():
            self.skipTest("Reducescatter is not supported yet with oneCCL operations.")
        if _is_mac and hvd.gloo_built() and not hvd.mpi_built():
            self.skipTest("ReducescatterGloo is not supported on macOS")
        hvd.init()
        rank = hvd.rank()
        size = hvd.size()
        dtypes = self.filter_supported_types([torch.IntTensor, torch.LongTensor,
                                              torch.FloatTensor, torch.DoubleTensor])
        if torch.cuda.is_available():
            dtypes += [torch.cuda.IntTensor, torch.cuda.LongTensor,
                       torch.cuda.FloatTensor, torch.cuda.DoubleTensor]
        dims = [1, 2, 3]
        for dtype, dim in itertools.product(dtypes, dims):
            torch.manual_seed(1234)
            tensor = torch.FloatTensor(*([size * 4] * dim)).random_(-100, 100)
            tensor = self.cast_and_place(tensor, dtype)
            averaged = hvd.reducescatter(tensor, op=hvd.Average)
            expected = tensor[rank * 4:(rank + 1) * 4]

            # Threshold for floating point equality depends on number of
            # ranks, since we're comparing against precise multiplication.
            if size <= 3 or dtype in [torch.IntTensor, torch.LongTensor,
                                      torch.cuda.IntTensor, torch.cuda.LongTensor]:
                threshold = 0
            elif size < 10:
                threshold = 1e-4
            elif size < 15:
                threshold = 5e-4
            else:
                break

            assert list(averaged.shape) == list(expected.shape)
            max_difference = averaged.data.sub(expected).max()
            assert max_difference <= threshold, 'hvd.reducescatter produces incorrect results'


    def test_horovod_reducescatter_adasum(self):
        """Test that the reducescatter raises an error if we use Adasum operation."""
        if hvd.ccl_built():
            self.skipTest("Reducescatter is not supported yet with oneCCL operations.")
        if _is_mac and hvd.gloo_built() and not hvd.mpi_built():
            self.skipTest("ReducescatterGloo is not supported on macOS")
        hvd.init()
        size = hvd.size()
        dtypes = self.filter_supported_types([torch.IntTensor, torch.LongTensor,
                                              torch.FloatTensor, torch.DoubleTensor,
                                              torch.HalfTensor])
        if torch.cuda.is_available():
            dtypes += [torch.cuda.IntTensor, torch.cuda.LongTensor,
                       torch.cuda.FloatTensor, torch.cuda.DoubleTensor,
                       torch.cuda.HalfTensor]
        dims = [1, 2, 3]
        for dtype, dim in itertools.product(dtypes, dims):
            torch.manual_seed(1234)
            tensor = torch.FloatTensor(*([size * 4] * dim)).random_(-100, 100)
            tensor = self.cast_and_place(tensor, dtype)

            try:
                hvd.reducescatter(tensor, op=hvd.Adasum)
                assert False, 'hvd.reducescatter did not throw error'
            except (torch.FatalError, RuntimeError):
                pass


    def test_horovod_reducescatter_async_fused(self):
        """Test that the reducescatter correctly sums 1D, 2D, 3D tensors
        with Tensor Fusion."""
        if hvd.ccl_built():
            self.skipTest("Reducescatter is not supported yet with oneCCL operations.")
        if _is_mac and hvd.gloo_built() and not hvd.mpi_built():
            self.skipTest("ReducescatterGloo is not supported on macOS")
        hvd.init()
        rank = hvd.rank()
        size = hvd.size()
        dtypes = self.filter_supported_types([torch.IntTensor, torch.LongTensor,
                                              torch.FloatTensor, torch.DoubleTensor,
                                              torch.HalfTensor])
        if torch.cuda.is_available():
            dtypes += [torch.cuda.IntTensor, torch.cuda.LongTensor,
                       torch.cuda.FloatTensor, torch.cuda.DoubleTensor,
                       torch.cuda.HalfTensor]
        dims = [1, 2, 3]
        tests = []
        is_hvd_poll_false_once = False
        for dtype, dim in itertools.product(dtypes, dims):
            torch.manual_seed(1234)
            tensor = torch.FloatTensor(*([size * 4] * dim)).random_(-100, 100)
            tensor = self.cast_and_place(tensor, dtype)
            handle = hvd.reducescatter_async(tensor, op=hvd.Sum)
            if not hvd.poll(handle):
                is_hvd_poll_false_once = True
            tensor, = self.convert_cpu_fp16_to_fp32(tensor)
            expected = tensor[rank * 4:(rank + 1) * 4] * size
            tests.append((dtype, expected, handle))

        # Make sure it's an asynchronous operation.
        assert is_hvd_poll_false_once, 'hvd.poll() always returns True, not an async op?'

        for dtype, expected, handle in tests:
            summed = hvd.synchronize(handle)
            summed, = self.convert_cpu_fp16_to_fp32(summed)
            assert list(summed.shape) == list(expected.shape)

            # Threshold for floating point equality depends on number of
            # ranks, since we're comparing against precise multiplication.
            if size <= 3 or dtype in [torch.IntTensor, torch.LongTensor,
                                      torch.cuda.IntTensor, torch.cuda.LongTensor]:
                threshold = 0
            elif size < 10:
                threshold = 1e-4
            elif size < 15:
                threshold = 5e-4
            else:
                break

            max_difference = summed.sub(expected).max()
            assert max_difference <= threshold, 'hvd.allreduce produces incorrect results'


    def test_horovod_reducescatter_error(self):
        """Test that the reducescatter raises an error if different ranks try to
        send tensors of different rank or dimension."""
        if hvd.ccl_built():
            self.skipTest("Reducescatter is not supported yet with oneCCL operations.")
        if _is_mac and hvd.gloo_built() and not hvd.mpi_built():
            self.skipTest("ReducescatterGloo is not supported on macOS")
        hvd.init()
        rank = hvd.rank()
        size = hvd.size()

        if size == 1:
            self.skipTest("This test does not apply if there is only one worker.")

        # Same rank, different dimension
        torch.manual_seed(1234)
        dims = [17 + rank] * 3
        tensor = torch.FloatTensor(*dims).random_(-100, 100)
        try:
            hvd.reducescatter(tensor, name="reducescatter_error1")
            assert False, 'hvd.reducescatter did not throw error'
        except (torch.FatalError, RuntimeError):
            pass

        # Same number of elements, different rank
        torch.manual_seed(1234)
        if rank == 0:
            dims = [17, 23 * 57]
        else:
            dims = [17, 23, 57]
        tensor = torch.FloatTensor(*dims).random_(-100, 100)
        try:
            hvd.reducescatter(tensor, name="reducescatter_error2")
            assert False, 'hvd.reducescatter did not throw error'
        except (torch.FatalError, RuntimeError):
            pass


    def test_horovod_reducescatter_type_error(self):
        """Test that the reducescatter raises an error if different ranks try to
        send tensors of different type."""
        if hvd.ccl_built():
            self.skipTest("Reducescatter is not supported yet with oneCCL operations.")
        if _is_mac and hvd.gloo_built() and not hvd.mpi_built():
            self.skipTest("ReducescatterGloo is not supported on macOS")
        hvd.init()
        rank = hvd.rank()
        size = hvd.size()

        if size == 1:
            self.skipTest("This test does not apply if there is only one worker.")

        # Same rank, different dimension
        dims = [17] * 3
        if rank % 2 == 0:
            tensor = torch.IntTensor(*dims)
        else:
            tensor = torch.FloatTensor(*dims)

        try:
            hvd.reducescatter(tensor)
            assert False, 'hvd.reducescatter did not throw error'
        except (torch.FatalError, RuntimeError):
            pass


    def test_horovod_reducescatter_duplicate_name_error(self):
        """Test that the reducescatter raises an error if there are
        two concurrent operations with the same name."""
        if hvd.ccl_built():
            self.skipTest("Reducescatter is not supported yet with oneCCL operations.")
        if _is_mac and hvd.gloo_built() and not hvd.mpi_built():
            self.skipTest("ReducescatterGloo is not supported on macOS")
        hvd.init()
        size = hvd.size()

        if size == 1:
            self.skipTest("This test does not apply if there is only one worker.")

        dims = [17] * 3
        tensor = torch.FloatTensor(*dims)

        hvd.reducescatter_async(tensor, name='duplicate_name')
        try:
            for i in range(10):
                hvd.reducescatter_async(tensor, name=f'duplicate_name')
            assert False, 'hvd.reducescatter_async did not throw error'
        except (torch.FatalError, ValueError):
            pass


    def test_horovod_reducescatter_grad(self):
        """Test the correctness of the reducescatter gradient."""
        if hvd.ccl_built():
            self.skipTest("Reducescatter is not supported yet with oneCCL operations.")
        if _is_mac and hvd.gloo_built() and not hvd.mpi_built():
            self.skipTest("ReducescatterGloo is not supported on macOS")
        hvd.init()
        size = hvd.size()
        # Only Tensors of floating point dtype can require gradients
        dtypes = [torch.FloatTensor, torch.DoubleTensor, torch.HalfTensor]
        if torch.cuda.is_available():
            dtypes += [torch.cuda.FloatTensor, torch.cuda.DoubleTensor, torch.cuda.HalfTensor]
        dims = [1, 2, 3]
        for dtype, dim in itertools.product(dtypes, dims):
            torch.manual_seed(1234)
            tensor = torch.FloatTensor(*([size * 4] * dim)).random_(-100, 100)
            tensor = self.cast_and_place(tensor, dtype)
            tensor.requires_grad_()
            summed = hvd.reducescatter(tensor, op=hvd.Sum)

            grad_shape = [4] + [size * 4] * (dim - 1)
            summed.backward(self.cast_and_place(torch.ones(grad_shape), dtype))
            grad_out = tensor.grad.data.cpu().numpy()

            expected = np.ones([size * 4] * dim) * size
            err = np.linalg.norm(expected - grad_out)
            self.assertLess(err, 0.00000001,
                            "gradient %s differs from expected %s, "
                            "error: %s" % (grad_out, expected, str(err)))


    def test_horovod_reducescatter_grad_average(self):
        """Test the correctness of the reducescatter averaged gradient."""
        if hvd.ccl_built():
            self.skipTest("Reducescatter is not supported yet with oneCCL operations.")
        if _is_mac and hvd.gloo_built() and not hvd.mpi_built():
            self.skipTest("ReducescatterGloo is not supported on macOS")
        hvd.init()
        size = hvd.size()
        # Only Tensors of floating point dtype can require gradients
        dtypes = [torch.FloatTensor, torch.DoubleTensor, torch.HalfTensor]
        if torch.cuda.is_available():
            dtypes += [torch.cuda.FloatTensor, torch.cuda.DoubleTensor, torch.cuda.HalfTensor]
        dims = [1, 2, 3]
        for dtype, dim in itertools.product(dtypes, dims):
            torch.manual_seed(1234)
            tensor = torch.FloatTensor(*([size * 4] * dim)).random_(-100, 100)
            tensor = self.cast_and_place(tensor, dtype)
            tensor.requires_grad_()
            summed = hvd.reducescatter(tensor, op=hvd.Average)

            grad_shape = [4] + [size * 4] * (dim - 1)
            summed.backward(self.cast_and_place(torch.ones(grad_shape), dtype))
            grad_out = tensor.grad.data.cpu().numpy()

            expected = np.ones([size * 4] * dim)
            err = np.linalg.norm(expected - grad_out)
            self.assertLess(err, 0.00000001,
                            "gradient %s differs from expected %s, "
                            "error: %s" % (grad_out, expected, str(err)))


    def test_horovod_reducescatter_process_sets(self):
        """Test that reducescatter correctly sums and scatters 1D, 2D, 3D tensors if restricted 
        to non-global process sets."""
        if hvd.ccl_built():
            self.skipTest("Reducescatter is not supported yet with oneCCL operations.")
        if _is_mac and hvd.gloo_built() and not hvd.mpi_built():
            self.skipTest("ReducescatterGloo is not supported on macOS")
        hvd.init()
        rank = hvd.rank()
        size = hvd.size()
        
        even_ranks = [rk for rk in range(0, size) if rk % 2 == 0]
        odd_ranks = [rk for rk in range(0, size) if rk % 2 == 1]
        even_set = hvd.add_process_set(even_ranks)
        odd_set = hvd.add_process_set(odd_ranks)
        if rank in even_ranks:
            this_set = even_set
        if rank in odd_ranks:
            this_set = odd_set
        
        dtypes = self.filter_supported_types([torch.IntTensor, torch.LongTensor,
                                              torch.FloatTensor, torch.DoubleTensor,
                                              torch.HalfTensor])
        if torch.cuda.is_available():
            dtypes += [torch.cuda.IntTensor, torch.cuda.LongTensor,
                       torch.cuda.FloatTensor, torch.cuda.DoubleTensor,
                       torch.cuda.HalfTensor]
        dims = [1, 2, 3]
        for dtype, dim in itertools.product(dtypes, dims):
            torch.manual_seed(1234)
            even_rank_tensor = torch.FloatTensor(*([len(even_ranks) * 4] * dim)).random_(-100, 100)
            odd_rank_tensor = torch.FloatTensor(*([len(odd_ranks) * 4] * dim)).random_(-100, 100)
            if rank in even_ranks:
                tensor = self.cast_and_place(even_rank_tensor, dtype)
                summed = hvd.reducescatter(tensor, op=hvd.Sum, process_set=even_set)
            elif rank in odd_ranks:
                tensor = self.cast_and_place(odd_rank_tensor, dtype)
                summed = hvd.reducescatter(tensor, op=hvd.Sum, process_set=odd_set)
            tensor, summed = self.convert_cpu_fp16_to_fp32(tensor, summed)
            expected = tensor[this_set.rank() * 4:(this_set.rank() + 1) * 4] * this_set.size()

            # Threshold for floating point equality depends on number of
            # ranks, since we're comparing against precise multiplication.
            if this_set.size() <= 3 or dtype in [torch.IntTensor, torch.LongTensor,
                                                 torch.cuda.IntTensor, torch.cuda.LongTensor]:
                threshold = 0
            elif this_set.size() < 10:
                threshold = 1e-4
            elif this_set.size() < 15:
                threshold = 5e-4
            else:
                break

            assert list(summed.shape) == list(expected.shape)
            max_difference = summed.data.sub(expected).max()
            assert max_difference <= threshold, 'hvd.reducescatter produces incorrect results'

        hvd.remove_process_set(odd_set)
        hvd.remove_process_set(even_set)


    def test_horovod_reducescatter_grad_process_sets(self):
        """Test the correctness of the reducescatter gradient if restricted to non-global process sets."""
        if hvd.ccl_built():
            self.skipTest("Reducescatter is not supported yet with oneCCL operations.")
        if _is_mac and hvd.gloo_built() and not hvd.mpi_built():
            self.skipTest("ReducescatterGloo is not supported on macOS")
        hvd.init()
        size = hvd.size()
        rank = hvd.rank()

        even_ranks = [rk for rk in range(0, size) if rk % 2 == 0]
        odd_ranks = [rk for rk in range(0, size) if rk % 2 == 1]
        even_set = hvd.add_process_set(even_ranks)
        odd_set = hvd.add_process_set(odd_ranks)
        if rank in even_ranks:
            this_set = even_set
        if rank in odd_ranks:
            this_set = odd_set

        # Only Tensors of floating point dtype can require gradients
        dtypes = [torch.FloatTensor, torch.DoubleTensor, torch.HalfTensor]
        if torch.cuda.is_available():
            dtypes += [torch.cuda.FloatTensor, torch.cuda.DoubleTensor, torch.cuda.HalfTensor]
        dims = [1, 2, 3]
        for dtype, dim in itertools.product(dtypes, dims):
            torch.manual_seed(1234)
            even_rank_tensor = torch.FloatTensor(*([even_set.size() * 4] * dim)).random_(-100, 100)
            odd_rank_tensor = torch.FloatTensor(*([odd_set.size() * 4] * dim)).random_(-100, 100)
            if rank in even_ranks:
                tensor = self.cast_and_place(even_rank_tensor, dtype)
                this_set = even_set
            elif rank in odd_ranks:
                tensor = self.cast_and_place(odd_rank_tensor, dtype)
                this_set = odd_set
            tensor.requires_grad_()
            summed = hvd.reducescatter(tensor, op=hvd.Sum, process_set=this_set)

            grad_shape = [4] + [this_set.size() * 4] * (dim - 1)
            summed.backward(self.cast_and_place(torch.ones(grad_shape), dtype))
            grad_out = tensor.grad.data.cpu().numpy()

            expected = np.ones([this_set.size() * 4] * dim) * this_set.size()
            err = np.linalg.norm(expected - grad_out)
            self.assertLess(err, 0.00000001,
                            "gradient %s differs from expected %s, "
                            "error: %s" % (grad_out, expected, str(err)))

        hvd.remove_process_set(odd_set)
        hvd.remove_process_set(even_set)

=======
    def test_barrier_with_multiple_collectives(self):
        """Test barrier mixed with other collectives"""
        hvd.init()
        rank = hvd.rank()

        bcast_tensor = torch.eye(3)
        bcast_handle = hvd.broadcast_async(bcast_tensor, root_rank=0)

        allgather_tensor_1 = torch.eye(5)
        allgather_tensor_2 = torch.zeros([5, 5])
        allgather1_handle = hvd.allgather_async(allgather_tensor_1)
        allgather2_handle = hvd.allgather_async(allgather_tensor_2)

        allreduce_tensor = torch.eye(5)
        allreduce_handle = hvd.allreduce_async(allreduce_tensor)

        hvd.barrier()

        result = hvd.synchronize(allreduce_handle)
        self.assertTrue(torch.equal(result, allreduce_tensor))
>>>>>>> 8d34c85c

if __name__ == "__main__":
   unittest.main()<|MERGE_RESOLUTION|>--- conflicted
+++ resolved
@@ -3295,7 +3295,27 @@
 
         self.assertTrue(barrier_time >= 5)
 
-<<<<<<< HEAD
+    def test_barrier_with_multiple_collectives(self):
+        """Test barrier mixed with other collectives"""
+        hvd.init()
+        rank = hvd.rank()
+
+        bcast_tensor = torch.eye(3)
+        bcast_handle = hvd.broadcast_async(bcast_tensor, root_rank=0)
+
+        allgather_tensor_1 = torch.eye(5)
+        allgather_tensor_2 = torch.zeros([5, 5])
+        allgather1_handle = hvd.allgather_async(allgather_tensor_1)
+        allgather2_handle = hvd.allgather_async(allgather_tensor_2)
+
+        allreduce_tensor = torch.eye(5)
+        allreduce_handle = hvd.allreduce_async(allreduce_tensor)
+
+        hvd.barrier()
+
+        result = hvd.synchronize(allreduce_handle)
+        self.assertTrue(torch.equal(result, allreduce_tensor))
+
     def test_horovod_reducescatter(self):
         """Test that reducescatter correctly sums and scatters 1D, 2D, 3D tensors."""
         if hvd.ccl_built():
@@ -3614,7 +3634,7 @@
 
 
     def test_horovod_reducescatter_process_sets(self):
-        """Test that reducescatter correctly sums and scatters 1D, 2D, 3D tensors if restricted 
+        """Test that reducescatter correctly sums and scatters 1D, 2D, 3D tensors if restricted
         to non-global process sets."""
         if hvd.ccl_built():
             self.skipTest("Reducescatter is not supported yet with oneCCL operations.")
@@ -3623,7 +3643,7 @@
         hvd.init()
         rank = hvd.rank()
         size = hvd.size()
-        
+
         even_ranks = [rk for rk in range(0, size) if rk % 2 == 0]
         odd_ranks = [rk for rk in range(0, size) if rk % 2 == 1]
         even_set = hvd.add_process_set(even_ranks)
@@ -3632,7 +3652,7 @@
             this_set = even_set
         if rank in odd_ranks:
             this_set = odd_set
-        
+
         dtypes = self.filter_supported_types([torch.IntTensor, torch.LongTensor,
                                               torch.FloatTensor, torch.DoubleTensor,
                                               torch.HalfTensor])
@@ -3724,28 +3744,6 @@
         hvd.remove_process_set(odd_set)
         hvd.remove_process_set(even_set)
 
-=======
-    def test_barrier_with_multiple_collectives(self):
-        """Test barrier mixed with other collectives"""
-        hvd.init()
-        rank = hvd.rank()
-
-        bcast_tensor = torch.eye(3)
-        bcast_handle = hvd.broadcast_async(bcast_tensor, root_rank=0)
-
-        allgather_tensor_1 = torch.eye(5)
-        allgather_tensor_2 = torch.zeros([5, 5])
-        allgather1_handle = hvd.allgather_async(allgather_tensor_1)
-        allgather2_handle = hvd.allgather_async(allgather_tensor_2)
-
-        allreduce_tensor = torch.eye(5)
-        allreduce_handle = hvd.allreduce_async(allreduce_tensor)
-
-        hvd.barrier()
-
-        result = hvd.synchronize(allreduce_handle)
-        self.assertTrue(torch.equal(result, allreduce_tensor))
->>>>>>> 8d34c85c
 
 if __name__ == "__main__":
    unittest.main()