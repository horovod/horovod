version: '2.3'
services:
  test-cpu-base:
    build:
      context: .
      dockerfile: Dockerfile.test.cpu
    privileged: true
    shm_size: 8gb
  test-cpu-openmpi-py3_6-tf1_14_0-keras2_1_2-torch1_2_0-mxnet1_4_1-pyspark2_3_2:
    extends: test-cpu-base
    build:
      args:
        UBUNTU_VERSION: 18.04
        MPI_KIND: OpenMPI
        PYTHON_VERSION: 3.6
        TENSORFLOW_PACKAGE: tensorflow==1.14.0
        KERAS_PACKAGE: keras==2.1.2
        PYTORCH_PACKAGE: torch==1.2.0+cpu
        TORCHVISION_PACKAGE: torchvision==0.4.1+cpu
        MXNET_PACKAGE: mxnet==1.4.1
        PYSPARK_PACKAGE: pyspark==2.3.2
        SPARK_PACKAGE: spark-2.3.2/spark-2.3.2-bin-hadoop2.7.tgz
  test-cpu-gloo-py3_6-tf1_15_0-keras2_3_1-torch1_4_0-mxnet1_5_0-pyspark2_4_0:
    extends: test-cpu-base
    build:
      args:
        UBUNTU_VERSION: 18.04
        MPI_KIND: None
        PYTHON_VERSION: 3.6
        TENSORFLOW_PACKAGE: tensorflow-cpu==1.15.0
        KERAS_PACKAGE: keras==2.3.1
        PYTORCH_PACKAGE: torch==1.4.0+cpu
        TORCHVISION_PACKAGE: torchvision==0.5.0+cpu
        MXNET_PACKAGE: mxnet==1.5.0
        PYSPARK_PACKAGE: pyspark==2.4.0
        SPARK_PACKAGE: spark-2.4.0/spark-2.4.0-bin-hadoop2.7.tgz
  test-cpu-gloo-py3_7-tf2_2_0-keras2_3_1-torch1_5_0-mxnet1_5_0-pyspark2_4_0:
    extends: test-cpu-base
    build:
      args:
        UBUNTU_VERSION: 18.04
        MPI_KIND: None
        PYTHON_VERSION: 3.7
        TENSORFLOW_PACKAGE: tensorflow==2.2.0
        KERAS_PACKAGE: keras==2.3.1
        PYTORCH_PACKAGE: torch==1.5.0+cpu
        TORCHVISION_PACKAGE: torchvision==0.5.0+cpu
        MXNET_PACKAGE: mxnet==1.5.0
        PYSPARK_PACKAGE: pyspark==2.4.0
        SPARK_PACKAGE: spark-2.4.0/spark-2.4.0-bin-hadoop2.7.tgz
  test-cpu-gloo-py3_8-tf2_2_0-keras2_3_1-torch1_5_0-mxnet1_5_0-pyspark3_0_0:
    extends: test-cpu-base
    build:
      args:
        UBUNTU_VERSION: 18.04
        MPI_KIND: None
        PYTHON_VERSION: 3.8
        TENSORFLOW_PACKAGE: tensorflow==2.2.0
        KERAS_PACKAGE: keras==2.3.1
        PYTORCH_PACKAGE: torch==1.5.0+cpu
        TORCHVISION_PACKAGE: torchvision==0.5.0+cpu
        MXNET_PACKAGE: mxnet==1.5.0
        PYSPARK_PACKAGE: pyspark==3.0.0
        SPARK_PACKAGE: spark-3.0.0/spark-3.0.0-bin-hadoop2.7.tgz
  test-cpu-openmpi-py3_6-tf2_0_0-keras2_2_4-torch1_3_0-mxnet1_4_1-pyspark2_4_0:
    extends: test-cpu-base
    build:
      args:
        UBUNTU_VERSION: 18.04
        MPI_KIND: OpenMPI
        PYTHON_VERSION: 3.6
        TENSORFLOW_PACKAGE: tensorflow==2.0.0
        KERAS_PACKAGE: keras==2.2.4
        PYTORCH_PACKAGE: torch==1.3.0+cpu
        TORCHVISION_PACKAGE: torchvision==0.4.1+cpu
        MXNET_PACKAGE: mxnet==1.4.1
        PYSPARK_PACKAGE: pyspark==2.4.0
        SPARK_PACKAGE: spark-2.4.0/spark-2.4.0-bin-hadoop2.7.tgz
  test-cpu-openmpi-py3_6-tf2_1_0-keras2_3_1-torch1_5_0-mxnet1_5_0-pyspark2_4_0:
    extends: test-cpu-base
    build:
      args:
        UBUNTU_VERSION: 18.04
        MPI_KIND: OpenMPI
        PYTHON_VERSION: 3.6
        TENSORFLOW_PACKAGE: tensorflow==2.1.0
        KERAS_PACKAGE: keras==2.3.1
        PYTORCH_PACKAGE: torch==1.5.0+cpu
        TORCHVISION_PACKAGE: torchvision==0.6.0+cpu
        MXNET_PACKAGE: mxnet==1.5.0
        PYSPARK_PACKAGE: pyspark==2.4.0
        SPARK_PACKAGE: spark-2.4.0/spark-2.4.0-bin-hadoop2.7.tgz
  test-cpu-openmpi-py3_7-tfhead-kerashead-torchhead-mxnethead-pyspark2_4_0:
    extends: test-cpu-base
    build:
      args:
        UBUNTU_VERSION: 18.04
        MPI_KIND: OpenMPI
<<<<<<< HEAD
        PYTHON_VERSION: 3.7
        TENSORFLOW_PACKAGE: tf-nightly==2.4.0.dev20200712
=======
        PYTHON_VERSION: 3.6
        TENSORFLOW_PACKAGE: tf-nightly
>>>>>>> 29f910d3
        KERAS_PACKAGE: git+https://github.com/keras-team/keras.git
        PYTORCH_PACKAGE: torch-nightly
        TORCHVISION_PACKAGE: torchvision==0.6.0.dev20200413
        MXNET_PACKAGE: mxnet-nightly
        PYSPARK_PACKAGE: pyspark==2.4.0
        SPARK_PACKAGE: spark-2.4.0/spark-2.4.0-bin-hadoop2.7.tgz
  test-cpu-mpich-py3_6-tf1_15_0-keras2_3_1-torch1_4_0-mxnet1_5_0-pyspark2_4_0:
    extends: test-cpu-base
    build:
      args:
        UBUNTU_VERSION: 18.04
        MPI_KIND: MPICH
        PYTHON_VERSION: 3.6
        TENSORFLOW_PACKAGE: tensorflow-cpu==1.15.0
        KERAS_PACKAGE: keras==2.3.1
        PYTORCH_PACKAGE: torch==1.4.0+cpu
        TORCHVISION_PACKAGE: torchvision==0.5.0+cpu
        MXNET_PACKAGE: mxnet==1.5.0
        PYSPARK_PACKAGE: pyspark==2.4.0
        SPARK_PACKAGE: spark-2.4.0/spark-2.4.0-bin-hadoop2.7.tgz
  test-cpu-oneccl-py3_6-tf1_15_0-keras2_3_1-torch1_4_0-mxnet1_5_0-pyspark2_4_0:
    extends: test-cpu-base
    build:
      args:
        UBUNTU_VERSION: 18.04
        MPI_KIND: ONECCL
        PYTHON_VERSION: 3.6
        TENSORFLOW_PACKAGE: tensorflow-cpu==1.15.0
        KERAS_PACKAGE: keras==2.3.1
        PYTORCH_PACKAGE: torch==1.4.0+cpu
        TORCHVISION_PACKAGE: torchvision==0.5.0+cpu
        MXNET_PACKAGE: mxnet==1.5.0
        PYSPARK_PACKAGE: pyspark==2.4.0
        SPARK_PACKAGE: spark-2.4.0/spark-2.4.0-bin-hadoop2.7.tgz
  test-cpu-oneccl-ofi-py3_6-tf1_15_0-keras2_3_1-torch1_4_0-mxnet1_5_0-pyspark2_4_0:
    extends: test-cpu-base
    build:
      args:
        UBUNTU_VERSION: 18.04
        MPI_KIND: ONECCL
        PYTHON_VERSION: 3.6
        TENSORFLOW_PACKAGE: tensorflow-cpu==1.15.0
        KERAS_PACKAGE: keras==2.3.1
        PYTORCH_PACKAGE: torch==1.4.0+cpu
        TORCHVISION_PACKAGE: torchvision==0.5.0+cpu
        MXNET_PACKAGE: mxnet==1.5.0
        PYSPARK_PACKAGE: pyspark==2.4.0
        SPARK_PACKAGE: spark-2.4.0/spark-2.4.0-bin-hadoop2.7.tgz

  test-gpu-base:
    build:
      context: .
      dockerfile: Dockerfile.test.gpu
    runtime: nvidia
    # We plumb CUDA_VISIBLE_DEVICES instead of NVIDIA_VISIBLE_DEVICES because
    # the latter does not work in privileged mode that we use in the containers.
    environment:
      - CUDA_VISIBLE_DEVICES
    privileged: true
    shm_size: 8gb
  test-gpu-openmpi-py3_6-tf1_14_0-keras2_1_2-torch1_3_0-mxnet1_4_1-pyspark2_4_0:
    extends: test-gpu-base
    build:
      args:
        CUDA_DOCKER_VERSION: 10.0-devel-ubuntu18.04
        MPI_KIND: OpenMPI
        PYTHON_VERSION: 3.6
        TENSORFLOW_PACKAGE: tensorflow-gpu==1.14.0
        KERAS_PACKAGE: keras==2.1.2
        PYTORCH_PACKAGE: torch==1.3.0+cu100
        TORCHVISION_PACKAGE: torchvision==0.4.1+cu100
        MXNET_PACKAGE: mxnet-cu100==1.4.1
        PYSPARK_PACKAGE: pyspark==2.4.0
        SPARK_PACKAGE: spark-2.4.0/spark-2.4.0-bin-hadoop2.7.tgz
  test-gpu-gloo-py3_6-tf1_15_0-keras2_3_1-torch1_4_0-mxnet1_4_1-pyspark2_4_0:
    extends: test-gpu-base
    build:
      args:
        CUDA_DOCKER_VERSION: 10.0-devel-ubuntu18.04
        MPI_KIND: None
        PYTHON_VERSION: 3.6
        TENSORFLOW_PACKAGE: tensorflow-gpu==1.15.0
        KERAS_PACKAGE: keras==2.3.1
        PYTORCH_PACKAGE: torch==1.4.0+cu100
        TORCHVISION_PACKAGE: torchvision==0.5.0+cu100
        MXNET_PACKAGE: mxnet-cu100==1.4.1
        PYSPARK_PACKAGE: pyspark==2.4.0
        SPARK_PACKAGE: spark-2.4.0/spark-2.4.0-bin-hadoop2.7.tgz
  test-gpu-openmpi-gloo-py3_6-tf1_15_0-keras2_3_1-torch1_4_0-mxnet1_4_1-pyspark2_4_0:
    extends: test-gpu-base
    build:
      args:
        CUDA_DOCKER_VERSION: 10.0-devel-ubuntu18.04
        MPI_KIND: OpenMPI
        PYTHON_VERSION: 3.6
        TENSORFLOW_PACKAGE: tensorflow-gpu==1.15.0
        KERAS_PACKAGE: keras==2.3.1
        PYTORCH_PACKAGE: torch==1.4.0+cu100
        TORCHVISION_PACKAGE: torchvision==0.5.0+cu100
        MXNET_PACKAGE: mxnet-cu100==1.4.1
        PYSPARK_PACKAGE: pyspark==2.4.0
        SPARK_PACKAGE: spark-2.4.0/spark-2.4.0-bin-hadoop2.7.tgz
  test-gpu-openmpi-py3_6-tf2_2_0-keras2_3_1-torch1_5_0-mxnet1_6_0-pyspark2_4_0:
    extends: test-gpu-base
    build:
      args:
        CUDA_DOCKER_VERSION: 10.1-devel-ubuntu18.04
        CUDNN_VERSION: 7.6.5.32-1+cuda10.1
        NCCL_VERSION_OVERRIDE: 2.7.8-1+cuda10.1
        MPI_KIND: OpenMPI
        PYTHON_VERSION: 3.6
        TENSORFLOW_PACKAGE: tensorflow-gpu==2.2.0
        KERAS_PACKAGE: keras==2.3.1
        PYTORCH_PACKAGE: torch==1.5.0+cu101
        TORCHVISION_PACKAGE: torchvision==0.6.0+cu101
        MXNET_PACKAGE: mxnet-cu101==1.6.0
        PYSPARK_PACKAGE: pyspark==2.4.0
        SPARK_PACKAGE: spark-2.4.0/spark-2.4.0-bin-hadoop2.7.tgz
  test-gpu-openmpi-py3_7-tfhead-kerashead-torchhead-mxnethead-pyspark2_4_0:
    extends: test-gpu-base
    build:
      args:
        CUDA_DOCKER_VERSION: 10.1-devel-ubuntu18.04
        CUDNN_VERSION: 7.6.5.32-1+cuda10.1
        NCCL_VERSION_OVERRIDE: 2.7.8-1+cuda10.1
        MPI_KIND: OpenMPI
<<<<<<< HEAD
        PYTHON_VERSION: 3.7
        TENSORFLOW_PACKAGE: tf-nightly-gpu==2.4.0.dev20200712
=======
        PYTHON_VERSION: 3.6
        TENSORFLOW_PACKAGE: tf-nightly-gpu
>>>>>>> 29f910d3
        KERAS_PACKAGE: git+https://github.com/keras-team/keras.git
        PYTORCH_PACKAGE: torch-nightly
        TORCHVISION_PACKAGE: torchvision==0.6.0.dev20200413
        MXNET_PACKAGE: mxnet-nightly
        PYSPARK_PACKAGE: pyspark==2.4.0
        SPARK_PACKAGE: spark-2.4.0/spark-2.4.0-bin-hadoop2.7.tgz
  test-mixed-openmpi-py3_6-tf1_15_0-keras2_3_1-torch1_4_0-mxnet1_5_0-pyspark2_4_0:
    extends: test-gpu-base
    build:
      args:
        CUDA_DOCKER_VERSION: 10.0-devel-ubuntu18.04
        MPI_KIND: OpenMPI
        PYTHON_VERSION: 3.6
        TENSORFLOW_PACKAGE: tensorflow-gpu==1.15.0
        KERAS_PACKAGE: keras==2.3.1
        PYTORCH_PACKAGE: torch==1.4.0+cu100
        TORCHVISION_PACKAGE: torchvision==0.5.0+cu100
        MXNET_PACKAGE: mxnet-cu100==1.5.0
        PYSPARK_PACKAGE: pyspark==2.4.0
        SPARK_PACKAGE: spark-2.4.0/spark-2.4.0-bin-hadoop2.7.tgz
        HOROVOD_BUILD_FLAGS: ""
        HOROVOD_MIXED_INSTALL: 1<|MERGE_RESOLUTION|>--- conflicted
+++ resolved
@@ -96,13 +96,8 @@
       args:
         UBUNTU_VERSION: 18.04
         MPI_KIND: OpenMPI
-<<<<<<< HEAD
         PYTHON_VERSION: 3.7
-        TENSORFLOW_PACKAGE: tf-nightly==2.4.0.dev20200712
-=======
-        PYTHON_VERSION: 3.6
         TENSORFLOW_PACKAGE: tf-nightly
->>>>>>> 29f910d3
         KERAS_PACKAGE: git+https://github.com/keras-team/keras.git
         PYTORCH_PACKAGE: torch-nightly
         TORCHVISION_PACKAGE: torchvision==0.6.0.dev20200413
@@ -229,13 +224,8 @@
         CUDNN_VERSION: 7.6.5.32-1+cuda10.1
         NCCL_VERSION_OVERRIDE: 2.7.8-1+cuda10.1
         MPI_KIND: OpenMPI
-<<<<<<< HEAD
         PYTHON_VERSION: 3.7
-        TENSORFLOW_PACKAGE: tf-nightly-gpu==2.4.0.dev20200712
-=======
-        PYTHON_VERSION: 3.6
         TENSORFLOW_PACKAGE: tf-nightly-gpu
->>>>>>> 29f910d3
         KERAS_PACKAGE: git+https://github.com/keras-team/keras.git
         PYTORCH_PACKAGE: torch-nightly
         TORCHVISION_PACKAGE: torchvision==0.6.0.dev20200413
