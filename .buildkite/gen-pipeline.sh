#!/bin/bash

# exit immediately on failure, or if an undefined variable is used
set -eu

# our repository in AWS
repository=823773083436.dkr.ecr.us-east-1.amazonaws.com/buildkite

# list of all the tests
tests=( \
       test-cpu-openmpi-py2_7-tf1_6_0-keras2_1_2-torch0_4_1-mxnet1_4_1-pyspark2_3_2 \
       test-cpu-openmpi-py3_6-tf1_6_0-keras2_1_2-torch0_4_1-mxnet1_4_1-pyspark2_3_2 \
       test-cpu-openmpi-py2_7-tf1_15_0-keras2_2_4-torch1_2_0-mxnet1_4_1-pyspark2_4_0 \
       test-cpu-openmpi-py3_6-tf1_15_0-keras2_2_4-torch1_2_0-mxnet1_4_1-pyspark2_4_0 \
       test-cpu-gloo-py2_7-tf1_15_0-keras2_3_1-torch1_3_0-mxnet1_4_1-pyspark2_4_0 \
       test-cpu-gloo-py3_6-tf1_15_0-keras2_3_1-torch1_3_0-mxnet1_4_1-pyspark2_4_0 \
       test-cpu-openmpi-gloo-py2_7-tf1_15_0-keras2_3_1-torch1_3_0-mxnet1_4_1-pyspark2_4_0 \
       test-cpu-openmpi-gloo-py3_6-tf1_15_0-keras2_3_1-torch1_3_0-mxnet1_4_1-pyspark2_4_0 \
       test-cpu-openmpi-py2_7-tf2_0_0-keras2_3_1-torch1_3_0-mxnet1_5_0-pyspark2_4_0 \
       test-cpu-openmpi-py3_6-tf2_0_0-keras2_3_1-torch1_3_0-mxnet1_5_0-pyspark2_4_0 \
       test-cpu-openmpi-py3_6-tfhead-kerashead-torchhead-mxnethead-pyspark2_4_0 \
       test-cpu-mpich-py3_6-tf1_15_0-keras2_3_1-torch1_3_0-mxnet1_5_0-pyspark2_4_0 \
       test-cpu-oneccl-py3_6-tf1_15_0-keras2_3_1-torch1_3_0-mxnet1_5_0-pyspark2_4_0 \
       test-cpu-oneccl-ofi-py3_6-tf1_15_0-keras2_3_1-torch1_3_0-mxnet1_5_0-pyspark2_4_0 \
       test-gpu-openmpi-py3_6-tf1_15_0-keras2_3_1-torch1_3_0-mxnet1_4_1-pyspark2_4_0 \
       test-gpu-gloo-py3_6-tf1_15_0-keras2_3_1-torch1_3_0-mxnet1_4_1-pyspark2_4_0 \
       test-gpu-openmpi-gloo-py3_6-tf1_15_0-keras2_3_1-torch1_3_0-mxnet1_4_1-pyspark2_4_0 \
       test-gpu-openmpi-py3_6-tf2_0_0-keras2_3_1-torch1_3_0-mxnet1_5_0-pyspark2_4_0 \
       test-gpu-openmpi-py3_6-tfhead-kerashead-torchhead-mxnethead-pyspark2_4_0 \
       test-mixed-openmpi-py3_6-tf1_15_0-keras2_3_1-torch1_3_0-mxnet1_5_0-pyspark2_4_0 \
)

build_test() {
  local test=$1

  echo "- label: ':docker: Build ${test}'"
  echo "  plugins:"
  echo "  - docker-compose#6b0df8a98ff97f42f4944dbb745b5b8cbf04b78c:"
  echo "      build: ${test}"
  echo "      image-repository: ${repository}"
  echo "      cache-from: ${test}:${repository}:${BUILDKITE_PIPELINE_SLUG}-${test}-latest"
  echo "      config: docker-compose.test.yml"
  echo "      push-retries: 5"
  echo "  - ecr#v1.2.0:"
  echo "      login: true"
  echo "  timeout_in_minutes: 30"
  echo "  retry:"
  echo "    automatic: true"
  echo "  agents:"
  echo "    queue: cpu"
}

cache_test() {
  local test=$1

  echo "- label: ':docker: Update ${BUILDKITE_PIPELINE_SLUG}-${test}-latest'"
  echo "  plugins:"
  echo "  - docker-compose#v2.6.0:"
  echo "      push: ${test}:${repository}:${BUILDKITE_PIPELINE_SLUG}-${test}-latest"
  echo "      config: docker-compose.test.yml"
  echo "      push-retries: 3"
  echo "  - ecr#v1.2.0:"
  echo "      login: true"
  echo "  timeout_in_minutes: 5"
  echo "  retry:"
  echo "    automatic: true"
  echo "  agents:"
  echo "    queue: cpu"
}

run_test() {
  local test=$1
  local queue=$2
  local label=$3
  local command=$4

  echo "- label: '${label}'"
  echo "  command: ${command}"
  echo "  plugins:"
  echo "  - docker-compose#v2.6.0:"
  echo "      run: ${test}"
  echo "      config: docker-compose.test.yml"
  echo "      pull-retries: 3"
  echo "  - ecr#v1.2.0:"
  echo "      login: true"
  echo "  timeout_in_minutes: 5"
  echo "  retry:"
  echo "    automatic: true"
  echo "  agents:"
  echo "    queue: ${queue}"
}

run_mpi_pytest() {
  local test=$1
  local queue=$2
  local oneccl_env=${3:-}
  oneccl_env=$(echo ${oneccl_env//:/ })

  local exclude_keras=""
  if [[ ${test} == *"tf2_"* ]] || [[ ${test} == *"tfhead"* ]]; then
    # TODO: support for Keras + TF 2.0 and TF-Keras 2.0
    exclude_keras="| sed 's/test_keras.py//g' | sed 's/test_tensorflow_keras.py//g'"
  else
    exclude_keras="| sed 's/[a-z_]*tensorflow2[a-z_.]*//g'"
  fi

  local exclude_elastic=""
  if [[ ${test} == *"py2_"* ]]; then
    exclude_elastic="| sed 's/test_elastic[a-z_.]*//g'"
  fi

  local excluded_tests="| sed 's/test_interactiverun.py//g' | sed 's/test_spark_keras.py//g' | sed 's/test_spark_torch.py//g'"

  # Spark and Run test does not need to be executed with horovodrun, but we still run it below.
  local exclude_standalone_test="| sed 's/test_spark.py//g' | sed 's/test_run.py//g'"

  # pytests have 4x GPU use cases and require a separate queue
  run_test "${test}" "${queue}" \
    ":pytest: Run PyTests (${test})" \
<<<<<<< HEAD
    "bash -c \"${oneccl_env} cd /horovod/test && (echo test_*.py ${exclude_keras} ${exclude_elastic} ${excluded_tests} ${exclude_spark_test} | xargs -n 1 \\\$(cat /mpirun_command) pytest -v --capture=no) && pytest --forked -v --capture=no test_spark.py\""
=======
    "bash -c \"${oneccl_env} cd /horovod/test && (echo test_*.py ${exclude_keras_if_needed} ${exclude_interactiverun} ${exclude_standalone_test} | xargs -n 1 \\\$(cat /mpirun_command) pytest -v --capture=no) && pytest --forked -v --capture=no test_spark.py test_run.py\""
>>>>>>> 9b6801ad
}

run_mpi_integration() {
  local test=$1
  local queue=$2
  local oneccl_env=${3:-}
  oneccl_env=$(echo ${oneccl_env//:/ })

  # Run test_interactiverun.py
  if [[ ${test} != *"mpich"* ]] && [[ ${test} != *"oneccl"* ]]; then
    # TODO: support mpich
    run_test "${test}" "${queue}" \
      ":jupyter: Run PyTests test_interactiverun (${test})" \
      "bash -c \"cd /horovod/test && pytest -v --capture=no test_interactiverun.py\""
  fi

  # Legacy TensorFlow tests
  if [[ ${test} != *"tf2_"* ]] && [[ ${test} != *"tfhead"* ]]; then
    run_test "${test}" "${queue}" \
      ":tensorflow: Test TensorFlow MNIST (${test})" \
      "bash -c \"${oneccl_env} \\\$(cat /mpirun_command) python /horovod/examples/tensorflow_mnist.py\""

    if [[ ${test} != *"tf1_1_0"* && ${test} != *"tf1_6_0"* ]]; then
      run_test "${test}" "${queue}" \
        ":tensorflow: Test TensorFlow Eager MNIST (${test})" \
        "bash -c \"${oneccl_env} \\\$(cat /mpirun_command) python /horovod/examples/tensorflow_mnist_eager.py\""
    fi

    run_test "${test}" "${queue}" \
      ":tensorflow: Test Keras MNIST (${test})" \
      "bash -c \"${oneccl_env} \\\$(cat /mpirun_command) python /horovod/examples/keras_mnist_advanced.py\""
  fi

  run_test "${test}" "${queue}" \
    ":fire: Test PyTorch MNIST (${test})" \
    "bash -c \"${oneccl_env} \\\$(cat /mpirun_command) python /horovod/examples/pytorch_mnist.py\""

  run_test "${test}" "${queue}" \
    ":muscle: Test MXNet MNIST (${test})" \
    "bash -c \"${oneccl_env} OMP_NUM_THREADS=1 \\\$(cat /mpirun_command) python /horovod/examples/mxnet_mnist.py\""

  # tests that should be executed only with the latest release since they don't test
  # a framework-specific functionality
  if [[ ${test} == *"tf1_15_0"* ]]; then
    run_test "${test}" "${queue}" \
      ":muscle: Test Stall (${test})" \
      "bash -c \"${oneccl_env} \\\$(cat /mpirun_command) python /horovod/test/test_stall.py\""

    if [[ ${test} == *"openmpi"* ]]; then
      run_test "${test}" "${queue}" \
        ":terminal: Test Horovodrun (${test})" \
        "horovodrun -np 2 -H localhost:2 python /horovod/examples/tensorflow_mnist.py"
      run_test "${test}" "${queue}" \
        ":terminal: Test Horovodrun (${test})" \
        "echo 'localhost slots=2' > hostfile" \
        "horovodrun -np 2 -hostfile hostfile python /horovod/examples/mxnet_mnist.py"
    fi
  fi

  # TensorFlow 2.0 tests
  if [[ ${test} == *"tf2_"* ]] || [[ ${test} == *"tfhead"* ]]; then
    run_test "${test}" "${queue}" \
      ":tensorflow: Test TensorFlow 2.0 MNIST (${test})" \
      "bash -c \"\\\$(cat /mpirun_command) python /horovod/examples/tensorflow2_mnist.py\""

    run_test "${test}" "${queue}" \
      ":tensorflow: Test TensorFlow 2.0 Keras MNIST (${test})" \
      "bash -c \"\\\$(cat /mpirun_command) python /horovod/examples/tensorflow2_keras_mnist.py\""
  fi
}

run_mpi() {
  local test=$1
  local queue=$2
  local oneccl_env=${3:-}

  run_mpi_pytest ${test} ${queue} ${oneccl_env}
  run_mpi_integration ${test} ${queue} ${oneccl_env}
}

run_gloo_pytest() {
  local test=$1
  local queue=$2

  local exclude_elastic=""
  if [[ ${test} == *"py2_"* ]]; then
    exclude_elastic="| sed 's/test_elastic[a-z_.]*//g'"
  fi

  # These tests are covered in MPI, and testing them in Gloo does not cover any new code paths
  local excluded_tests="| sed 's/test_interactiverun.py//g' | sed 's/test_spark_keras.py//g' | sed 's/test_spark_torch.py//g' | sed 's/[a-z_]*tensorflow2[a-z_.]*//g'"

  # Spark and Run test does not need to be executed with horovodrun, but we still run it below.
  local exclude_standalone_test="| sed 's/test_spark.py//g' | sed 's/test_run.py//g'"

  run_test "${test}" "${queue}" \
    ":pytest: Run PyTests (${test})" \
<<<<<<< HEAD
    "bash -c \"cd /horovod/test && (echo test_*.py ${exclude_elastic} ${excluded_tests} ${exclude_spark_test} | xargs -n 1 horovodrun -np 2 -H localhost:2 --gloo pytest -v --capture=no) && pytest --forked -v --capture=no test_spark.py\""
=======
    "bash -c \"cd /horovod/test && (echo test_*.py ${excluded_tests} ${exclude_standalone_test} | xargs -n 1 horovodrun -np 2 -H localhost:2 --gloo pytest -v --capture=no) && pytest --forked -v --capture=no test_spark.py test_run.py\""
>>>>>>> 9b6801ad
}

run_gloo_integration() {
  local test=$1
  local queue=$2

  run_test "${test}" "${queue}" \
    ":tensorflow: Test Keras MNIST (${test})" \
    "horovodrun -np 2 -H localhost:2 --gloo python /horovod/examples/keras_mnist_advanced.py"

  run_test "${test}" "${queue}" \
    ":fire: Test PyTorch MNIST (${test})" \
    "horovodrun -np 2 -H localhost:2 --gloo python /horovod/examples/pytorch_mnist.py"

  run_test "${test}" "${queue}" \
    ":muscle: Test MXNet MNIST (${test})" \
    "horovodrun -np 2 -H localhost:2 --gloo python /horovod/examples/mxnet_mnist.py"

  # Elastic
  if [[ ${test} == *"py3_"* ]]; then
      local elastic_tensorflow="test_elastic_tensorflow.py"
      if [[ ${test} == *"tf2_"* ]] || [[ ${test} == *"tfhead"* ]]; then
          elastic_tensorflow="test_elastic_tensorflow2.py"
      fi

      run_test "${test}" "${queue}" \
          ":factory: Elastic Tests (${test})" \
          "bash -c \"cd /horovod/test/integration && pytest -v --log-cli-level 10 --capture=no test_elastic_torch.py ${elastic_tensorflow}\""
  fi
}

run_gloo() {
  local test=$1
  local queue=$2

  run_gloo_pytest ${test} ${queue}
  run_gloo_integration ${test} ${queue}
}

run_spark_integration() {
  local test=$1
  local queue=$2

  # Horovod Spark Estimator tests
  if [[ ${test} != *"tf1_1_0"* && ${test} != *"tf1_6_0"* && ${test} != *"torch0_"* && ${test} != *"mpich"* && ${test} != *"oneccl"* ]]; then
    if [[ ${test} != *"tf2"* && ${test} != *"tfhead"* ]]; then
      run_test "${test}" "${queue}" \
        ":spark: Spark Keras Rossmann Run (${test})" \
        "bash -c \"OMP_NUM_THREADS=1 python /horovod/examples/keras_spark_rossmann_run.py --num-proc 2 --data-dir file:///data --epochs 3 --sample-rate 0.01\""

      run_test "${test}" "${queue}" \
        ":spark: Spark Keras Rossmann Estimator (${test})" \
        "bash -c \"OMP_NUM_THREADS=1 python /horovod/examples/keras_spark_rossmann_estimator.py --num-proc 2 --work-dir /work --data-dir file:///data --epochs 3 --sample-rate 0.01\""

      if [[ ${queue} != *gpu* ]]; then
        run_test "${test}" "${queue}" \
          ":spark: PyTests Spark Estimators (${test})" \
          "bash -c \"cd /horovod/test && pytest --forked -v --capture=no test_spark_keras.py test_spark_torch.py\""
      fi

      run_test "${test}" "${queue}" \
        ":spark: Spark Keras MNIST (${test})" \
        "bash -c \"OMP_NUM_THREADS=1 python /horovod/examples/keras_spark_mnist.py --num-proc 2 --work-dir /work --data-dir /data --epochs 3\""
    fi

    run_test "${test}" "${queue}" \
      ":spark: Spark Torch MNIST (${test})" \
      "bash -c \"OMP_NUM_THREADS=1 python /horovod/examples/pytorch_spark_mnist.py --num-proc 2 --work-dir /work --data-dir /data --epochs 3\""
  fi
}

run_single_integration() {
  local test=$1
  local queue=$2
  local oneccl_env=${3:-}
  oneccl_env=$(echo ${oneccl_env//:/ })

  # Only in TensorFlow 1.X
  if [[ ${test} != *"tf2_"* ]] && [[ ${test} != *"tfhead"* ]]; then
    run_test "${test}" "${queue}" \
      ":tensorflow: Single Keras MNIST (${test})" \
      "bash -c \"${oneccl_env} python /horovod/examples/keras_mnist_advanced.py --epochs 3 --batch-size 64\""
  fi

  run_test "${test}" "${queue}" \
    ":fire: Single PyTorch MNIST (${test})" \
    "bash -c \"${oneccl_env} python /horovod/examples/pytorch_mnist.py --epochs 3\""

  run_test "${test}" "${queue}" \
    ":muscle: Single MXNet MNIST (${test})" \
    "bash -c \"${oneccl_env} python /horovod/examples/mxnet_mnist.py --epochs 3\""
}

build_docs() {
  echo "- label: ':book: Build Docs'"
  echo "  command: 'cd /workdir/docs && pip install -r requirements.txt && make html'"
  echo "  plugins:"
  echo "  - docker#v3.1.0:"
  echo "      image: 'python:3.7'"
  echo "  timeout_in_minutes: 5"
  echo "  retry:"
  echo "    automatic: true"
  echo "  agents:"
  echo "    queue: cpu"
}

# begin the pipeline.yml file
echo "steps:"

# build every test container
for test in ${tests[@]}; do
  build_test "${test}"
done

# build documentation
build_docs

# wait for all builds to finish
echo "- wait"

# cache test containers if built from master
if [[ "${BUILDKITE_BRANCH}" == "master" ]]; then
  for test in ${tests[@]}; do
    cache_test "${test}"
  done
fi

oneccl_env=""

# run all the cpu unit tests and integration tests
for test in ${tests[@]}; do
  if [[ ${test} == *-cpu-* ]]; then
    # if gloo is specified, run gloo cpu unit tests and integration tests
    if [[ ${test} == *-gloo* ]]; then
      run_gloo ${test} "cpu"
    fi
    
    #if oneCCL is specified, prepare oneCCL environment
    if [[ ${test} == *oneccl* ]]; then
       oneccl_env="\\\$(cat:/oneccl_env):&&"
       if [[ ${test} == *ofi* ]]; then
          oneccl_env="${oneccl_env}:echo:'/mpirun_command_ofi':>:/mpirun_command:&&"
       else
          oneccl_env="${oneccl_env}:echo:'/mpirun_command_mpi':>:/mpirun_command:&&"
       fi
    else
       oneccl_env=""
    fi

    # if mpi is specified, run mpi cpu unit tests and integration tests
    # if oneccl is specified, run those tests, too
    if [[ ${test} == *mpi* || ${test} == *oneccl* ]]; then
      run_mpi ${test} "cpu" ${oneccl_env}
    fi

    # always run spark tests which use MPI and Gloo
    run_spark_integration ${test} "cpu"

    # no runner application, world size = 1
    run_single_integration ${test} "cpu" ${oneccl_env}
  fi
done

# wait for all cpu unit and integration tests to finish
echo "- wait"

# run 4x gpu unit tests
for test in ${tests[@]}; do
  if [[ ${test} == *-gpu-* ]] || [[ ${test} == *-mixed-* ]]; then
    # if gloo is specified, run gloo gpu unit tests
    if [[ ${test} == *-gloo* ]]; then
      run_gloo_pytest ${test} "4x-gpu-g4"
    fi

    # if mpi is specified, run mpi gpu unit tests
    if [[ ${test} == *mpi* ]]; then
      run_mpi_pytest ${test} "4x-gpu-g4"
    fi
  fi
done

# wait for all gpu unit tests to finish
echo "- wait"

# run 2x gpu integration tests
for test in ${tests[@]}; do
  if [[ ${test} == *-gpu-* ]] || [[ ${test} == *-mixed-* ]]; then
    # if gloo is specified, run gloo gpu integration tests
    if [[ ${test} == *-gloo* ]]; then
      run_gloo_integration ${test} "2x-gpu-g4"
    fi

    # if mpi is specified, run mpi gpu integration tests
    if [[ ${test} == *mpi* ]]; then
      run_mpi_integration ${test} "2x-gpu-g4"
    fi

    run_spark_integration ${test} "2x-gpu-g4"
  fi
done<|MERGE_RESOLUTION|>--- conflicted
+++ resolved
@@ -117,11 +117,7 @@
   # pytests have 4x GPU use cases and require a separate queue
   run_test "${test}" "${queue}" \
     ":pytest: Run PyTests (${test})" \
-<<<<<<< HEAD
-    "bash -c \"${oneccl_env} cd /horovod/test && (echo test_*.py ${exclude_keras} ${exclude_elastic} ${excluded_tests} ${exclude_spark_test} | xargs -n 1 \\\$(cat /mpirun_command) pytest -v --capture=no) && pytest --forked -v --capture=no test_spark.py\""
-=======
-    "bash -c \"${oneccl_env} cd /horovod/test && (echo test_*.py ${exclude_keras_if_needed} ${exclude_interactiverun} ${exclude_standalone_test} | xargs -n 1 \\\$(cat /mpirun_command) pytest -v --capture=no) && pytest --forked -v --capture=no test_spark.py test_run.py\""
->>>>>>> 9b6801ad
+    "bash -c \"${oneccl_env} cd /horovod/test && (echo test_*.py ${exclude_keras} ${exclude_elastic} ${excluded_tests} ${exclude_standalone_test} | xargs -n 1 \\\$(cat /mpirun_command) pytest -v --capture=no) && pytest --forked -v --capture=no test_spark.py test_run.py\""
 }
 
 run_mpi_integration() {
@@ -219,11 +215,7 @@
 
   run_test "${test}" "${queue}" \
     ":pytest: Run PyTests (${test})" \
-<<<<<<< HEAD
-    "bash -c \"cd /horovod/test && (echo test_*.py ${exclude_elastic} ${excluded_tests} ${exclude_spark_test} | xargs -n 1 horovodrun -np 2 -H localhost:2 --gloo pytest -v --capture=no) && pytest --forked -v --capture=no test_spark.py\""
-=======
-    "bash -c \"cd /horovod/test && (echo test_*.py ${excluded_tests} ${exclude_standalone_test} | xargs -n 1 horovodrun -np 2 -H localhost:2 --gloo pytest -v --capture=no) && pytest --forked -v --capture=no test_spark.py test_run.py\""
->>>>>>> 9b6801ad
+    "bash -c \"cd /horovod/test && (echo test_*.py ${exclude_elastic} ${excluded_tests} ${exclude_standalone_test} | xargs -n 1 horovodrun -np 2 -H localhost:2 --gloo pytest -v --capture=no) && pytest --forked -v --capture=no test_spark.py test_run.py\""
 }
 
 run_gloo_integration() {
