--- conflicted
+++ resolved
@@ -10,21 +10,12 @@
 tests=( \
        test-cpu-openmpi-py2_7-tf1_6_0-keras2_1_2-torch0_4_1-mxnet1_4_1-pyspark2_3_2 \
        test-cpu-openmpi-py3_6-tf1_6_0-keras2_1_2-torch0_4_1-mxnet1_4_1-pyspark2_3_2 \
-<<<<<<< HEAD
-       test-cpu-openmpi-py2_7-tf1_15_0-keras2_2_4-torch1_2_0-mxnet1_4_1-pyspark2_4_0 \
-       test-cpu-openmpi-py3_6-tf1_15_0-keras2_2_4-torch1_2_0-mxnet1_4_1-pyspark2_4_0 \
-       test-cpu-gloo-py2_7-tf1_15_0-keras2_3_1-torch1_3_0-mxnet1_4_1-pyspark2_4_0 \
-       test-cpu-gloo-py3_6-tf1_15_0-keras2_3_1-torch1_3_0-mxnet1_4_1-pyspark2_4_0 \
-       test-cpu-openmpi-gloo-py2_7-tf1_15_0-keras2_3_1-torch1_3_0-mxnet1_4_1-pyspark2_4_0 \
-       test-cpu-openmpi-gloo-py3_6-tf1_15_0-keras2_3_1-torch1_3_0-mxnet1_4_1-pyspark2_4_0 \
-=======
        test-cpu-gloo-py2_7-tf1_15_0-keras2_3_1-torch1_4_0-mxnet1_5_0-pyspark2_4_0 \
        test-cpu-gloo-py3_6-tf1_15_0-keras2_3_1-torch1_4_0-mxnet1_5_0-pyspark2_4_0 \
        test-cpu-gloo-py3_7-tf1_15_0-keras2_3_1-torch1_4_0-mxnet1_5_0-pyspark2_4_0 \
        test-cpu-gloo-py3_8-tf2_2_0-keras2_3_1-torch1_5_0-mxnet1_5_0-pyspark2_4_0 \
        test-cpu-openmpi-py3_6-tf1_14_0-keras2_2_4-torch1_2_0-mxnet1_4_1-pyspark2_4_0 \
        test-cpu-openmpi-gloo-py3_6-tf1_14_0-keras2_3_1-torch1_3_0-mxnet1_4_1-pyspark2_4_0 \
->>>>>>> 58c708e6
        test-cpu-openmpi-py2_7-tf2_0_0-keras2_3_1-torch1_3_0-mxnet1_5_0-pyspark2_4_0 \
        test-cpu-openmpi-py3_6-tf2_0_0-keras2_3_1-torch1_3_0-mxnet1_5_0-pyspark2_4_0 \
        test-cpu-openmpi-py3_6-tfhead-kerashead-torchhead-mxnethead-pyspark2_4_0 \
@@ -133,11 +124,7 @@
   # pytests have 4x GPU use cases and require a separate queue
   run_test "${test}" "${queue}" \
     ":pytest: Run PyTests (${test})" \
-<<<<<<< HEAD
-    "bash -c \"${oneccl_env} cd /horovod/test && (echo test_*.py ${exclude_keras} ${exclude_elastic} ${excluded_tests} ${exclude_standalone_test} | xargs -n 1 \\\$(cat /mpirun_command) pytest -v --capture=no) && pytest --forked -v --capture=no test_spark.py test_run.py\""
-=======
-    "bash -c \"${oneccl_env} cd /horovod/test && (echo test_*.py ${exclude_keras_if_needed} ${exclude_interactiverun} ${exclude_standalone_test} | xargs -n 1 \\\$(cat /mpirun_command) pytest -v --capture=no) && pytest --forked -v --capture=no ${standalone_tests}\""
->>>>>>> 58c708e6
+    "bash -c \"${oneccl_env} cd /horovod/test && (echo test_*.py ${exclude_keras} ${exclude_elastic} ${excluded_tests} ${exclude_standalone_test} | xargs -n 1 \\\$(cat /mpirun_command) pytest -v --capture=no) && pytest --forked -v --capture=no ${standalone_tests}\""
 }
 
 run_mpi_integration() {
@@ -222,15 +209,11 @@
   local test=$1
   local queue=$2
 
-<<<<<<< HEAD
   local exclude_elastic=""
   if [[ ${test} == *"py2_"* ]]; then
     exclude_elastic="| sed 's/test_elastic[a-z_.]*//g'"
   fi
 
-  # These tests are covered in MPI, and testing them in Gloo does not cover any new code paths
-  local excluded_tests="| sed 's/test_interactiverun.py//g' | sed 's/test_spark_keras.py//g' | sed 's/test_spark_torch.py//g' | sed 's/[a-z_]*tensorflow2[a-z_.]*//g'"
-=======
   local exclude_keras_if_needed=""
   if [[ ${test} == *"tf2_"* ]] || [[ ${test} == *"tfhead"* ]]; then
     # TODO: support for Keras + TF 2.0 and TF-Keras 2.0
@@ -241,7 +224,6 @@
 
   # These are tested as integration style tests.
   local excluded_tests="| sed 's/test_interactiverun.py//g' | sed 's/test_spark_keras.py//g' | sed 's/test_spark_torch.py//g'"
->>>>>>> 58c708e6
 
   # Spark and Run test does not need to be executed with horovodrun, but we still run it below.
   local exclude_standalone_test="| sed 's/test_spark.py//g' | sed 's/test_run.py//g'"
@@ -255,11 +237,7 @@
 
   run_test "${test}" "${queue}" \
     ":pytest: Run PyTests (${test})" \
-<<<<<<< HEAD
-    "bash -c \"cd /horovod/test && (echo test_*.py ${exclude_elastic} ${excluded_tests} ${exclude_standalone_test} | xargs -n 1 horovodrun -np 2 -H localhost:2 --gloo pytest -v --capture=no) && pytest --forked -v --capture=no test_spark.py test_run.py\""
-=======
     "bash -c \"cd /horovod/test && (echo test_*.py ${exclude_keras_if_needed} ${excluded_tests} ${exclude_standalone_test} | xargs -n 1 horovodrun -np 2 -H localhost:2 --gloo pytest -v --capture=no) && pytest --forked -v --capture=no ${standalone_tests}\""
->>>>>>> 58c708e6
 }
 
 run_gloo_integration() {
