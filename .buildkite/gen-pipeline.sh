--- conflicted
+++ resolved
@@ -19,13 +19,9 @@
        test-cpu-openmpi-py2_7-tf2_0_0-keras2_3_1-torch1_3_0-mxnet1_5_0-pyspark2_4_0 \
        test-cpu-openmpi-py3_6-tf2_0_0-keras2_3_1-torch1_3_0-mxnet1_5_0-pyspark2_4_0 \
        test-cpu-openmpi-py3_6-tfhead-kerashead-torchhead-mxnethead-pyspark2_4_0 \
-<<<<<<< HEAD
        test-cpu-mpich-py3_6-tf1_15_0-keras2_3_1-torch1_3_0-mxnet1_5_0-pyspark2_4_0 \
-=======
-       test-cpu-mpich-py3_6-tf1_14_0-keras2_3_1-torch1_3_0-mxnet1_5_0-pyspark2_4_0 \
-       test-cpu-oneccl-py3_6-tf1_14_0-keras2_3_1-torch1_3_0-mxnet1_5_0-pyspark2_4_0 \
-       test-cpu-oneccl-ofi-py3_6-tf1_14_0-keras2_3_1-torch1_3_0-mxnet1_5_0-pyspark2_4_0 \
->>>>>>> 3964bc08
+       test-cpu-oneccl-py3_6-tf1_15_0-keras2_3_1-torch1_3_0-mxnet1_5_0-pyspark2_4_0 \
+       test-cpu-oneccl-ofi-py3_6-tf1_15_0-keras2_3_1-torch1_3_0-mxnet1_5_0-pyspark2_4_0 \
        test-gpu-openmpi-py3_6-tf1_15_0-keras2_3_1-torch1_3_0-mxnet1_4_1-pyspark2_4_0 \
        test-gpu-gloo-py3_6-tf1_15_0-keras2_3_1-torch1_3_0-mxnet1_4_1-pyspark2_4_0 \
        test-gpu-openmpi-gloo-py3_6-tf1_15_0-keras2_3_1-torch1_3_0-mxnet1_4_1-pyspark2_4_0 \
@@ -121,11 +117,7 @@
   # pytests have 4x GPU use cases and require a separate queue
   run_test "${test}" "${queue}" \
     ":pytest: Run PyTests (${test})" \
-<<<<<<< HEAD
-    "bash -c \"cd /horovod/test && (echo test_*.py ${exclude_keras} ${exclude_elastic} ${excluded_tests} ${exclude_spark_test} | xargs -n 1 \\\$(cat /mpirun_command) pytest -v --capture=no) && pytest --forked -v --capture=no test_spark.py\""
-=======
-    "bash -c \"${oneccl_env} cd /horovod/test && (echo test_*.py ${exclude_keras_if_needed} ${exclude_interactiverun} ${exclude_spark_test} | xargs -n 1 \\\$(cat /mpirun_command) pytest -v --capture=no) && pytest --forked -v --capture=no test_spark.py\""
->>>>>>> 3964bc08
+    "bash -c \"${oneccl_env} cd /horovod/test && (echo test_*.py ${exclude_keras} ${exclude_elastic} ${excluded_tests} ${exclude_spark_test} | xargs -n 1 \\\$(cat /mpirun_command) pytest -v --capture=no) && pytest --forked -v --capture=no test_spark.py\""
 }
 
 run_mpi_integration() {
@@ -160,13 +152,8 @@
   fi
 
   run_test "${test}" "${queue}" \
-<<<<<<< HEAD
     ":fire: Test PyTorch MNIST (${test})" \
-    "bash -c \"\\\$(cat /mpirun_command) python /horovod/examples/pytorch_mnist.py\""
-=======
-    ":python: Test PyTorch MNIST (${test})" \
     "bash -c \"${oneccl_env} \\\$(cat /mpirun_command) python /horovod/examples/pytorch_mnist.py\""
->>>>>>> 3964bc08
 
   run_test "${test}" "${queue}" \
     ":muscle: Test MXNet MNIST (${test})" \
@@ -314,13 +301,8 @@
   fi
 
   run_test "${test}" "${queue}" \
-<<<<<<< HEAD
     ":fire: Single PyTorch MNIST (${test})" \
-    "python /horovod/examples/pytorch_mnist.py --epochs 3"
-=======
-    ":python: Single PyTorch MNIST (${test})" \
     "bash -c \"${oneccl_env} python /horovod/examples/pytorch_mnist.py --epochs 3\""
->>>>>>> 3964bc08
 
   run_test "${test}" "${queue}" \
     ":muscle: Single MXNet MNIST (${test})" \
