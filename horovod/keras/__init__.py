# Copyright 2017 Uber Technologies, Inc. All Rights Reserved.
#
# Licensed under the Apache License, Version 2.0 (the "License");
# you may not use this file except in compliance with the License.
# You may obtain a copy of the License at
#
#     http://www.apache.org/licenses/LICENSE-2.0
#
# Unless required by applicable law or agreed to in writing, software
# distributed under the License is distributed on an "AS IS" BASIS,
# WITHOUT WARRANTIES OR CONDITIONS OF ANY KIND, either express or implied.
# See the License for the specific language governing permissions and
# limitations under the License.
# ==============================================================================

import warnings

import keras
import keras.backend as K

from horovod.tensorflow import init
from horovod.tensorflow import shutdown
from horovod.tensorflow import size, local_size, cross_size, rank, local_rank, cross_rank
from horovod.tensorflow import is_initialized, start_timeline, stop_timeline
from horovod.tensorflow import mpi_threads_supported, mpi_enabled, mpi_built
from horovod.tensorflow import gloo_enabled, gloo_built
<<<<<<< HEAD
from horovod.tensorflow import nccl_built, ddl_built, ccl_built, cuda_built, rocm_built
from horovod.tensorflow import Average, Sum
from horovod.tensorflow.compression import Compression

=======
from horovod.tensorflow import nccl_built, ddl_built, ccl_built
from horovod.tensorflow import Average, Sum, Adasum
from horovod.tensorflow import Compression
>>>>>>> fd87f521

from horovod.keras import callbacks, elastic
import horovod._keras as _impl


def DistributedOptimizer(optimizer, name=None,
                         device_dense='', device_sparse='',
                         compression=Compression.none,
                         sparse_as_dense=False,
                         gradient_predivide_factor=1.0,
                         op=Average,
                         num_groups=0,
                         groups=None):
    """
    An optimizer that wraps another keras.optimizers.Optimizer, using an allreduce to
    average gradient values before applying gradients to model weights.

    Args:
        optimizer: Optimizer to use for computing gradients and applying updates.
        name: Optional name prefix for the operations created when applying
              gradients. Defaults to "Distributed" followed by the provided
              optimizer type.
        device_dense: Device to be used for dense tensors. Uses GPU by default
                      if Horovod was build with HOROVOD_GPU_OPERATIONS.
        device_sparse: Device to be used for sparse tensors. Uses GPU by default
                       if Horovod was build with HOROVOD_GPU_OPERATIONS.
        compression: Compression algorithm used to reduce the amount of data
                     sent and received by each worker node.  Defaults to not
                     using compression.
        sparse_as_dense: Treat all sparse gradients as dense tensors.  This can
                         help improve performance and memory utilization if
                         the original sparse gradient has high density.
                         Defaults to false.
        gradient_predivide_factor: gradient_predivide_factor splits the averaging
                                   before and after the sum. Gradients are scaled by
                                   1.0 / gradient_predivide_factor before the sum and
                                   gradient_predivide_factor / size after the sum.
        op: The reduction operation to use when combining gradients across
            different ranks. Defaults to Average.
        num_groups: Number of groups to assign gradient allreduce ops to for explicit
                    grouping. Defaults to no explicit groups.
        groups: The parameter to group the gradient allreduce ops. Accept values is a
                non-negative integer or a list of list of tf.Variable.
                If groups is a non-negative integer, it is the number of groups to assign
                gradient allreduce ops to for explicit grouping.
                If groups is a list of list of tf.Variable. Variables in the same
                inner list will be assigned to the same group, while parameter that does
                not appear in any list will form a group itself.
                Defaults as None, which is no explicit groups.
    """
    if gradient_predivide_factor != 1.0 and rocm_built():
            raise ValueError('gradient_predivide_factor not supported yet with ROCm')

    if op != Average and op != Sum:
        raise ValueError('op currently only supports Average and Sum')

    if num_groups != 0:
        warnings.warn('Parameter `num_groups` has been replaced by `groups` '
                      'and will be removed in v0.23.0.', DeprecationWarning)
        if groups is None:
            groups = num_groups

    if groups is not None:
        if not (isinstance(groups, list) or groups > 0):
            raise ValueError('groups should be a non-negative integer or '
                            'a list of list of tf.Variable.')

    return _impl.create_distributed_optimizer(
        keras=keras,
        optimizer=optimizer,
        name=name,
        device_dense=device_dense,
        device_sparse=device_sparse,
        compression=compression,
        sparse_as_dense=sparse_as_dense,
        gradient_predivide_factor=gradient_predivide_factor,
        op=op,
        groups=groups,
    )


def broadcast_global_variables(root_rank):
    """Broadcasts all global variables from root rank to all other processes.

    Arguments:
        root_rank: Rank of the process from which global variables will be broadcasted
                   to all other processes.
    """
    return _impl.broadcast_global_variables(K, root_rank)


def allreduce(value, name=None, average=True, prescale_factor=1.0, postscale_factor=1.0):
    """
    Perform an allreduce on a tensor-compatible value.

    Arguments:
        value: A tensor-compatible value to reduce.
               The shape of the input must be identical across all ranks.
        name: Optional name for the constants created by this operation.
        average: If True, computes the average over all ranks.
                 Otherwise, computes the sum over all ranks.
        prescale_factor: Multiplicative factor to scale tensor before allreduce.
        postscale_factor: Multiplicative factor to scale tensor after allreduce.
    """
    return _impl.allreduce(K, value, name, average, prescale_factor, postscale_factor)


def allgather(value, name=None):
    """
    Perform an allgather on a tensor-compatible value.

    The concatenation is done on the first dimension, so the input values on the
    different processes must have the same rank and shape, except for the first
    dimension, which is allowed to be different.

    Arguments:
        value: A tensor-compatible value to gather.
        name: Optional name prefix for the constants created by this operation.
    """
    return _impl.allgather(K, value, name)


def broadcast(value, root_rank, name=None):
    """
    Perform a broadcast on a tensor-compatible value.

    Arguments:
        value: A tensor-compatible value to reduce.
               The shape of the input must be identical across all ranks.
        root_rank: Rank of the process from which global variables will be
                   broadcasted to all other processes.
        name: Optional name for the constants created by this operation.
    """
    return _impl.broadcast(K, value, root_rank, name)


def reducescatter(value, name=None, op=Average):
    """
    Perform a reducescatter on a tensor-compatible value.

    Arguments:
        value: A tensor-compatible value to reduce and scatter.
               The shape of the input must be identical across all ranks.
        name: Optional name for the constants created by this operation.
        op: The reduction operation to combine tensors across different ranks.
            Defaults to Average.
    """
    return _impl.reducescatter(K, value, name, op)


def load_model(filepath, custom_optimizers=None, custom_objects=None, compression=Compression.none):
    """
    Loads a saved Keras model with a Horovod DistributedOptimizer.

    The DistributedOptimizer will wrap the underlying optimizer used to train
    the saved model, so that the optimizer state (params and weights) will
    be picked up for retraining.

    By default, all optimizers in the module `keras.optimizers` will be loaded
    and wrapped without needing to specify any `custom_optimizers` or
    `custom_objects`.

    Arguments:
        filepath: One of the following:
            - string, path to the saved model, or
            - h5py.File object from which to load the model
        custom_optimizers: Optional list of Optimizer subclasses to support
            during loading.
        custom_objects: Optional dictionary mapping names (strings) to custom
            classes or functions to be considered during deserialization.
        compression: Compression algorithm used to reduce the amount of data
                     sent and received by each worker node.  Defaults to not
                     using compression.

    Returns:
        A Keras model instance.

    Raises:
        ImportError: If h5py is not available.
        ValueError: In case of an invalid savefile.
    """
    def wrap_optimizer(cls):
        return lambda **kwargs: DistributedOptimizer(cls(**kwargs), compression=compression)
    optimizer_modules = {keras.optimizers.Optimizer.__module__}
    return _impl.load_model(keras, wrap_optimizer, optimizer_modules, filepath, custom_optimizers, custom_objects)<|MERGE_RESOLUTION|>--- conflicted
+++ resolved
@@ -24,16 +24,10 @@
 from horovod.tensorflow import is_initialized, start_timeline, stop_timeline
 from horovod.tensorflow import mpi_threads_supported, mpi_enabled, mpi_built
 from horovod.tensorflow import gloo_enabled, gloo_built
-<<<<<<< HEAD
 from horovod.tensorflow import nccl_built, ddl_built, ccl_built, cuda_built, rocm_built
-from horovod.tensorflow import Average, Sum
+from horovod.tensorflow import Average, Sum, Adasum  # TODO: neded for reduces_scatter?
 from horovod.tensorflow.compression import Compression
 
-=======
-from horovod.tensorflow import nccl_built, ddl_built, ccl_built
-from horovod.tensorflow import Average, Sum, Adasum
-from horovod.tensorflow import Compression
->>>>>>> fd87f521
 
 from horovod.keras import callbacks, elastic
 import horovod._keras as _impl
