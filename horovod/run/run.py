# Copyright 2019 Uber Technologies, Inc. All Rights Reserved.
#
# Licensed under the Apache License, Version 2.0 (the 'License');
# you may not use this file except in compliance with the License.
# You may obtain a copy of the License at
#
#     http://www.apache.org/licenses/LICENSE-2.0
#
# Unless required by applicable law or agreed to in writing, software
# distributed under the License is distributed on an 'AS IS' BASIS,
# WITHOUT WARRANTIES OR CONDITIONS OF ANY KIND, either express or implied.
# See the License for the specific language governing permissions and
# limitations under the License.
# ==============================================================================

from __future__ import print_function

import argparse
import hashlib
import os
import re
import sys
import textwrap

try:
    from shlex import quote
except ImportError:
    from pipes import quote

import six
import yaml
import cloudpickle

import horovod

from horovod.common.util import (extension_available,
                                 gloo_built, mpi_built,
                                 nccl_built, ddl_built, ccl_built)
from horovod.run.common.util import config_parser, safe_shell_exec, timeout, secret
from horovod.run.common.util import settings as hvd_settings
from horovod.run.driver import driver_service
from horovod.run.util import cache, threads, network, lsf
from horovod.run.gloo_run import gloo_run
from horovod.run.mpi_run import mpi_run
from horovod.run.js_run import js_run, is_jsrun_installed
from horovod.run.http.http_client import read_data_from_kvstore, put_data_into_kvstore
from horovod.run.http.http_server import KVStoreServer


# Cached information of horovodrun functions be stored in this directory
CACHE_FOLDER = os.path.join(os.path.expanduser('~'), '.horovod')

# Cache entries will be stale if they are older than this number of minutes
CACHE_STALENESS_THRESHOLD_MINUTES = 60

# Number of retries for sshing into the hosts
SSH_RETRIES = 5


@cache.use_cache()
def _check_all_hosts_ssh_successful(host_addresses, ssh_port=None):
    """
    checks if ssh can successfully be performed to all the hosts.
    :param host_addresses: list of addresses to ssh into. for example,
        ['worker-0','worker-1']
        ['10.11.11.11', '10.11.11.12']
    :type host_addresses: list(strings)
    :return: Returns True if all ssh was successful into all the addresses.
    """

    def exec_command(command):
        exit_code = 1
        output_msg = ''

        # Try ssh 5 times
        for i in range(SSH_RETRIES):
            output = six.StringIO()
            try:
                exit_code = safe_shell_exec.execute(command,
                                                    stdout=output,
                                                    stderr=output)
                if exit_code == 0:
                    break
                else:
                    output_msg = output.getvalue()
            finally:
                output.close()
        return exit_code, output_msg

    ssh_port_arg = '-p {ssh_port}'.format(
        ssh_port=ssh_port) if ssh_port else ''

    ssh_command_format = 'ssh -o StrictHostKeyChecking=no {host} {ssh_port_arg} date'

    args_list = [[ssh_command_format.format(host=host_address,
                                            ssh_port_arg=ssh_port_arg)]
                 for host_address in host_addresses]
    ssh_exit_codes = \
        threads.execute_function_multithreaded(exec_command,
                                               args_list)

    ssh_successful_to_all_hosts = True
    for index, ssh_status in six.iteritems(ssh_exit_codes):
        exit_code, output_msg = ssh_status[0], ssh_status[1]
        if exit_code != 0:
            print('ssh not successful for host {host}:\n{msg_output}'
                  .format(host=host_addresses[index],
                          msg_output=output_msg))

            ssh_successful_to_all_hosts = False
    if not ssh_successful_to_all_hosts:
        exit(1)
    return True


def check_build(verbose):
    def get_check(value):
        return 'X' if value else ' '

    output = '''{verbose_newline}\
    Horovod v{version}:

    Available Frameworks:
        [{tensorflow}] TensorFlow
        [{torch}] PyTorch
        [{mxnet}] MXNet

    Available Controllers:
        [{mpi}] MPI
        [{gloo}] Gloo

    Available Tensor Operations:
        [{nccl_ops}] NCCL
        [{ddl_ops}] DDL
        [{ccl_ops}] CCL
        [{mpi_ops}] MPI
        [{gloo_ops}] Gloo\
    '''.format(verbose_newline='\n' if verbose else '',
               version=horovod.__version__,
               tensorflow=get_check(extension_available('tensorflow', verbose=verbose)),
               torch=get_check(extension_available('torch', verbose=verbose)),
               mxnet = get_check(extension_available('mxnet', verbose=verbose)),
               mpi=get_check(mpi_built(verbose=verbose)),
               gloo=get_check(gloo_built(verbose=verbose)),
               nccl_ops=get_check(nccl_built(verbose=verbose)),
               ddl_ops=get_check(ddl_built(verbose=verbose)),
               mpi_ops=get_check(mpi_built(verbose=verbose)),
               ccl_ops=get_check(ccl_built(verbose=verbose)),
               gloo_ops=get_check(gloo_built(verbose=verbose)))
    print(textwrap.dedent(output))
    os._exit(0)


def make_check_build_action(np_arg):
    class CheckBuildAction(argparse.Action):
        def __call__(self, parser, args, values, option_string=None):
            # If -cb is specified, make -np optional
            np_arg.required = False
            args.check_build = True

    return CheckBuildAction


def make_override_action(override_args):
    class StoreOverrideAction(argparse.Action):
        def __init__(self,
                     option_strings,
                     dest,
                     default=None,
                     type=None,
                     choices=None,
                     required=False,
                     help=None):
            super(StoreOverrideAction, self).__init__(
                option_strings=option_strings,
                dest=dest,
                nargs=1,
                default=default,
                type=type,
                choices=choices,
                required=required,
                help=help)

        def __call__(self, parser, args, values, option_string=None):
            override_args.add(self.dest)
            setattr(args, self.dest, values[0])

    return StoreOverrideAction


def make_override_bool_action(override_args, bool_value):
    class StoreOverrideBoolAction(argparse.Action):
        def __init__(self,
                     option_strings,
                     dest,
                     required=False,
                     help=None):
            super(StoreOverrideBoolAction, self).__init__(
                option_strings=option_strings,
                dest=dest,
                const=bool_value,
                nargs=0,
                default=None,
                required=required,
                help=help)

        def __call__(self, parser, args, values, option_string=None):
            override_args.add(self.dest)
            setattr(args, self.dest, self.const)

    return StoreOverrideBoolAction


def make_override_true_action(override_args):
    return make_override_bool_action(override_args, True)


def make_override_false_action(override_args):
    return make_override_bool_action(override_args, False)


def parse_args():
    override_args = set()

    parser = argparse.ArgumentParser(description='Horovod Runner')

    parser.add_argument('-v', '--version', action='version', version=horovod.__version__,
                        help='Shows Horovod version.')

    np_arg = parser.add_argument('-np', '--num-proc', action='store', dest='np',
                                 type=int, required=not lsf.LSFUtils.using_lsf(),
                                 help='Total number of training processes.')

    parser.add_argument('-cb', '--check-build', action=make_check_build_action(np_arg), nargs=0,
                        help='Shows which frameworks and libraries have been built into Horovod.')

    parser.add_argument('-p', '--ssh-port', action='store', dest='ssh_port',
                        type=int, help='SSH port on all the hosts.')

    parser.add_argument('--disable-cache', action='store_true',
                        dest='disable_cache',
                        help='If the flag is not set, horovodrun will perform '
                             'the initialization checks only once every 60 '
                             'minutes -- if the checks successfully pass. '
                             'Otherwise, all the checks will run every time '
                             'horovodrun is called.')

    parser.add_argument('--start-timeout', action='store',
                        dest='start_timeout', type=int,
                        help='Horovodrun has to perform all the checks and '
                             'start the processes before the specified '
                             'timeout. The default value is 30 seconds. '
                             'Alternatively, The environment variable '
                             'HOROVOD_START_TIMEOUT can also be used to '
                             'specify the initialization timeout.')

    parser.add_argument('--network-interface', action='store', dest='nics',
                        help='Network interfaces that can be used for communication separated by '
                             'comma. If not specified, Horovod will find the common NICs among all '
                             'the workers and use it; example, --network-interface "eth0,eth1".')

    parser.add_argument('--output-filename', action='store',
                        help='For Gloo, writes stdout / stderr of all processes to a filename of the form '
                             '<output_filename>/rank.<rank>/<stdout | stderr>. The <rank> will be padded with 0 '
                             'characters to ensure lexicographical order. For MPI, delegates its behavior to mpirun.')

    parser.add_argument('--verbose', action='store_true',
                        dest='verbose',
                        help='If this flag is set, extra messages will '
                             'be printed.')

    parser.add_argument('command', nargs=argparse.REMAINDER,
                        help='Command to be executed.')

    parser.add_argument('--config-file', action='store', dest='config_file',
                        help='Path to YAML file containing runtime parameter configuration for Horovod. '
                             'Note that this will override any command line arguments provided before '
                             'this argument, and will be overridden by any arguments that come after it.')

    group_params = parser.add_argument_group('tuneable parameter arguments')
    group_params.add_argument('--fusion-threshold-mb', action=make_override_action(override_args),type=int,
                              help='Fusion buffer threshold in MB. This is the maximum amount of '
                                   'tensor data that can be fused together into a single batch '
                                   'during allreduce / allgather. Setting 0 disables tensor fusion. '
                                   '(default: 64)')
    group_params.add_argument('--cycle-time-ms', action=make_override_action(override_args), type=float,
                              help='Cycle time in ms. This is the delay between each tensor fusion '
                                   'cycle. The larger the cycle time, the more batching, but the '
                                   'greater latency between each allreduce / allgather operations. '
                                   '(default: 5')
    group_params.add_argument('--cache-capacity', action=make_override_action(override_args), type=int,
                              help='Maximum number of tensor names that will be cached to reduce amount '
                                   'of coordination required between workers before performing allreduce / '
                                   'allgather. (default: 1024')

    group_hierarchical_allreduce = group_params.add_mutually_exclusive_group()
    group_hierarchical_allreduce.add_argument('--hierarchical-allreduce',
                                              action=make_override_true_action(override_args),
                                              help='Perform hierarchical allreduce between workers instead of '
                                                   'ring allreduce. Hierarchical allreduce performs a local '
                                                   'allreduce / gather within a host, then a parallel cross allreduce '
                                                   'between equal local ranks across workers, and finally a '
                                                   'local gather.')
    group_hierarchical_allreduce.add_argument('--no-hierarchical-allreduce', dest='hierarchical_allreduce',
                                              action=make_override_false_action(override_args),
                                              help='Explicitly disable hierarchical allreduce to prevent autotuning '
                                                   'from adjusting it.')

    group_hierarchical_allgather = group_params.add_mutually_exclusive_group()
    group_hierarchical_allgather.add_argument('--hierarchical-allgather',
                                              action=make_override_true_action(override_args),
                                              help='Perform hierarchical allgather between workers instead of '
                                                   'ring allgather. See hierarchical allreduce for algorithm details.')
    group_hierarchical_allgather.add_argument('--no-hierarchical-allgather', dest='hierarchical_allgather',
                                              action=make_override_false_action(override_args),
                                              help='Explicitly disable hierarchical allgather to prevent autotuning '
                                                   'from adjusting it.')

    group_autotune = parser.add_argument_group('autotune arguments')
    group_autotune_enabled = group_autotune.add_mutually_exclusive_group()
    group_autotune_enabled.add_argument('--autotune', action=make_override_true_action(override_args),
                                        help='Perform autotuning to select parameter argument values that maximimize '
                                             'throughput for allreduce / allgather. Any parameter explicitly set will '
                                             'be held constant during tuning.')
    group_autotune_enabled.add_argument('--no-autotune', dest='autotune',
                                        action=make_override_false_action(override_args), help=argparse.SUPPRESS)
    group_autotune.add_argument('--autotune-log-file', action=make_override_action(override_args),
                                help='Comma-separated log of trials containing each hyperparameter and the '
                                     'score of the trial. The last row will always contain the best value '
                                     'found.')
    group_autotune.add_argument('--autotune-warmup-samples', action=make_override_action(override_args),
                                type=int, default=3,
                                help='Number of samples to discard before beginning the optimization process '
                                     'during autotuning. Performance during the first few batches can be '
                                     'affected by initialization and cache warmups. (default: %(default)s)')
    group_autotune.add_argument('--autotune-steps-per-sample', action=make_override_action(override_args),
                                type=int, default=10,
                                help='Number of steps (approximate) to record before observing a sample. The sample '
                                     'score is defined to be the median score over all batches within the sample. The '
                                     'more batches per sample, the less variance in sample scores, but the longer '
                                     'autotuning will take. (default: %(default)s)')
    group_autotune.add_argument('--autotune-bayes-opt-max-samples', action=make_override_action(override_args),
                                type=int, default=20,
                                help='Maximum number of samples to collect for each Bayesian optimization process. '
                                     '(default: %(default)s)')
    group_autotune.add_argument('--autotune-gaussian-process-noise', action=make_override_action(override_args),
                                type=float, default=0.8,
                                help='Regularization value [0, 1] applied to account for noise in samples. '
                                     '(default: %(default)s)')

    group_timeline = parser.add_argument_group('timeline arguments')
    group_timeline.add_argument('--timeline-filename', action=make_override_action(override_args),
                                help='JSON file containing timeline of Horovod events used for debugging '
                                     'performance. If this is provided, timeline events will be recorded, '
                                     'which can have a negative impact on training performance.')
    group_timeline_cycles = group_timeline.add_mutually_exclusive_group()
    group_timeline_cycles.add_argument('--timeline-mark-cycles', action=make_override_true_action(override_args),
                                       help='Mark cycles on the timeline. Only enabled if the timeline filename '
                                            'is provided.')
    group_timeline_cycles.add_argument('--no-timeline-mark-cycles', dest='timeline_mark_cycles',
                                       action=make_override_false_action(override_args), help=argparse.SUPPRESS)

    group_stall_check = parser.add_argument_group('stall check arguments')
    group_stall_check_enabled = group_stall_check.add_mutually_exclusive_group()
    group_stall_check_enabled.add_argument('--no-stall-check', action=make_override_true_action(override_args),
                                           help='Disable the stall check. The stall check will log a warning when '
                                                'workers have stalled waiting for other ranks to submit tensors.')
    group_stall_check_enabled.add_argument('--stall-check', dest='no_stall_check',
                                           action=make_override_false_action(override_args), help=argparse.SUPPRESS)
    group_stall_check.add_argument('--stall-check-warning-time-seconds', action=make_override_action(override_args),
                                   type=int, default=60,
                                   help='Seconds until the stall warning is logged to stderr. (default: %(default)s)')
    group_stall_check.add_argument('--stall-check-shutdown-time-seconds', action=make_override_action(override_args),
                                   type=int, default=0,
                                   help='Seconds until Horovod is shutdown due to stall. Shutdown will only take '
                                        'place if this value is greater than the warning time. (default: %(default)s)')

    group_library_options = parser.add_argument_group('library arguments')
    group_mpi_threads_disable = group_library_options.add_mutually_exclusive_group()
    group_mpi_threads_disable.add_argument('--mpi-threads-disable', action=make_override_true_action(override_args),
                                           help='Disable MPI threading support. Only applies when running in MPI '
                                                'mode. In some cases, multi-threaded MPI can slow down other '
                                                'components, but is necessary if you wish to run mpi4py on top '
                                                'of Horovod.')
    group_mpi_threads_disable.add_argument('--no-mpi-threads-disable', dest='mpi_threads_disable',
                                           action=make_override_false_action(override_args), help=argparse.SUPPRESS)
    group_library_options.add_argument('--mpi-args', action='store', dest='mpi_args',
                                       help='Extra MPI arguments to pass to mpirun. '
                                       'They need to be passed with the equal sign to avoid parsing issues. '
                                       'e.g. --mpi-args="--map-by ppr:6:node"')
    group_library_options.add_argument('--tcp', action='store_true', dest='tcp_flag',
                                       help='If this flag is set, only TCP is used for communication.')
    group_library_options.add_argument('--binding-args', action='store', dest='binding_args',
                                       help='Process binding arguments. Default is socket for Spectrum MPI '
                                       'and no binding for other cases. e.g. --binding-args="--rankfile myrankfile"')
    group_library_options.add_argument('--num-nccl-streams', action=make_override_action(override_args),
                                       type=int, default=1,
                                       help='Number of NCCL streams. Only applies when running with NCCL support. '
                                            '(default: %(default)s)')
    group_library_options.add_argument('--ccl-bgt-affinity', action=make_override_action(override_args),
                                       type=int, default=0,
                                       help='CCL background thread affinity. Only applies when running with CCL '
                                            'support. (default: %(default)s)')
    group_library_options.add_argument('--gloo-timeout-seconds', action=make_override_action(override_args),
                                       type=int, default=30,
                                       help='Timeout in seconds for Gloo operations to complete. '
                                            '(default: %(default)s)')

    group_logging = parser.add_argument_group('logging arguments')
    group_logging.add_argument('--log-level', action=make_override_action(override_args),
                               choices=config_parser.LOG_LEVELS,
                               help='Minimum level to log to stderr from the Horovod backend. (default: WARNING).')
    group_logging_timestamp = group_logging.add_mutually_exclusive_group()
    group_logging_timestamp.add_argument('--log-hide-timestamp', action=make_override_true_action(override_args),
                                         help='Hide the timestamp from Horovod log messages.')
    group_logging_timestamp.add_argument('--no-log-hide-timestamp', dest='log_hide_timestamp',
                                         action=make_override_false_action(override_args), help=argparse.SUPPRESS)

    group_hosts_parent = parser.add_argument_group('host arguments')
    group_hosts = group_hosts_parent.add_mutually_exclusive_group()
    group_hosts.add_argument('-H', '--hosts', action='store', dest='hosts',
                             help='List of host names and the number of available slots '
                                  'for running processes on each, of the form: <hostname>:<slots> '
                                  '(e.g.: host1:2,host2:4,host3:1 indicating 2 processes can run on host1, '
                                  '4 on host2, and 1 on host3). If not specified, defaults to using '
                                  'localhost:<np>')
    group_hosts.add_argument('-hostfile', '--hostfile', action='store', dest='hostfile',
                             help='Path to a host file containing the list of host names and the number of '
                                  'available slots. Each line of the file must be of the form: '
                                  '<hostname> slots=<slots>')

    group_controller_parent = parser.add_argument_group('controller arguments')
    group_controller = group_controller_parent.add_mutually_exclusive_group()
    group_controller.add_argument('--gloo', action='store_true', dest='use_gloo',
                                  help='Run Horovod using the Gloo controller. This will '
                                       'be the default if Horovod was not built with MPI support.')
    group_controller.add_argument('--mpi', action='store_true', dest='use_mpi',
                                  help='Run Horovod using the MPI controller. This will '
                                       'be the default if Horovod was built with MPI support.')
    group_controller.add_argument('--jsrun', action='store_true', dest='use_jsrun',
                                  help='Launch Horovod processes with jsrun and use the MPI controller. '
                                       'This will be the default if jsrun is installed and Horovod '
                                       'was built with MPI support.')

    args = parser.parse_args()

    if args.config_file:
        with open(args.config_file, 'r') as f:
            config = yaml.load(f, Loader=yaml.FullLoader)
        config_parser.set_args_from_config(args, config, override_args)
    config_parser.validate_config_args(args)

    return args


class HorovodArgs(object):
    def __init__(self):
        self.np = 1
        self.check_build = None
        self.ssh_port = None
        self.disable_cache = None
        self.start_timeout = None
        self.output_filename = None
        self.verbose = None
        self.command = None
        self.run_func = None
        self.config_file = None
        self.nics = None

        # tuneable parameter arguments
        self.fusion_threshold_mb = None
        self.cycle_time_ms = None,
        self.cache_capacity = None,

        # hierrachy
        self.hierarchical_allreduce = None
        self.hierarchical_allgather = None

        # autotune arguments
        self.autotune = None
        self.autotune_log_file = None
        self.autotune_warmup_samples = None
        self.autotune_steps_per_sample = None
        self.autotune_bayes_opt_max_samples = None
        self.autotune_gaussian_process_noise = None

        # timeline arguments
        self.timeline_filename = None
        self.timeline_mark_cycles = None

        # stall check arguments
        self.no_stall_check = None
        self.stall_check_warning_time_seconds = None
        self.stall_check_shutdown_time_seconds = None

        # library arguments
        self.mpi_threads_disable = None
        self.mpi_args = None
        self.tcp_flag = None
        self.binding_args = None
        self.num_nccl_streams = None
        self.ccl_bgt_affinity = None
        self.gloo_timeout_seconds = None

        # logging arguments
        self.log_level = None
        self.log_hide_timestamp = None

        # host arguments
        self.hosts = None
        self.hostfile = None

        # controller arguments
        self.use_gloo = None
        self.use_mpi = None
        self.use_jsrun = None


def parse_host_files(filename):
    """
    Transform the hostfile into a format of
    <IP address> or <host name>:<Number of GPUs>
    :param filename: Should be in <IP address> or <host name> slots=<number of GPUs>
    :return: Comma separated string of <IP address> or <host name>:<Number of GPUs>
    """
    hosts = []
    with open(filename, 'r') as f:
        for line in f.readlines():
            line = line.rstrip()
            hostname = line.split()[0]
            slots = line.split('=')[1]
            hosts.append('{name}:{slots}'.format(name=hostname, slots=slots))
    return ','.join(hosts)


def parse_host_names(hosts):
    host_list = hosts.split(',')
    all_host_names = []
    pattern = re.compile(r'^[\w.-]+:\d+$')
    for host in host_list:
        if not pattern.match(host.strip()):
            raise ValueError('Invalid host input, please make sure it has '
                             'format as : worker-0:2,worker-1:2.')
        all_host_names.append(host.strip().split(':')[0])
    return all_host_names


def _run(args):
    if args.check_build:
        check_build(args.verbose)

    # If LSF is used, use default values from job config
    if lsf.LSFUtils.using_lsf():
        if not args.np:
            args.np = lsf.LSFUtils.get_num_processes()
        if not args.hosts and not args.hostfile:
            args.hosts = ','.join('{host}:{np}'.format(host=host, np=lsf.LSFUtils.get_num_gpus())
                         for host in lsf.LSFUtils.get_compute_hosts())

    # if hosts are not specified, either parse from hostfile, or default as
    # localhost
    if not args.hosts:
        if args.hostfile:
            args.hosts = parse_host_files(args.hostfile)
        else:
            # Set hosts to localhost if not specified
            args.hosts = 'localhost:{np}'.format(np=args.np)

    all_host_names = parse_host_names(args.hosts)

    nics_set = set(args.nics.split(',')) if args.nics else None

    # horovodrun has to finish all the checks before this timeout runs out.
    if args.start_timeout:
        start_timeout = args.start_timeout
    else:
        # Lookup default timeout from the environment variable.
        start_timeout = int(os.getenv('HOROVOD_START_TIMEOUT', '30'))

    tmout = timeout.Timeout(start_timeout,
                            message='Timed out waiting for {activity}. Please '
                                    'check connectivity between servers. You '
                                    'may need to increase the --start-timeout '
                                    'parameter if you have too many servers.')
    settings = hvd_settings.Settings(verbose=2 if args.verbose else 0,
                                     ssh_port=args.ssh_port,
                                     extra_mpi_args=args.mpi_args,
                                     tcp_flag=args.tcp_flag,
                                     binding_args=args.binding_args,
                                     key=secret.make_secret_key(),
                                     timeout=tmout,
                                     num_hosts=len(all_host_names),
                                     num_proc=args.np,
                                     hosts=args.hosts,
                                     output_filename=args.output_filename,
                                     run_func_mode=args.run_func is not None,
                                     nics=nics_set)

    # This cache stores the results of checks performed by horovodrun
    # during the initialization step. It can be disabled by setting
    # --disable-cache flag.
    fn_cache = None
    if not args.disable_cache:
        params = ''
        if args.np:
            params += str(args.np) + ' '
        if args.hosts:
            params += str(args.hosts) + ' '
        if args.ssh_port:
            params += str(args.ssh_port)
        parameters_hash = hashlib.md5(params.encode('utf-8')).hexdigest()
        fn_cache = cache.Cache(CACHE_FOLDER, CACHE_STALENESS_THRESHOLD_MINUTES,
                               parameters_hash)

    if settings.verbose >= 2:
        print('Filtering local host names.')
    remote_host_names = network.filter_local_addresses(all_host_names)
    if settings.verbose >= 2:
        print('Remote host found: ' + ' '.join(remote_host_names))

    if len(remote_host_names) > 0:
        if settings.verbose >= 2:
            print('Checking ssh on all remote hosts.')
        # Check if we can ssh into all remote hosts successfully.
        _check_all_hosts_ssh_successful(remote_host_names, args.ssh_port,
                                        fn_cache=fn_cache)
        if settings.verbose >= 2:
            print('SSH was successful into all the remote hosts.')

    nics = driver_service.get_common_interfaces(settings, all_host_names,
                                                remote_host_names, fn_cache)

    if args.run_func:
        # get the driver IPv4 address
        driver_ip = network._get_driver_ip(nics)
        run_func_server = KVStoreServer(verbose=settings.verbose)
        run_func_server_port = run_func_server.start_server()
        pickled_exec_func = cloudpickle.dumps(args.run_func)
        put_data_into_kvstore(driver_ip, run_func_server_port,
                              'runfunc', 'func', pickled_exec_func)

        command = [sys.executable, '-m', 'horovod.run.run_task', str(driver_ip), str(run_func_server_port)]

        try:
            _launch_job(args, remote_host_names, settings, nics, command)
            results = [None] * args.np
            # TODO: make it parallel to improve performance
            for i in range(args.np):
                pickled_result = read_data_from_kvstore(driver_ip, run_func_server_port,
                                                        'runfunc_result', str(i))
                results[i] = cloudpickle.loads(pickled_result)
            return results
        finally:
            run_func_server.shutdown_server()
    else:
        command = args.command
        _launch_job(args, remote_host_names, settings, nics, command)
        return None


def _launch_job(args, remote_host_names, settings, nics, command):
    env = os.environ.copy()
    config_parser.set_env_from_args(env, args)

    if args.use_gloo:
        if not gloo_built(verbose=(settings.verbose >= 2)):
            raise ValueError('Gloo support has not been built.  If this is not expected, ensure CMake is installed '
                             'and reinstall Horovod with HOROVOD_WITH_GLOO=1 to debug the build error.')
        gloo_run(settings, remote_host_names, nics, env, network._get_driver_ip(nics), command)
    elif args.use_mpi:
        if not mpi_built(verbose=(settings.verbose >= 2)):
            raise ValueError('MPI support has not been built.  If this is not expected, ensure MPI is installed '
                             'and reinstall Horovod with HOROVOD_WITH_MPI=1 to debug the build error.')
        mpi_run(settings, nics, env, command)
    elif args.use_jsrun:
        if not mpi_built(verbose=(settings.verbose >= 2)):
            raise ValueError('MPI support has not been built.  If this is not expected, ensure MPI is installed '
                             'and reinstall Horovod with HOROVOD_WITH_MPI=1 to debug the build error.')
<<<<<<< HEAD
        if not lsf.LSFUtils.using_lsf():
            raise ValueError('MPI support with jsrun is not available.  Please, make sure you are running '
                             'on a LSF cluster with jsrun installed or use one of the other launchers.')
        js_run(settings, common_intfs, env, command)
=======
        js_run(settings, nics, env, command)
>>>>>>> a9b56343
    else:
        if mpi_built(verbose=(settings.verbose >= 2)):
            if lsf.LSFUtils.using_lsf() and is_jsrun_installed():
                js_run(settings, nics, env, command)
            else:
                mpi_run(settings, nics, env, command)
        elif gloo_built(verbose=(settings.verbose >= 2)):
            gloo_run(settings, remote_host_names, nics, env, network._get_driver_ip(nics), command)
        else:
            raise ValueError('Neither MPI nor Gloo support has been built. Try reinstalling Horovod ensuring that '
                             'either MPI is installed (MPI) or CMake is installed (Gloo).')


def run_commandline():
    args = parse_args()
    args.run_func = None
    _run(args)


def run(
        func,
        args=(),
        kwargs=None,
        np=1,
        hosts=None,
        hostfile=None,
        start_timeout=None,
        ssh_port=None,
        disable_cache=None,
        output_filename=None,
        verbose=None,
        use_gloo=None,
        use_mpi=None,
        mpi_args=None,
        network_interface=None):
    """
    Launch a Horovod job to run the specified process function and get the return value.

    :param func: The function to be run in Horovod job processes. The function return value will
                 be collected as the corresponding Horovod process return value.
                 This function must be compatible with pickle.
    :param args: Arguments to pass to `func`.
    :param kwargs: Keyword arguments to pass to `func`.
    :param np: Number of Horovod processes.
    :param hosts: List of host names and the number of available slots
                  for running processes on each, of the form: <hostname>:<slots>
                  (e.g.: host1:2,host2:4,host3:1 indicating 2 processes can run on host1,
                  4 on host2, and 1 on host3). If not specified, defaults to using localhost:<np>
    :param hostfile: Path to a host file containing the list of host names and the number of
                     available slots. Each line of the file must be of the form:
                     <hostname> slots=<slots>
    :param start_timeout: Horovodrun has to perform all the checks and
                          start the processes before the specified
                          timeout. The default value is 30 seconds.
                          Alternatively, The environment variable
                          HOROVOD_START_TIMEOUT can also be used to
                          specify the initialization timeout.
    :param ssh_port: SSH port on all the hosts.
    :param disable_cache: If the flag is not set, horovodrun will perform
                          the initialization checks only once every 60
                          minutes -- if the checks successfully pass.
                          Otherwise, all the checks will run every time
                          horovodrun is called.'
    :param output_filename: For Gloo, writes stdout / stderr of all processes to a filename of the form
                            <output_filename>/rank.<rank>/<stdout | stderr>. The <rank> will be padded with 0
                            characters to ensure lexicographical order.
                            For MPI, delegates its behavior to mpirun.
    :param verbose: If this flag is set, extra messages will be printed.
    :param use_gloo: Run Horovod using the Gloo controller. This will
                     be the default if Horovod was not built with MPI support.
    :param use_mpi: Run Horovod using the MPI controller. This will
                    be the default if Horovod was built with MPI support.
    :param mpi_args: Extra arguments for the MPI controller. This is only used when use_mpi is True.
    :param network_interface: Network interfaces to use for communication separated by comma. If
                             not specified, Horovod will find the common NICs among all the
                             workers and use those; example, eth0,eth1.
    :return: Return a list which contains values return by all Horovod processes.
             The index of the list corresponds to the rank of each Horovod process.
    """

    if kwargs is None:
        kwargs = {}

    def wrapped_func():
        return func(*args, **kwargs)

    if hosts is not None and hostfile is not None:
        raise ValueError('Argument hosts and hostfile only allow one provided.')

    if use_gloo and use_mpi:
        raise ValueError('Argument use_gloo and use_mpi only allow one set True.')

    hargs = HorovodArgs()

    hargs.np = np
    hargs.hosts = hosts
    hargs.hostfile = hostfile
    hargs.start_timeout = start_timeout
    hargs.ssh_port = ssh_port
    hargs.mpi_args = mpi_args
    hargs.disable_cache = disable_cache
    hargs.output_filename = output_filename
    hargs.verbose = verbose
    hargs.use_gloo = use_gloo
    hargs.use_mpi = use_mpi
    hargs.nics = network_interface
    hargs.run_func = wrapped_func

    return _run(hargs)


if __name__ == '__main__':
    run_commandline()<|MERGE_RESOLUTION|>--- conflicted
+++ resolved
@@ -676,14 +676,10 @@
         if not mpi_built(verbose=(settings.verbose >= 2)):
             raise ValueError('MPI support has not been built.  If this is not expected, ensure MPI is installed '
                              'and reinstall Horovod with HOROVOD_WITH_MPI=1 to debug the build error.')
-<<<<<<< HEAD
         if not lsf.LSFUtils.using_lsf():
             raise ValueError('MPI support with jsrun is not available.  Please, make sure you are running '
                              'on a LSF cluster with jsrun installed or use one of the other launchers.')
-        js_run(settings, common_intfs, env, command)
-=======
         js_run(settings, nics, env, command)
->>>>>>> a9b56343
     else:
         if mpi_built(verbose=(settings.verbose >= 2)):
             if lsf.LSFUtils.using_lsf() and is_jsrun_installed():
