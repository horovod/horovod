# Copyright 2019 Uber Technologies, Inc. All Rights Reserved.
#
# Licensed under the Apache License, Version 2.0 (the 'License');
# you may not use this file except in compliance with the License.
# You may obtain a copy of the License at
#
#     http://www.apache.org/licenses/LICENSE-2.0
#
# Unless required by applicable law or agreed to in writing, software
# distributed under the License is distributed on an 'AS IS' BASIS,
# WITHOUT WARRANTIES OR CONDITIONS OF ANY KIND, either express or implied.
# See the License for the specific language governing permissions and
# limitations under the License.
# ==============================================================================

from __future__ import print_function

import argparse
import hashlib
import os
import sys
import re
import textwrap

from socket import AF_INET
from psutil import net_if_addrs
try:
    from shlex import quote
except ImportError:
    from pipes import quote

import six
import yaml
import cloudpickle
from collections import namedtuple

import horovod

from horovod.common.util import (extension_available,
                                 gloo_built, mpi_built,
                                 nccl_built, ddl_built, mlsl_built)
from horovod.run.common.util import codec, config_parser, safe_shell_exec, timeout, secret
from horovod.run.common.util import settings as hvd_settings
from horovod.run.driver import driver_service
from horovod.run.task import task_service
from horovod.run.util import cache, threads, network
from horovod.run.gloo_run import gloo_run
from horovod.run.mpi_run import mpi_run
from horovod.run.http.http_client import read_data_from_kvstore, put_data_into_kvstore
from horovod.run.http.http_server import KVStoreServer


# Cached information of horovodrun functions be stored in this directory
CACHE_FOLDER = os.path.join(os.path.expanduser('~'), '.horovod')

# Cache entries will be stale if they are older than this number of minutes
CACHE_STALENESS_THRESHOLD_MINUTES = 60

# Number of retries for sshing into the hosts
SSH_RETRIES = 5


@cache.use_cache()
def _check_all_hosts_ssh_successful(host_addresses, ssh_port=None):
    """
    checks if ssh can successfully be performed to all the hosts.
    :param host_addresses: list of addresses to ssh into. for example,
        ['worker-0','worker-1']
        ['10.11.11.11', '10.11.11.12']
    :type host_addresses: list(strings)
    :return: Returns True if all ssh was successful into all the addresses.
    """

    def exec_command(command):
        exit_code = 1
        output_msg = ''

        # Try ssh 5 times
        for i in range(SSH_RETRIES):
            output = six.StringIO()
            try:
                exit_code = safe_shell_exec.execute(command,
                                                    stdout=output,
                                                    stderr=output)
                if exit_code == 0:
                    break
                else:
                    output_msg = output.getvalue()
            finally:
                output.close()
        return exit_code, output_msg

    ssh_port_arg = '-p {ssh_port}'.format(
        ssh_port=ssh_port) if ssh_port else ''

    ssh_command_format = 'ssh -o StrictHostKeyChecking=no {host} {ssh_port_arg} date'

    args_list = [[ssh_command_format.format(host=host_address,
                                            ssh_port_arg=ssh_port_arg)]
                 for host_address in host_addresses]
    ssh_exit_codes = \
        threads.execute_function_multithreaded(exec_command,
                                               args_list)

    ssh_successful_to_all_hosts = True
    for index, ssh_status in six.iteritems(ssh_exit_codes):
        exit_code, output_msg = ssh_status[0], ssh_status[1]
        if exit_code != 0:
            print('ssh not successful for host {host}:\n{msg_output}'
                  .format(host=host_addresses[index],
                          msg_output=output_msg))

            ssh_successful_to_all_hosts = False
    if not ssh_successful_to_all_hosts:
        exit(1)
    return True


def _launch_task_servers(all_host_names, local_host_names, driver_addresses,
                         settings):
    """
    Executes the task server and service client task for registration on the
    hosts.
    :param all_host_names: list of addresses. for example,
        ['worker-0','worker-1']
        ['10.11.11.11', '10.11.11.12']
    :type all_host_names: list(string)
    :param local_host_names: names that are resolved to one of the addresses
    of local hosts interfaces. For example,
        set(['localhost', '127.0.0.1'])
    :type local_host_names: set
    :param driver_addresses: map of interfaces and their address and port for
    the service. For example:
        {
            'lo': [('127.0.0.1', 34588)],
            'docker0': [('172.122.10.1', 34588)],
            'eth0': [('11.111.33.73', 34588)]
        }
    :type driver_addresses: map
    :param settings: the object that contains the setting for running horovod
    :type settings: Horovod.run.common.util.settings.Settings
    :return:
    :rtype:
    """

    def _exec_command(command):
        host_output = six.StringIO()
        try:
            exit_code = safe_shell_exec.execute(command,
                                                stdout=host_output,
                                                stderr=host_output)
            if exit_code != 0:
                print(
                    'Launching horovodrun task function was not '
                    'successful:\n{host_output}'
                    .format(host_output=host_output.getvalue()))
                os._exit(exit_code)
        finally:
            host_output.close()
        return exit_code

    if settings.ssh_port:
        ssh_port_arg = '-p {ssh_port}'.format(ssh_port=settings.ssh_port)
    else:
        ssh_port_arg = ''
    args_list = []
    for index in range(len(all_host_names)):
        host_name = all_host_names[index]
        if host_name in local_host_names:
            command = \
                '{python} -m horovod.run.task_fn {index} ' \
                '{driver_addresses} {settings}'\
                .format(python=sys.executable,
                        index=codec.dumps_base64(index),
                        driver_addresses=codec.dumps_base64(driver_addresses),
                        settings=codec.dumps_base64(settings))
        else:
            command = \
                'ssh -o StrictHostKeyChecking=no {host} {ssh_port_arg} ' \
                '\'{python} -m horovod.run.task_fn {index} {driver_addresses}' \
                ' {settings}\''\
                .format(host=host_name,
                        ssh_port_arg=ssh_port_arg,
                        python=sys.executable,
                        index=codec.dumps_base64(index),
                        driver_addresses=codec.dumps_base64(driver_addresses),
                        settings=codec.dumps_base64(settings))
        args_list.append([command])
    # Each thread will use ssh command to launch the server on one task. If an
    # error occurs in one thread, entire process will be terminated. Otherwise,
    # threads will keep running and ssh session -- and the the task server --
    # will be bound to the thread. In case, the horovodrun process dies, all
    # the ssh sessions and all the task servers will die as well.
    threads.execute_function_multithreaded(_exec_command,
                                           args_list,
                                           block_until_all_done=False)


@cache.use_cache()
def _driver_fn(all_host_names, local_host_names, settings):
    """
    launches the service service, launches the task service on each worker and
    have them register with the service service. Each worker probes all the
    interfaces of the worker index + 1 (in a ring manner) and only keeps the
    routed interfaces. Function returns the intersection of the set of all the
    routed interfaces on all the workers.
    :param all_host_names: list of addresses. for example,
        ['worker-0','worker-1']
        ['10.11.11.11', '10.11.11.12']
    :type all_host_names: list(string)
    :param local_host_names: host names that resolve into a local addresses.
    :type local_host_names: set
    :param settings: the object that contains the setting for running horovod
    :type settings: Horovod.run.common.util.settings.Settings
    :return: example: ['eth0', 'eth1']
    :rtype: list[string]
    """
    # Launch a TCP server called service service on the host running
    # horovodrun.
    driver = driver_service.HorovodRunDriverService(
        settings.num_hosts, settings.key)
    if settings.verbose >= 2:
        print('Launched horovodrun server.')
    # Have all the workers register themselves with the service service.
    _launch_task_servers(all_host_names, local_host_names,
                         driver.addresses(), settings)
    if settings.verbose >= 2:
        print('Attempted to launch horovod task servers.')
    try:
        # wait for all the hosts to register with the service service.
        if settings.verbose >= 2:
            print('Waiting for the hosts to acknowledge.')
        driver.wait_for_initial_registration(settings.timeout)
        tasks = [
            task_service.HorovodRunTaskClient(
                index,
                driver.task_addresses_for_driver(index),
                settings.key,
                settings.verbose) for index in range(
                settings.num_hosts)]
        # Notify all the drivers that the initial registration is complete.
        for task in tasks:
            task.notify_initial_registration_complete()
        if settings.verbose >= 2:
            print('Notified all the hosts that the registration is complete.')
        # Each worker should probe the interfaces of the next worker in a ring
        # manner and filter only the routed ones -- it should filter out
        # interfaces that are not really connected to any external networks
        # such as lo0 with address 127.0.0.1.
        if settings.verbose >= 2:
            print('Waiting for hosts to perform host-to-host '
                  'interface checking.')
        driver.wait_for_task_to_task_address_updates(settings.timeout)
        if settings.verbose >= 2:
            print('Host-to-host interface checking successful.')
        # Determine a set of common interfaces for task-to-task communication.
        common_intfs = set(driver.task_addresses_for_tasks(0).keys())
        for index in range(1, settings.num_hosts):
            common_intfs.intersection_update(
                driver.task_addresses_for_tasks(index).keys())
        if not common_intfs:
            raise Exception(
                'Unable to find a set of common task-to-task communication '
                'interfaces: %s'
                % [(index, driver.task_addresses_for_tasks(index))
                   for index in range(settings.num_hosts)])
        return common_intfs
    finally:
        driver.shutdown()


def _get_driver_ip(common_intfs):
    iface = list(common_intfs)[0]
    server_ip = None
    for addr in net_if_addrs()[iface]:
        if addr.family == AF_INET:
            server_ip = addr.address

    if not server_ip:
        raise RuntimeError(
            'Cannot find an IPv4 address of the common interface.')

    return server_ip


def check_build(verbose):
    def get_check(value):
        return 'X' if value else ' '

    output = '''{verbose_newline}\
    Horovod v{version}:

    Available Frameworks:
        [{tensorflow}] TensorFlow
        [{torch}] PyTorch
        [{mxnet}] MXNet

    Available Controllers:
        [{mpi}] MPI
        [{gloo}] Gloo

    Available Tensor Operations:
        [{nccl_ops}] NCCL
        [{ddl_ops}] DDL
        [{mlsl_ops}] MLSL
        [{mpi_ops}] MPI
        [{gloo_ops}] Gloo\
    '''.format(verbose_newline='\n' if verbose else '',
               version=horovod.__version__,
               tensorflow=get_check(extension_available('tensorflow', verbose=verbose)),
               torch=get_check(extension_available('torch', verbose=verbose)),
               mxnet = get_check(extension_available('mxnet', verbose=verbose)),
               mpi=get_check(mpi_built(verbose=verbose)),
               gloo=get_check(gloo_built(verbose=verbose)),
               nccl_ops=get_check(nccl_built(verbose=verbose)),
               ddl_ops=get_check(ddl_built(verbose=verbose)),
               mpi_ops=get_check(mpi_built(verbose=verbose)),
               mlsl_ops=get_check(mlsl_built(verbose=verbose)),
               gloo_ops=get_check(gloo_built(verbose=verbose)))
    print(textwrap.dedent(output))
    os._exit(0)


def make_check_build_action(np_arg):
    class CheckBuildAction(argparse.Action):
        def __call__(self, parser, args, values, option_string=None):
            # If -cb is specified, make -np optional
            np_arg.required = False
            args.check_build = True

    return CheckBuildAction


def make_override_action(override_args):
    class StoreOverrideAction(argparse.Action):
        def __init__(self,
                     option_strings,
                     dest,
                     default=None,
                     type=None,
                     choices=None,
                     required=False,
                     help=None):
            super(StoreOverrideAction, self).__init__(
                option_strings=option_strings,
                dest=dest,
                nargs=1,
                default=default,
                type=type,
                choices=choices,
                required=required,
                help=help)

        def __call__(self, parser, args, values, option_string=None):
            override_args.add(self.dest)
            setattr(args, self.dest, values[0])

    return StoreOverrideAction


def make_override_bool_action(override_args, bool_value):
    class StoreOverrideBoolAction(argparse.Action):
        def __init__(self,
                     option_strings,
                     dest,
                     required=False,
                     help=None):
            super(StoreOverrideBoolAction, self).__init__(
                option_strings=option_strings,
                dest=dest,
                const=bool_value,
                nargs=0,
                default=None,
                required=required,
                help=help)

        def __call__(self, parser, args, values, option_string=None):
            override_args.add(self.dest)
            setattr(args, self.dest, self.const)

    return StoreOverrideBoolAction


def make_override_true_action(override_args):
    return make_override_bool_action(override_args, True)


def make_override_false_action(override_args):
    return make_override_bool_action(override_args, False)


def parse_args():
    override_args = set()
    
    parser = argparse.ArgumentParser(description='Horovod Runner')

    parser.add_argument('-v', '--version', action='version', version=horovod.__version__,
                        help='Shows Horovod version.')

    np_arg = parser.add_argument('-np', '--num-proc', action='store', dest='np',
                                 type=int, required=True,
                                 help='Total number of training processes.')

    parser.add_argument('-cb', '--check-build', action=make_check_build_action(np_arg), nargs=0,
                        help='Shows which frameworks and libraries have been built into Horovod.')

    parser.add_argument('-p', '--ssh-port', action='store', dest='ssh_port',
                        type=int, help='SSH port on all the hosts.')

    parser.add_argument('--disable-cache', action='store_true',
                        dest='disable_cache',
                        help='If the flag is not set, horovodrun will perform '
                             'the initialization checks only once every 60 '
                             'minutes -- if the checks successfully pass. '
                             'Otherwise, all the checks will run every time '
                             'horovodrun is called.')

    parser.add_argument('--start-timeout', action='store',
                        dest='start_timeout', type=int,
                        help='Horovodrun has to perform all the checks and '
                             'start the processes before the specified '
                             'timeout. The default value is 30 seconds. '
                             'Alternatively, The environment variable '
                             'HOROVOD_START_TIMEOUT can also be used to '
                             'specify the initialization timeout.')

    parser.add_argument('--output-filename', action='store',
                        help='For Gloo, writes stdout / stderr of all processes to a filename of the form '
                             '<output_filename>/rank.<rank>/<stdout | stderr>. The <rank> will be padded with 0 '
                             'characters to ensure lexicographical order. For MPI, delegates its behavior to mpirun.')

    parser.add_argument('--verbose', action='store_true',
                        dest='verbose',
                        help='If this flag is set, extra messages will '
                             'printed.')

    parser.add_argument('command', nargs=argparse.REMAINDER,
                        help='Command to be executed.')

    parser.add_argument('--config-file', action='store', dest='config_file',
                        help='Path to YAML file containing runtime parameter configuration for Horovod. '
                             'Note that this will override any command line arguments provided before '
                             'this argument, and will be overridden by any arguments that come after it.')

    group_params = parser.add_argument_group('tuneable parameter arguments')
    group_params.add_argument('--fusion-threshold-mb', action=make_override_action(override_args),type=int,
                              help='Fusion buffer threshold in MB. This is the maximum amount of '
                                   'tensor data that can be fused together into a single batch '
                                   'during allreduce / allgather. Setting 0 disables tensor fusion. '
                                   '(default: 64)')
    group_params.add_argument('--cycle-time-ms', action=make_override_action(override_args), type=float,
                              help='Cycle time in ms. This is the delay between each tensor fusion '
                                   'cycle. The larger the cycle time, the more batching, but the '
                                   'greater latency between each allreduce / allgather operations. '
                                   '(default: 5')
    group_params.add_argument('--cache-capacity', action=make_override_action(override_args), type=int,
                              help='Maximum number of tensor names that will be cached to reduce amount '
                                   'of coordination required between workers before performing allreduce / '
                                   'allgather. (default: 1024')

    group_hierarchical_allreduce = group_params.add_mutually_exclusive_group()
    group_hierarchical_allreduce.add_argument('--hierarchical-allreduce',
                                              action=make_override_true_action(override_args),
                                              help='Perform hierarchical allreduce between workers instead of '
                                                   'ring allreduce. Hierarchical allreduce performs a local '
                                                   'allreduce / gather within a host, then a parallel cross allreduce '
                                                   'between equal local ranks across workers, and finally a '
                                                   'local gather.')
    group_hierarchical_allreduce.add_argument('--no-hierarchical-allreduce', dest='hierarchical_allreduce',
                                              action=make_override_false_action(override_args),
                                              help='Explicitly disable hierarchical allreduce to prevent autotuning '
                                                   'from adjusting it.')

    group_hierarchical_allgather = group_params.add_mutually_exclusive_group()
    group_hierarchical_allgather.add_argument('--hierarchical-allgather',
                                              action=make_override_true_action(override_args),
                                              help='Perform hierarchical allgather between workers instead of '
                                                   'ring allgather. See hierarchical allreduce for algorithm details.')
    group_hierarchical_allgather.add_argument('--no-hierarchical-allgather', dest='hierarchical_allgather',
                                              action=make_override_false_action(override_args),
                                              help='Explicitly disable hierarchical allgather to prevent autotuning '
                                                   'from adjusting it.')

    group_autotune = parser.add_argument_group('autotune arguments')
    group_autotune_enabled = group_autotune.add_mutually_exclusive_group()
    group_autotune_enabled.add_argument('--autotune', action=make_override_true_action(override_args),
                                        help='Perform autotuning to select parameter argument values that maximimize '
                                             'throughput for allreduce / allgather. Any parameter explicitly set will '
                                             'be held constant during tuning.')
    group_autotune_enabled.add_argument('--no-autotune', dest='autotune',
                                        action=make_override_false_action(override_args), help=argparse.SUPPRESS)
    group_autotune.add_argument('--autotune-log-file', action=make_override_action(override_args),
                                help='Comma-separated log of trials containing each hyperparameter and the '
                                     'score of the trial. The last row will always contain the best value '
                                     'found.')
    group_autotune.add_argument('--autotune-warmup-samples', action=make_override_action(override_args),
                                type=int, default=3,
                                help='Number of samples to discard before beginning the optimization process '
                                     'during autotuning. Performance during the first few batches can be '
                                     'affected by initialization and cache warmups. (default: %(default)s)')
    group_autotune.add_argument('--autotune-steps-per-sample', action=make_override_action(override_args),
                                type=int, default=10,
                                help='Number of steps (approximate) to record before observing a sample. The sample '
                                     'score is defined to be the median score over all batches within the sample. The '
                                     'more batches per sample, the less variance in sample scores, but the longer '
                                     'autotuning will take. (default: %(default)s)')
    group_autotune.add_argument('--autotune-bayes-opt-max-samples', action=make_override_action(override_args),
                                type=int, default=20,
                                help='Maximum number of samples to collect for each Bayesian optimization process. '
                                     '(default: %(default)s)')
    group_autotune.add_argument('--autotune-gaussian-process-noise', action=make_override_action(override_args),
                                type=float, default=0.8,
                                help='Regularization value [0, 1] applied to account for noise in samples. '
                                     '(default: %(default)s)')

    group_timeline = parser.add_argument_group('timeline arguments')
    group_timeline.add_argument('--timeline-filename', action=make_override_action(override_args),
                                help='JSON file containing timeline of Horovod events used for debugging '
                                     'performance. If this is provided, timeline events will be recorded, '
                                     'which can have a negative impact on training performance.')
    group_timeline_cycles = group_timeline.add_mutually_exclusive_group()
    group_timeline_cycles.add_argument('--timeline-mark-cycles', action=make_override_true_action(override_args),
                                       help='Mark cycles on the timeline. Only enabled if the timeline filename '
                                            'is provided.')
    group_timeline_cycles.add_argument('--no-timeline-mark-cycles', dest='timeline_mark_cycles',
                                       action=make_override_false_action(override_args), help=argparse.SUPPRESS)

    group_stall_check = parser.add_argument_group('stall check arguments')
    group_stall_check_enabled = group_stall_check.add_mutually_exclusive_group()
    group_stall_check_enabled.add_argument('--no-stall-check', action=make_override_true_action(override_args),
                                           help='Disable the stall check. The stall check will log a warning when '
                                                'workers have stalled waiting for other ranks to submit tensors.')
    group_stall_check_enabled.add_argument('--stall-check', dest='no_stall_check',
                                           action=make_override_false_action(override_args), help=argparse.SUPPRESS)
    group_stall_check.add_argument('--stall-check-warning-time-seconds', action=make_override_action(override_args),
                                   type=int, default=60,
                                   help='Seconds until the stall warning is logged to stderr. (default: %(default)s)')
    group_stall_check.add_argument('--stall-check-shutdown-time-seconds', action=make_override_action(override_args),
                                   type=int, default=0,
                                   help='Seconds until Horovod is shutdown due to stall. Shutdown will only take '
                                        'place if this value is greater than the warning time. (default: %(default)s)')

    group_library_options = parser.add_argument_group('library arguments')
    group_mpi_threads_disable = group_library_options.add_mutually_exclusive_group()
    group_mpi_threads_disable.add_argument('--mpi-threads-disable', action=make_override_true_action(override_args),
                                           help='Disable MPI threading support. Only applies when running in MPI '
                                                'mode. In some cases, multi-threaded MPI can slow down other '
                                                'components, but is necessary if you wish to run mpi4py on top '
                                                'of Horovod.')
    group_mpi_threads_disable.add_argument('--no-mpi-threads-disable', dest='mpi_threads_disable',
                                           action=make_override_false_action(override_args), help=argparse.SUPPRESS)
    group_library_options.add_argument('--num-nccl-streams', action=make_override_action(override_args),
                                       type=int, default=1,
                                       help='Number of NCCL streams. Only applies when running with NCCL support. '
                                            '(default: %(default)s)')
    group_library_options.add_argument('--mlsl-bgt-affinity', action=make_override_action(override_args),
                                       type=int, default=0,
                                       help='MLSL background thread affinity. Only applies when running with MLSL '
                                            'support. (default: %(default)s)')
    group_library_options.add_argument('--gloo-timeout-seconds', action=make_override_action(override_args),
                                       type=int, default=30,
                                       help='Timeout in seconds for Gloo operations to complete. '
                                            '(default: %(default)s)')

    group_logging = parser.add_argument_group('logging arguments')
    group_logging.add_argument('--log-level', action=make_override_action(override_args),
                               choices=config_parser.LOG_LEVELS,
                               help='Minimum level to log to stderr from the Horovod backend. (default: WARNING).')
    group_logging_timestamp = group_logging.add_mutually_exclusive_group()
    group_logging_timestamp.add_argument('--log-hide-timestamp', action=make_override_true_action(override_args),
                                         help='Hide the timestamp from Horovod log messages.')
    group_logging_timestamp.add_argument('--no-log-hide-timestamp', dest='log_hide_timestamp',
                                         action=make_override_false_action(override_args), help=argparse.SUPPRESS)

    group_hosts_parent = parser.add_argument_group('host arguments')
    group_hosts = group_hosts_parent.add_mutually_exclusive_group()
    group_hosts.add_argument('-H', '--hosts', action='store', dest='hosts',
                             help='List of host names and the number of available slots '
                                  'for running processes on each, of the form: <hostname>:<slots> '
                                  '(e.g.: host1:2,host2:4,host3:1 indicating 2 processes can run on host1, '
                                  '4 on host2, and 1 on host3). If not specified, defaults to using '
                                  'localhost:<np>')
    group_hosts.add_argument('-hostfile', '--hostfile', action='store', dest='hostfile',
                             help='Path to a host file containing the list of host names and the number of '
                                  'available slots. Each line of the file must be of the form: '
                                  '<hostname> slots=<slots>')

    group_controller_parent = parser.add_argument_group('controller arguments')
    group_controller = group_controller_parent.add_mutually_exclusive_group()
    group_controller.add_argument('--gloo', action='store_true', dest='use_gloo',
                                  help='Run Horovod using the Gloo controller. This will '
                                       'be the default if Horovod was not built with MPI support.')
    group_controller.add_argument('--mpi', action='store_true', dest='use_mpi',
                                  help='Run Horovod using the MPI controller. This will '
                                       'be the default if Horovod was built with MPI support.')

    args = parser.parse_args()

    if args.config_file:
        with open(args.config_file, 'r') as f:
            config = yaml.load(f, Loader=yaml.FullLoader)
        config_parser.set_args_from_config(args, config, override_args)
    config_parser.validate_config_args(args)

    return args


class HorovodArgs(object):

    def __init__(self):
        self.np = 1
        self.check_build = None
        self.ssh_port = None
        self.disable_cache = None
        self.start_timeout = None
        self.verbose = None
        self.command = None
        self.run_func = None
        self.config_file = None

        # tuneable parameter arguments
        self.fusion_threshold_mb = None
        self.cycle_time_ms = None,
        self.cache_capacity = None,

        # hierrachy
        self.hierarchical_allreduce = None
        self.hierarchical_allgather = None

        # autotune arguments
        self.autotune = None
        self.autotune_log_file = None
        self.autotune_warmup_samples = None
        self.autotune_steps_per_sample = None
        self.autotune_bayes_opt_max_samples = None
        self.autotune_gaussian_process_noise = None

        # timeline arguments
        self.timeline_filename = None
        self.timeline_mark_cycles = None

        # stall check arguments
        self.no_stall_check = None
        self.stall_check_warning_time_seconds = None
        self.stall_check_shutdown_time_seconds = None

        # library arguments
        self.mpi_threads_disable = None
        self.num_nccl_streams = None
        self.mlsl_bgt_affinity = None

        # logging arguments
        self.log_level = None
        self.log_hide_timestamp = None

        # host arguments
        self.hosts = None
        self.hostfile = None

        # controller arguments
        self.use_gloo = None
        self.use_mpi = None


def parse_host_files(filename):
    hosts = []
    for line in open(filename):
        hostname = line.split()[0]
        slots = line.split('=')[1]
        hosts.append('{name}:{slots}'.format(name=hostname, slots=slots))

    return ','.join(hosts)


def _run(args):
    if args.check_build:
        check_build(args.verbose)

    # if hosts are not specified, either parse from hostfile, or default as
    # localhost
    if not args.hosts:
        if args.hostfile:
            args.hosts = parse_host_files(args.hostfile)
        else:
            # Set hosts to localhost if not specified
            args.hosts = 'localhost:{np}'.format(np=args.np)

    host_list = args.hosts.split(',')
    all_host_names = []
    pattern = re.compile(r'^[\w.-]+:\d+$')
    for host in host_list:
        if not pattern.match(host.strip()):
            raise ValueError('Invalid host input, please make sure it has '
                             'format as : worker-0:2,worker-1:2.')
        all_host_names.append(host.strip().split(':')[0])

    # horovodrun has to finish all the checks before this timeout runs out.
    if args.start_timeout:
        start_timeout = args.start_timeout
    else:
        # Lookup default timeout from the environment variable.
        start_timeout = int(os.getenv('HOROVOD_START_TIMEOUT', '30'))

    tmout = timeout.Timeout(start_timeout,
                            message='Timed out waiting for {activity}. Please '
                                    'check connectivity between servers. You '
                                    'may need to increase the --start-timeout '
                                    'parameter if you have too many servers.')
    settings = hvd_settings.Settings(verbose=2 if args.verbose else 0,
                                     ssh_port=args.ssh_port,
                                     key=secret.make_secret_key(),
                                     timeout=tmout,
                                     num_hosts=len(all_host_names),
                                     num_proc=args.np,
<<<<<<< HEAD
                                     hosts=args.hosts)
=======
                                     hosts=args.hosts,
                                     output_filename=args.output_filename,
                                     command=args.command)
>>>>>>> a7f90021

    # This cache stores the results of checks performed by horovodrun
    # during the initialization step. It can be disabled by setting
    # --disable-cache flag.
    fn_cache = None
    if not args.disable_cache:
        params = ''
        if args.np:
            params += str(args.np) + ' '
        if args.hosts:
            params += str(args.hosts) + ' '
        if args.ssh_port:
            params += str(args.ssh_port)
        parameters_hash = hashlib.md5(params.encode('utf-8')).hexdigest()
        fn_cache = cache.Cache(CACHE_FOLDER, CACHE_STALENESS_THRESHOLD_MINUTES,
                               parameters_hash)

    if settings.verbose >= 2:
        print('Filtering local host names.')
    remote_host_names = network.filter_local_addresses(all_host_names)
    if settings.verbose >= 2:
        print('Remote host found: ' + ' '.join(remote_host_names))

    if len(remote_host_names) > 0:
        if settings.verbose >= 2:
            print('Checking ssh on all remote hosts.')
        # Check if we can ssh into all remote hosts successfully.
        _check_all_hosts_ssh_successful(remote_host_names, args.ssh_port,
                                        fn_cache=fn_cache)
        if settings.verbose >= 2:
            print('SSH was successful into all the remote hosts.')

    if len(remote_host_names) > 0:
        if settings.verbose >= 2:
            print('Testing interfaces on all the hosts.')

        local_host_names = set(all_host_names) - set(remote_host_names)
        # Find the set of common, routed interfaces on all the hosts (remote
        # and local) and specify it in the args to be used by NCCL. It is
        # expected that the following function will find at least one interface
        # otherwise, it will raise an exception.
        common_intfs = _driver_fn(all_host_names, local_host_names,
                                  settings, fn_cache=fn_cache)

        if settings.verbose >= 2:
            print('Interfaces on all the hosts were successfully checked.')
            print('Common interface found: ' + ' '.join(common_intfs))

    else:
        if settings.verbose >= 2:
            print('All hosts are local, finding the interfaces '
                  'with address 127.0.0.1')
        # If all the given hosts are local, find the interfaces with address
        # 127.0.0.1
        common_intfs = set()
        for iface, addrs in net_if_addrs().items():
            for addr in addrs:
                if addr.family == AF_INET and addr.address == '127.0.0.1':
                    common_intfs.add(iface)
                    break

        if len(common_intfs) == 0:
            raise ValueError('No interface is found for address 127.0.0.1.')

        if settings.verbose >= 2:
            print('Local interface found ' + ' '.join(common_intfs))

    # get the driver IPv4 address
    driver_ip = _get_driver_ip(common_intfs)

    if args.run_func:
        run_func_server = KVStoreServer(verbose=settings.verbose)
        run_func_server_port = run_func_server.start_server()
        pickled_exec_func = cloudpickle.dumps(args.run_func)
        put_data_into_kvstore(driver_ip, run_func_server_port,
                              'runfunc', 'func', pickled_exec_func)

        command = [sys.executable, "-m", "horovod.run.run_task", str(driver_ip), str(run_func_server_port)]
        settings.set_command(command, run_func_mode=True)

        try:
            _launch_job(args, remote_host_names, settings, common_intfs)
            pickled_result = read_data_from_kvstore(driver_ip, run_func_server_port,
                                                    'runfunc', 'result')
            result = cloudpickle.loads(pickled_result)
            return result
        finally:
            run_func_server.shutdown_server()
    else:
        settings.set_command(args.command, run_func_mode=False)
        _launch_job(args, remote_host_names, settings, common_intfs)
        return None


def _launch_job(args, remote_host_names, settings, common_intfs):
    env = os.environ.copy()
    config_parser.set_env_from_args(env, args)
    driver_ip = _get_driver_ip(common_intfs)

    if args.use_gloo:
        if not gloo_built(verbose=(settings.verbose >= 2)):
            raise ValueError('Gloo support has not been built.  If this is not expected, ensure CMake is installed '
                             'and reinstall Horovod with HOROVOD_WITH_GLOO=1 to debug the build error.')
        gloo_run(settings, remote_host_names, common_intfs, env, driver_ip)
    elif args.use_mpi:
        if not mpi_built(verbose=(settings.verbose >= 2)):
            raise ValueError('MPI support has not been built.  If this is not expected, ensure MPI is installed '
                             'and reinstall Horovod with HOROVOD_WITH_MPI=1 to debug the build error.')
        mpi_run(settings, common_intfs, env)
    else:
        if mpi_built(verbose=(settings.verbose >= 2)):
            mpi_run(settings, common_intfs, env)
        elif gloo_built(verbose=(settings.verbose >= 2)):
            gloo_run(settings, remote_host_names, common_intfs, env, driver_ip)
        else:
            raise ValueError('Neither MPI nor Gloo support has been built. Try reinstalling Horovod ensuring that '
                             'either MPI is installed (MPI) or CMake is installed (Gloo).')


def run_commandline():
    args = parse_args()
    args.run_func = None
    _run(args)


def run(
        func,
        args=(),
        kwargs={},
        np=1,
        hosts=None,
        hostfile=None,
        start_timeout=None,
        ssh_port=None,
        disable_cache=None,
        verbose=None,
        use_gloo=None,
        use_mpi=None):

    def wrapped_func():
        return func(*args, **kwargs)

    hargs = HorovodArgs()

    hargs.np = np
    hargs.hosts = hosts
    hargs.hostfile = hostfile
    hargs.start_timeout = start_timeout
    hargs.ssh_port = ssh_port
    hargs.disable_cache = disable_cache
    hargs.verbose = verbose
    hargs.use_gloo = use_gloo
    hargs.use_mpi = use_mpi

    hargs.run_func = wrapped_func

    return _run(hargs)


if __name__ == '__main__':
    run_commandline()<|MERGE_RESOLUTION|>--- conflicted
+++ resolved
@@ -32,7 +32,6 @@
 import six
 import yaml
 import cloudpickle
-from collections import namedtuple
 
 import horovod
 
@@ -712,13 +711,8 @@
                                      timeout=tmout,
                                      num_hosts=len(all_host_names),
                                      num_proc=args.np,
-<<<<<<< HEAD
-                                     hosts=args.hosts)
-=======
                                      hosts=args.hosts,
-                                     output_filename=args.output_filename,
-                                     command=args.command)
->>>>>>> a7f90021
+                                     output_filename=args.output_filename)
 
     # This cache stores the results of checks performed by horovodrun
     # during the initialization step. It can be disabled by setting
