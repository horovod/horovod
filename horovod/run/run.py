--- conflicted
+++ resolved
@@ -674,14 +674,10 @@
         if not mpi_built(verbose=verbose):
             raise ValueError('MPI support has not been built.  If this is not expected, ensure MPI is installed '
                              'and reinstall Horovod with HOROVOD_WITH_MPI=1 to debug the build error.')
-<<<<<<< HEAD
-        js_run()
-=======
         if not lsf.LSFUtils.using_lsf():
             raise ValueError('Horovod did not detect an LSF job.  The jsrun launcher can only be used in that environment. '
                              'Please, pick a different launcher for other environments.')
-        js_run(settings, nics, env, command)
->>>>>>> d5d7332f
+        js_run()
     else:
         if mpi_built(verbose=verbose):
             if lsf.LSFUtils.using_lsf() and is_jsrun_installed():
