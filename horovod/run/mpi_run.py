--- conflicted
+++ resolved
@@ -121,25 +121,7 @@
         return None, None
 
 
-<<<<<<< HEAD
-def mpi_run(settings, common_intfs, env, command, stdout=None, stderr=None, run_func=None):
-    """
-    Runs mpirun.
-
-    :param settings: Settings for running MPI.
-                     Note: settings.num_proc and settings.hosts must not be None.
-    :param common_intfs: Interfaces to include by MPI.
-    :param env: Environment dictionary to use for running MPI.
-    :param command: Command and arguments to run as a list of string.
-    :param stdout: Stdout of the mpi process.
-                   Only used when settings.run_func_mode is True.
-    :param stderr: Stderr of the mpi process.
-                   Only used when settings.run_func_mode is True.
-    :param run_func: Run function to use. Must have arguments 'command' and 'env'.
-                     Only used when settings.run_func_mode is True.
-                     Defaults to safe_shell_exec.execute.
-=======
-def mpi_run(settings, nics, env, command, stdout=None, stderr=None, run_func=safe_shell_exec.execute):
+def mpi_run(settings, nics, env, command, stdout=None, stderr=None, run_func=None):
     """
     Runs mpi_run.
 
@@ -156,7 +138,6 @@
         run_func: Run function to use. Must have arguments 'command' and 'env'.
                   Only used when settings.run_func_mode is True.
                   Defaults to safe_shell_exec.execute.
->>>>>>> a3804092
     """
     if run_func is None:
         run_func = safe_shell_exec.execute
@@ -220,4 +201,4 @@
         if exit_code != 0:
             raise RuntimeError("mpirun failed with exit code {exit_code}".format(exit_code=exit_code))
     else:
-        os.execve('/bin/sh', ['/bin/sh', '-c', mpirun_command], env)
+        os.execve('/bin/sh', ['/bin/sh', '-c', mpirun_command], env)