# Copyright 2019 Uber Technologies, Inc. All Rights Reserved.
#
# Licensed under the Apache License, Version 2.0 (the 'License');
# you may not use this file except in compliance with the License.
# You may obtain a copy of the License at
#
#     http://www.apache.org/licenses/LICENSE-2.0
#
# Unless required by applicable law or agreed to in writing, software
# distributed under the License is distributed on an 'AS IS' BASIS,
# WITHOUT WARRANTIES OR CONDITIONS OF ANY KIND, either express or implied.
# See the License for the specific language governing permissions and
# limitations under the License.
# ==============================================================================

from __future__ import print_function

import argparse
import hashlib
import logging
import os
import re
import sys
import textwrap

try:
    from shlex import quote
except ImportError:
    from pipes import quote

import six
import yaml

import horovod

from horovod.common.util import (extension_available,
                                 gloo_built, mpi_built,
                                 nccl_built, ddl_built, ccl_built)
from horovod.run.common.util import config_parser, network, safe_shell_exec, timeout, secret
from horovod.run.common.util import settings as hvd_settings
from horovod.run.driver import driver_service
from horovod.run.elastic import settings as elastic_settings
from horovod.run.elastic import discovery
from horovod.run.util import cache, threads, network, lsf
from horovod.run.gloo_run import gloo_run, gloo_run_elastic
from horovod.run.mpi_run import mpi_run
from horovod.run.js_run import js_run, is_jsrun_installed
from horovod.run.http.http_client import read_data_from_kvstore, put_data_into_kvstore
from horovod.run.http.http_server import KVStoreServer


# Cached information of horovod functions be stored in this directory
CACHE_FOLDER = os.path.join(os.path.expanduser('~'), '.horovod')

# Cache entries will be stale if they are older than this number of minutes
CACHE_STALENESS_THRESHOLD_MINUTES = 60

# Number of attempts for sshing into the hosts
SSH_ATTEMPTS = 5


@cache.use_cache()
def _check_all_hosts_ssh_successful(host_addresses, ssh_port=None):
    """
    checks if ssh can successfully be performed to all the hosts.
    :param host_addresses: list of addresses to ssh into. for example,
        ['worker-0','worker-1']
        ['10.11.11.11', '10.11.11.12']
    :type host_addresses: list(strings)
    :return: Returns True if all ssh was successful into all the addresses.
    """

    def exec_command(command):
        exit_code = 1
        output_msg = ''

        # Try ssh 5 times
        for i in range(SSH_ATTEMPTS):
            output = six.StringIO()
            try:
                exit_code = safe_shell_exec.execute(command,
                                                    stdout=output,
                                                    stderr=output)
                if exit_code == 0:
                    break
                output_msg = output.getvalue()
            finally:
                output.close()
        return exit_code, output_msg

    ssh_port_arg = '-p {ssh_port}'.format(
        ssh_port=ssh_port) if ssh_port else ''

    ssh_command_format = 'ssh -o StrictHostKeyChecking=no {host} {ssh_port_arg} date'

    args_list = [[ssh_command_format.format(host=host_address,
                                            ssh_port_arg=ssh_port_arg)]
                 for host_address in host_addresses]
    ssh_exit_codes = \
        threads.execute_function_multithreaded(exec_command,
                                               args_list)

    ssh_successful_to_all_hosts = True
    for index, ssh_status in six.iteritems(ssh_exit_codes):
        exit_code, output_msg = ssh_status[0], ssh_status[1]
        if exit_code != 0:
            print('ssh not successful for host {host}:\n{msg_output}'
                  .format(host=host_addresses[index],
                          msg_output=output_msg))

            ssh_successful_to_all_hosts = False
    if not ssh_successful_to_all_hosts:
        exit(1)
    return True


def check_build(verbose):
    def get_check(value):
        return 'X' if value else ' '

    output = '''{verbose_newline}\
    Horovod v{version}:

    Available Frameworks:
        [{tensorflow}] TensorFlow
        [{torch}] PyTorch
        [{mxnet}] MXNet

    Available Controllers:
        [{mpi}] MPI
        [{gloo}] Gloo

    Available Tensor Operations:
        [{nccl_ops}] NCCL
        [{ddl_ops}] DDL
        [{ccl_ops}] CCL
        [{mpi_ops}] MPI
        [{gloo_ops}] Gloo\
    '''.format(verbose_newline='\n' if verbose else '',
               version=horovod.__version__,
               tensorflow=get_check(extension_available('tensorflow', verbose=verbose)),
               torch=get_check(extension_available('torch', verbose=verbose)),
               mxnet = get_check(extension_available('mxnet', verbose=verbose)),
               mpi=get_check(mpi_built(verbose=verbose)),
               gloo=get_check(gloo_built(verbose=verbose)),
               nccl_ops=get_check(nccl_built(verbose=verbose)),
               ddl_ops=get_check(ddl_built(verbose=verbose)),
               mpi_ops=get_check(mpi_built(verbose=verbose)),
               ccl_ops=get_check(ccl_built(verbose=verbose)),
               gloo_ops=get_check(gloo_built(verbose=verbose)))
    print(textwrap.dedent(output))
    os._exit(0)


def make_check_build_action(np_arg):
    class CheckBuildAction(argparse.Action):
        def __call__(self, parser, args, values, option_string=None):
            # If -cb is specified, make -np optional
            np_arg.required = False
            args.check_build = True

    return CheckBuildAction


def make_override_action(override_args):
    class StoreOverrideAction(argparse.Action):
        def __init__(self,
                     option_strings,
                     dest,
                     default=None,
                     type=None,
                     choices=None,
                     required=False,
                     help=None):
            super(StoreOverrideAction, self).__init__(
                option_strings=option_strings,
                dest=dest,
                nargs=1,
                default=default,
                type=type,
                choices=choices,
                required=required,
                help=help)

        def __call__(self, parser, args, values, option_string=None):
            override_args.add(self.dest)
            setattr(args, self.dest, values[0])

    return StoreOverrideAction


def make_override_bool_action(override_args, bool_value):
    class StoreOverrideBoolAction(argparse.Action):
        def __init__(self,
                     option_strings,
                     dest,
                     required=False,
                     help=None):
            super(StoreOverrideBoolAction, self).__init__(
                option_strings=option_strings,
                dest=dest,
                const=bool_value,
                nargs=0,
                default=None,
                required=required,
                help=help)

        def __call__(self, parser, args, values, option_string=None):
            override_args.add(self.dest)
            setattr(args, self.dest, self.const)

    return StoreOverrideBoolAction


def make_override_true_action(override_args):
    return make_override_bool_action(override_args, True)


def make_override_false_action(override_args):
    return make_override_bool_action(override_args, False)


def parse_args():
    override_args = set()

    parser = argparse.ArgumentParser(description='Horovod Runner')

    parser.add_argument('-v', '--version', action='version', version=horovod.__version__,
                        help='Shows Horovod version.')

    np_arg = parser.add_argument('-np', '--num-proc', action='store', dest='np',
                                 type=int, required=not lsf.LSFUtils.using_lsf(),
                                 help='Total number of training processes. In elastic mode, '
                                      'number of processes required before training can start.')

    parser.add_argument('-cb', '--check-build', action=make_check_build_action(np_arg), nargs=0,
                        help='Shows which frameworks and libraries have been built into Horovod.')

    parser.add_argument('-p', '--ssh-port', action='store', dest='ssh_port',
                        type=int, help='SSH port on all the hosts.')

    parser.add_argument('--disable-cache', action='store_true',
                        dest='disable_cache',
                        help='If the flag is not set, horovodrun will perform '
                             'the initialization checks only once every 60 '
                             'minutes -- if the checks successfully pass. '
                             'Otherwise, all the checks will run every time '
                             'horovodrun is called.')

    parser.add_argument('--start-timeout', action='store',
                        dest='start_timeout', type=int,
                        help='Horovodrun has to perform all the checks and '
                             'start the processes before the specified '
                             'timeout. The default value is 30 seconds. '
                             'Alternatively, The environment variable '
                             'HOROVOD_START_TIMEOUT can also be used to '
                             'specify the initialization timeout.')

    parser.add_argument('--network-interface', action='store', dest='nics',
                        help='Network interfaces that can be used for communication separated by '
                             'comma. If not specified, Horovod will find the common NICs among all '
                             'the workers and use it; example, --network-interface "eth0,eth1".')

    parser.add_argument('--output-filename', action='store',
                        help='For Gloo, writes stdout / stderr of all processes to a filename of the form '
                             '<output_filename>/rank.<rank>/<stdout | stderr>. The <rank> will be padded with 0 '
                             'characters to ensure lexicographical order. For MPI, delegates its behavior to mpirun.')

    parser.add_argument('--verbose', action='store_true',
                        dest='verbose',
                        help='If this flag is set, extra messages will '
                             'be printed.')

    parser.add_argument('command', nargs=argparse.REMAINDER,
                        help='Command to be executed.')

    parser.add_argument('--config-file', action='store', dest='config_file',
                        help='Path to YAML file containing runtime parameter configuration for Horovod. '
                             'Note that this will override any command line arguments provided before '
                             'this argument, and will be overridden by any arguments that come after it.')

    group_params = parser.add_argument_group('tuneable parameter arguments')
    group_params.add_argument('--fusion-threshold-mb', action=make_override_action(override_args),type=int,
                              help='Fusion buffer threshold in MB. This is the maximum amount of '
                                   'tensor data that can be fused together into a single batch '
                                   'during allreduce / allgather. Setting 0 disables tensor fusion. '
                                   '(default: 64)')
    group_params.add_argument('--cycle-time-ms', action=make_override_action(override_args), type=float,
                              help='Cycle time in ms. This is the delay between each tensor fusion '
                                   'cycle. The larger the cycle time, the more batching, but the '
                                   'greater latency between each allreduce / allgather operations. '
                                   '(default: 5')
    group_params.add_argument('--cache-capacity', action=make_override_action(override_args), type=int,
                              help='Maximum number of tensor names that will be cached to reduce amount '
                                   'of coordination required between workers before performing allreduce / '
                                   'allgather. (default: 1024')

    group_hierarchical_allreduce = group_params.add_mutually_exclusive_group()
    group_hierarchical_allreduce.add_argument('--hierarchical-allreduce',
                                              action=make_override_true_action(override_args),
                                              help='Perform hierarchical allreduce between workers instead of '
                                                   'ring allreduce. Hierarchical allreduce performs a local '
                                                   'allreduce / gather within a host, then a parallel cross allreduce '
                                                   'between equal local ranks across workers, and finally a '
                                                   'local gather.')
    group_hierarchical_allreduce.add_argument('--no-hierarchical-allreduce', dest='hierarchical_allreduce',
                                              action=make_override_false_action(override_args),
                                              help='Explicitly disable hierarchical allreduce to prevent autotuning '
                                                   'from adjusting it.')

    group_hierarchical_allgather = group_params.add_mutually_exclusive_group()
    group_hierarchical_allgather.add_argument('--hierarchical-allgather',
                                              action=make_override_true_action(override_args),
                                              help='Perform hierarchical allgather between workers instead of '
                                                   'ring allgather. See hierarchical allreduce for algorithm details.')
    group_hierarchical_allgather.add_argument('--no-hierarchical-allgather', dest='hierarchical_allgather',
                                              action=make_override_false_action(override_args),
                                              help='Explicitly disable hierarchical allgather to prevent autotuning '
                                                   'from adjusting it.')

    group_autotune = parser.add_argument_group('autotune arguments')
    group_autotune_enabled = group_autotune.add_mutually_exclusive_group()
    group_autotune_enabled.add_argument('--autotune', action=make_override_true_action(override_args),
                                        help='Perform autotuning to select parameter argument values that maximimize '
                                             'throughput for allreduce / allgather. Any parameter explicitly set will '
                                             'be held constant during tuning.')
    group_autotune_enabled.add_argument('--no-autotune', dest='autotune',
                                        action=make_override_false_action(override_args), help=argparse.SUPPRESS)
    group_autotune.add_argument('--autotune-log-file', action=make_override_action(override_args),
                                help='Comma-separated log of trials containing each hyperparameter and the '
                                     'score of the trial. The last row will always contain the best value '
                                     'found.')
    group_autotune.add_argument('--autotune-warmup-samples', action=make_override_action(override_args),
                                type=int, default=3,
                                help='Number of samples to discard before beginning the optimization process '
                                     'during autotuning. Performance during the first few batches can be '
                                     'affected by initialization and cache warmups. (default: %(default)s)')
    group_autotune.add_argument('--autotune-steps-per-sample', action=make_override_action(override_args),
                                type=int, default=10,
                                help='Number of steps (approximate) to record before observing a sample. The sample '
                                     'score is defined to be the median score over all batches within the sample. The '
                                     'more batches per sample, the less variance in sample scores, but the longer '
                                     'autotuning will take. (default: %(default)s)')
    group_autotune.add_argument('--autotune-bayes-opt-max-samples', action=make_override_action(override_args),
                                type=int, default=20,
                                help='Maximum number of samples to collect for each Bayesian optimization process. '
                                     '(default: %(default)s)')
    group_autotune.add_argument('--autotune-gaussian-process-noise', action=make_override_action(override_args),
                                type=float, default=0.8,
                                help='Regularization value [0, 1] applied to account for noise in samples. '
                                     '(default: %(default)s)')

    group_elastic = parser.add_argument_group('elastic arguments')
    group_elastic.add_argument('--min-np', action='store', dest='min_np', type=int,
                               help='Minimum number of processes running for training to continue. If number of '
                                    'available processes dips below this threshold, then training will wait for '
                                    'more instances to become available. Defaults to --num-proc.')
    group_elastic.add_argument('--max-np', action='store', dest='max_np', type=int,
                               help='Maximum number of training processes, beyond which no additional '
                                    'processes will be created. If not specified, then will be unbounded.')
    group_elastic.add_argument('--slots-per-host', action='store', dest='slots', type=int,
                               help='Number of slots for processes per host. Normally 1 slot per GPU per host. '
                                    'If slots are provided by the output of the host discovery script, then '
                                    'that value will override this parameter.')
    group_elastic.add_argument('--elastic-timeout', action='store', dest='elastic_timeout', type=int,
                               help='Timeout for elastic initialisation after re-scaling the cluster. '
                                    'The default value is 600 seconds. Alternatively, '
                                    'The environment variable HOROVOD_ELASTIC_TIMEOUT '
                                    'can also be used to.')

    group_timeline = parser.add_argument_group('timeline arguments')
    group_timeline.add_argument('--timeline-filename', action=make_override_action(override_args),
                                help='JSON file containing timeline of Horovod events used for debugging '
                                     'performance. If this is provided, timeline events will be recorded, '
                                     'which can have a negative impact on training performance.')
    group_timeline_cycles = group_timeline.add_mutually_exclusive_group()
    group_timeline_cycles.add_argument('--timeline-mark-cycles', action=make_override_true_action(override_args),
                                       help='Mark cycles on the timeline. Only enabled if the timeline filename '
                                            'is provided.')
    group_timeline_cycles.add_argument('--no-timeline-mark-cycles', dest='timeline_mark_cycles',
                                       action=make_override_false_action(override_args), help=argparse.SUPPRESS)

    group_stall_check = parser.add_argument_group('stall check arguments')
    group_stall_check_enabled = group_stall_check.add_mutually_exclusive_group()
    group_stall_check_enabled.add_argument('--no-stall-check', action=make_override_true_action(override_args),
                                           help='Disable the stall check. The stall check will log a warning when '
                                                'workers have stalled waiting for other ranks to submit tensors.')
    group_stall_check_enabled.add_argument('--stall-check', dest='no_stall_check',
                                           action=make_override_false_action(override_args), help=argparse.SUPPRESS)
    group_stall_check.add_argument('--stall-check-warning-time-seconds', action=make_override_action(override_args),
                                   type=int, default=60,
                                   help='Seconds until the stall warning is logged to stderr. (default: %(default)s)')
    group_stall_check.add_argument('--stall-check-shutdown-time-seconds', action=make_override_action(override_args),
                                   type=int, default=0,
                                   help='Seconds until Horovod is shutdown due to stall. Shutdown will only take '
                                        'place if this value is greater than the warning time. (default: %(default)s)')

    group_library_options = parser.add_argument_group('library arguments')
    group_mpi_threads_disable = group_library_options.add_mutually_exclusive_group()
    group_mpi_threads_disable.add_argument('--mpi-threads-disable', action=make_override_true_action(override_args),
                                           help='Disable MPI threading support. Only applies when running in MPI '
                                                'mode. In some cases, multi-threaded MPI can slow down other '
                                                'components, but is necessary if you wish to run mpi4py on top '
                                                'of Horovod.')
    group_mpi_threads_disable.add_argument('--no-mpi-threads-disable', dest='mpi_threads_disable',
                                           action=make_override_false_action(override_args), help=argparse.SUPPRESS)
    group_library_options.add_argument('--mpi-args', action='store', dest='mpi_args',
                                       help='Extra MPI arguments to pass to mpirun. '
                                       'They need to be passed with the equal sign to avoid parsing issues. '
                                       'e.g. --mpi-args="--map-by ppr:6:node"')
    group_library_options.add_argument('--tcp', action='store_true', dest='tcp_flag',
                                       help='If this flag is set, only TCP is used for communication.')
    group_library_options.add_argument('--binding-args', action='store', dest='binding_args',
                                       help='Process binding arguments. Default is socket for Spectrum MPI '
                                       'and no binding for other cases. e.g. --binding-args="--rankfile myrankfile"')
    group_library_options.add_argument('--num-nccl-streams', action=make_override_action(override_args),
                                       type=int, default=1,
                                       help='Number of NCCL streams. Only applies when running with NCCL support. '
                                            '(default: %(default)s)')
    group_library_options.add_argument('--ccl-bgt-affinity', action=make_override_action(override_args),
                                       type=int, default=0,
                                       help='CCL background thread affinity. Only applies when running with CCL '
                                            'support. (default: %(default)s)')
    group_library_options.add_argument('--gloo-timeout-seconds', action=make_override_action(override_args),
                                       type=int, default=30,
                                       help='Timeout in seconds for Gloo operations to complete. '
                                            '(default: %(default)s)')

    group_logging = parser.add_argument_group('logging arguments')
    group_logging.add_argument('--log-level', action=make_override_action(override_args),
                               choices=config_parser.LOG_LEVELS,
                               help='Minimum level to log to stderr from the Horovod backend. (default: WARNING).')
    group_logging_timestamp = group_logging.add_mutually_exclusive_group()
    group_logging_timestamp.add_argument('--log-hide-timestamp', action=make_override_true_action(override_args),
                                         help='Hide the timestamp from Horovod log messages.')
    group_logging_timestamp.add_argument('--no-log-hide-timestamp', dest='log_hide_timestamp',
                                         action=make_override_false_action(override_args), help=argparse.SUPPRESS)

    group_hosts_parent = parser.add_argument_group('host arguments')
    group_hosts = group_hosts_parent.add_mutually_exclusive_group()
    group_hosts.add_argument('-H', '--hosts', action='store', dest='hosts',
                             help='List of host names and the number of available slots '
                                  'for running processes on each, of the form: <hostname>:<slots> '
                                  '(e.g.: host1:2,host2:4,host3:1 indicating 2 processes can run on host1, '
                                  '4 on host2, and 1 on host3). If not specified, defaults to using '
                                  'localhost:<np>')
    group_hosts.add_argument('-hostfile', '--hostfile', action='store', dest='hostfile',
                             help='Path to a host file containing the list of host names and the number of '
                                  'available slots. Each line of the file must be of the form: '
                                  '<hostname> slots=<slots>')
    group_hosts.add_argument('--host-discovery-script', action=make_override_action(override_args),
                             help='Used for elastic training (autoscaling and fault tolerance). '
                                  'An executable script that will print to stdout every available host (one per '
                                  'newline character) that can be used to run worker processes. Optionally '
                                  'specifies number of slots on the same line as the hostname as: "hostname:slots".'
                                  'Providing a discovery script enables elastic training (see elastic arguments).'
                                  'The job will fail immediately if execution of the script returns a non-zero exit '
                                  'code on the first call. Subsequent calls will be retried until timeout.')

    group_controller_parent = parser.add_argument_group('controller arguments')
    group_controller = group_controller_parent.add_mutually_exclusive_group()
    group_controller.add_argument('--gloo', action='store_true', dest='use_gloo',
                                  help='Run Horovod using the Gloo controller. This will '
                                       'be the default if Horovod was not built with MPI support.')
    group_controller.add_argument('--mpi', action='store_true', dest='use_mpi',
                                  help='Run Horovod using the MPI controller. This will '
                                       'be the default if Horovod was built with MPI support.')
    group_controller.add_argument('--jsrun', action='store_true', dest='use_jsrun',
                                  help='Launch Horovod processes with jsrun and use the MPI controller. '
                                       'This will be the default if jsrun is installed and Horovod '
                                       'was built with MPI support.')

    args = parser.parse_args()

    if args.config_file:
        with open(args.config_file, 'r') as f:
            config = yaml.load(f, Loader=yaml.FullLoader)
        config_parser.set_args_from_config(args, config, override_args)
    config_parser.validate_config_args(args)

    args.run_func = None

    if args.check_build:
        check_build(args.verbose)

    return args


class HorovodArgs(object):
    def __init__(self):
        self.np = 1
        self.check_build = None
        self.ssh_port = None
        self.disable_cache = None
        self.start_timeout = None
        self.nic = None
        self.output_filename = None
        self.verbose = None
        self.command = None
        self.run_func = None
        self.config_file = None
        self.nics = None

        # tuneable parameter arguments
        self.fusion_threshold_mb = None
        self.cycle_time_ms = None,
        self.cache_capacity = None,

        # hierarchy
        self.hierarchical_allreduce = None
        self.hierarchical_allgather = None

        # autotune arguments
        self.autotune = None
        self.autotune_log_file = None
        self.autotune_warmup_samples = None
        self.autotune_steps_per_sample = None
        self.autotune_bayes_opt_max_samples = None
        self.autotune_gaussian_process_noise = None

        # elastic arguments
        self.min_np = None
        self.max_np = None
        self.slots = None
        self.elastic_timeout = None

        # timeline arguments
        self.timeline_filename = None
        self.timeline_mark_cycles = None

        # stall check arguments
        self.no_stall_check = None
        self.stall_check_warning_time_seconds = None
        self.stall_check_shutdown_time_seconds = None

        # library arguments
        self.mpi_threads_disable = None
        self.mpi_args = None
        self.tcp_flag = None
        self.binding_args = None
        self.num_nccl_streams = None
        self.ccl_bgt_affinity = None
        self.gloo_timeout_seconds = None

        # logging arguments
        self.log_level = None
        self.log_hide_timestamp = None

        # host arguments
        self.hosts = None
        self.hostfile = None
        self.host_discovery_script = None

        # controller arguments
        self.use_gloo = None
        self.use_mpi = None
        self.use_jsrun = None


def parse_host_files(filename):
    """
    Transform the hostfile into a format of
    <IP address> or <host name>:<Number of GPUs>
    :param filename: Should be in <IP address> or <host name> slots=<number of GPUs>
    :return: Comma separated string of <IP address> or <host name>:<Number of GPUs>
    """
    hosts = []
    with open(filename, 'r') as f:
        for line in f.readlines():
            line = line.rstrip()
            hostname = line.split()[0]
            slots = line.split('=')[1]
            hosts.append('{name}:{slots}'.format(name=hostname, slots=slots))
    return ','.join(hosts)


def parse_hosts_and_slots(hosts):
    host_names = []
    host_to_slots = {}

    host_list = hosts.split(',')
    pattern = re.compile(r'^[\w.-]+:[0-9]+$')
    for host in host_list:
        if not pattern.match(host.strip()):
            raise ValueError('Invalid host input, please make sure it has '
                             'format as : worker-0:2,worker-1:2.')
        hostname, slots = host.strip().split(':')
        host_names.append(hostname)
        host_to_slots[hostname] = int(slots)
    return host_names, host_to_slots


def _run_static(args):
    all_host_names, _ = parse_hosts_and_slots(args.hosts)

    nics_set = set(args.nics.split(',')) if args.nics else None

    # horovodrun has to finish all the checks before this timeout runs out.
    if args.start_timeout:
        start_timeout = args.start_timeout
    else:
        # Lookup default timeout from the environment variable.
        start_timeout = int(os.getenv('HOROVOD_START_TIMEOUT', '30'))

    tmout = timeout.Timeout(start_timeout,
                            message='Timed out waiting for {activity}. Please '
                                    'check connectivity between servers. You '
                                    'may need to increase the --start-timeout '
                                    'parameter if you have too many servers.')
    settings = hvd_settings.Settings(verbose=2 if args.verbose else 0,
                                     ssh_port=args.ssh_port,
                                     extra_mpi_args=args.mpi_args,
                                     tcp_flag=args.tcp_flag,
                                     binding_args=args.binding_args,
                                     key=secret.make_secret_key(),
                                     start_timeout=tmout,
                                     num_proc=args.np,
                                     hosts=args.hosts,
                                     num_hosts=len(all_host_names),
                                     output_filename=args.output_filename,
                                     run_func_mode=args.run_func is not None,
                                     nics=nics_set)

    # This cache stores the results of checks performed by horovod
    # during the initialization step. It can be disabled by setting
    # --disable-cache flag.
    fn_cache = None
    if not args.disable_cache:
        params = ''
        if args.np:
            params += str(args.np) + ' '
        if args.hosts:
            params += str(args.hosts) + ' '
        if args.ssh_port:
            params += str(args.ssh_port)
        parameters_hash = hashlib.md5(params.encode('utf-8')).hexdigest()
        fn_cache = cache.Cache(CACHE_FOLDER, CACHE_STALENESS_THRESHOLD_MINUTES,
                               parameters_hash)

    if settings.verbose >= 2:
        print('Filtering local host names.')
    remote_host_names = network.filter_local_addresses(all_host_names)
    if settings.verbose >= 2:
        print('Remote host found: ' + ' '.join(remote_host_names))

    if len(remote_host_names) > 0:
        if settings.verbose >= 2:
            print('Checking ssh on all remote hosts.')
        # Check if we can ssh into all remote hosts successfully.
        _check_all_hosts_ssh_successful(remote_host_names, args.ssh_port,
                                        fn_cache=fn_cache)
        if settings.verbose >= 2:
            print('SSH was successful into all the remote hosts.')

    nics = driver_service.get_common_interfaces(settings, all_host_names,
                                                remote_host_names, fn_cache)

    if args.run_func:
        # get the driver IPv4 address
        driver_ip = network.get_driver_ip(nics)
        run_func_server = KVStoreServer(verbose=settings.verbose)
        run_func_server_port = run_func_server.start_server()
        put_data_into_kvstore(driver_ip, run_func_server_port,
                              'runfunc', 'func', args.run_func)

        command = [sys.executable, '-m', 'horovod.run.run_task', str(driver_ip), str(run_func_server_port)]

        try:
            _launch_job(args, settings, nics, command)
            results = [None] * args.np
            # TODO: make it parallel to improve performance
            for i in range(args.np):
                results[i] = read_data_from_kvstore(driver_ip, run_func_server_port,
                                                    'runfunc_result', str(i))
            return results
        finally:
            run_func_server.shutdown_server()
    else:
        command = args.command
        _launch_job(args, settings, nics, command)
        return None


<<<<<<< HEAD
def _run_elastic(args):
    # construct host discovery component
    if args.host_discovery_script:
        discover_hosts = discovery.HostDiscoveryScript(args.host_discovery_script, args.slots)
    elif args.hosts:
        _, available_host_slots = parse_hosts_and_slots(args.hosts)
        if len(available_host_slots) < 2:
            raise ValueError('Cannot run in fault tolerance mode with fewer than 2 hosts.')
        discover_hosts = discovery.FixedHosts(available_host_slots)
    else:
        raise ValueError('One of --host-discovery-script, --hosts, or --hostnames must be provided')

    # horovodrun has to finish all the checks before this timeout runs out.
    if args.start_timeout:
        start_timeout = args.start_timeout
    else:
        # Lookup default timeout from the environment variable.
        start_timeout = int(os.getenv('HOROVOD_START_TIMEOUT', '30'))

    tmout = timeout.Timeout(start_timeout,
                            message='Timed out waiting for {activity}. Please '
                                    'check connectivity between servers. You '
                                    'may need to increase the --start-timeout '
                                    'parameter if you have too many servers.')
    settings = elastic_settings.ElasticSettings(discovery=discover_hosts,
                                                num_proc=args.np,
                                                min_np=args.min_np or args.np,
                                                max_np=args.max_np,
                                                verbose=2 if args.verbose else 0,
                                                ssh_port=args.ssh_port,
                                                extra_mpi_args=args.mpi_args,
                                                key=secret.make_secret_key(),
                                                start_timeout=tmout,
                                                elastic_timeout=args.elastic_timeout,
                                                output_filename=args.output_filename,
                                                run_func_mode=args.run_func is not None,
                                                nics=args.nics)

    if not gloo_built(verbose=(settings.verbose >= 2)):
        raise ValueError('Gloo support is required to use elastic training, but has not been built.  Ensure CMake is '
                         'installed and reinstall Horovod with HOROVOD_WITH_GLOO=1 to debug the build error.')

    env = os.environ.copy()
    config_parser.set_env_from_args(env, args)
    gloo_run_elastic(settings, env, args.command)
=======
def is_gloo_used(use_gloo=None, use_mpi=None, use_jsrun=None):
    # determines whether run_controller will run gloo
    # for the given (use_gloo, _, use_mpi, _, use_jsrun, _, _)
    return use_gloo or (not use_mpi and not use_jsrun and not mpi_built())
>>>>>>> 58c708e6


def run_controller(use_gloo, gloo_run, use_mpi, mpi_run, use_jsrun, js_run, verbosity):
    # keep logic in sync with is_gloo_used(...)
    verbose = verbosity is not None and verbosity >= 2
    if use_gloo:
        if not gloo_built(verbose=verbose):
            raise ValueError('Gloo support has not been built.  If this is not expected, ensure CMake is installed '
                             'and reinstall Horovod with HOROVOD_WITH_GLOO=1 to debug the build error.')
        gloo_run()
    elif use_mpi:
        if not mpi_built(verbose=verbose):
            raise ValueError('MPI support has not been built.  If this is not expected, ensure MPI is installed '
                             'and reinstall Horovod with HOROVOD_WITH_MPI=1 to debug the build error.')
        mpi_run()
    elif use_jsrun:
        if not mpi_built(verbose=verbose):
            raise ValueError('MPI support has not been built.  If this is not expected, ensure MPI is installed '
                             'and reinstall Horovod with HOROVOD_WITH_MPI=1 to debug the build error.')
        if not lsf.LSFUtils.using_lsf():
            raise ValueError('Horovod did not detect an LSF job.  The jsrun launcher can only be used in that environment. '
                             'Please, pick a different launcher for other environments.')
        js_run()
    else:
        if mpi_built(verbose=verbose):
            if lsf.LSFUtils.using_lsf() and is_jsrun_installed():
                js_run()
            else:
                mpi_run()
        elif gloo_built(verbose=verbose):
            gloo_run()
        else:
            raise ValueError('Neither MPI nor Gloo support has been built. Try reinstalling Horovod ensuring that '
                             'either MPI is installed (MPI) or CMake is installed (Gloo).')


def _is_elastic(args):
    return args.host_discovery_script is not None or args.min_np is not None


def _launch_job(args, settings, nics, command):
    env = os.environ.copy()
    config_parser.set_env_from_args(env, args)
<<<<<<< HEAD
    driver_ip = network.get_driver_ip(nics)

    def gloo_run_fn():
        gloo_run(settings, nics, env, driver_ip, command)
=======

    def gloo_run_fn():
        driver_ip = network._get_driver_ip(nics)
        gloo_run(settings, remote_host_names, nics, env, driver_ip, command)
>>>>>>> 58c708e6

    def mpi_run_fn():
        mpi_run(settings, nics, env, command)

    def js_run_fn():
        js_run(settings, nics, env, command)

    run_controller(args.use_gloo, gloo_run_fn,
                   args.use_mpi, mpi_run_fn,
                   args.use_jsrun, js_run_fn,
                   args.verbose)


def _run(args):
    # If LSF is used, use default values from job config
    if lsf.LSFUtils.using_lsf():
        if not args.np:
            args.np = lsf.LSFUtils.get_num_processes()
        if not args.hosts and not args.hostfile and not args.host_discovery_script:
            args.hosts = ','.join('{host}:{np}'.format(host=host, np=lsf.LSFUtils.get_num_gpus())
                                  for host in lsf.LSFUtils.get_compute_hosts())

    # if hosts are not specified, either parse from hostfile, or default as
    # localhost
    if not args.hosts and not args.host_discovery_script:
        if args.hostfile:
            args.hosts = parse_host_files(args.hostfile)
        else:
            # Set hosts to localhost if not specified
            args.hosts = 'localhost:{np}'.format(np=args.np)

    if _is_elastic(args):
        return _run_elastic(args)
    else:
        return _run_static(args)


def run_commandline():
    args = parse_args()

    if args.log_level:
        logging.addLevelName(logging.NOTSET, 'TRACE')
        logging.basicConfig(level=logging.getLevelName(args.log_level))

    _run(args)


def run(
        func,
        args=(),
        kwargs=None,
        np=1,
        min_np=None,
        max_np=None,
        slots=None,
        hosts=None,
        hostfile=None,
        start_timeout=None,
        ssh_port=None,
        disable_cache=None,
        output_filename=None,
        verbose=None,
        use_gloo=None,
        use_mpi=None,
        mpi_args=None,
        network_interface=None):
    """
    Launch a Horovod job to run the specified process function and get the return value.

    :param func: The function to be run in Horovod job processes. The function return value will
                 be collected as the corresponding Horovod process return value.
                 This function must be compatible with pickle.
    :param args: Arguments to pass to `func`.
    :param kwargs: Keyword arguments to pass to `func`.
    :param np: Number of Horovod processes.
    :param min_np: Minimum number of processes running for training to continue. If number of
                   available processes dips below this threshold, then training will wait for
                   more instances to become available. Defaults to np
    :param max_np: Maximum number of training processes, beyond which no additional processes
                   will be created. If not specified, then will be unbounded.
    :param slots: Number of slots for processes per host. Normally 1 slot per GPU per host.
                  If slots are provided by the output of the host discovery script, then that
                  value will override this parameter.

    :param hosts: List of host names and the number of available slots
                  for running processes on each, of the form: <hostname>:<slots>
                  (e.g.: host1:2,host2:4,host3:1 indicating 2 processes can run on host1,
                  4 on host2, and 1 on host3). If not specified, defaults to using localhost:<np>
    :param hostfile: Path to a host file containing the list of host names and the number of
                     available slots. Each line of the file must be of the form:
                     <hostname> slots=<slots>
    :param start_timeout: Horovodrun has to perform all the checks and
                          start the processes before the specified
                          timeout. The default value is 30 seconds.
                          Alternatively, The environment variable
                          HOROVOD_START_TIMEOUT can also be used to
                          specify the initialization timeout.
    :param ssh_port: SSH port on all the hosts.
    :param disable_cache: If the flag is not set, horovodrun will perform
                          the initialization checks only once every 60
                          minutes -- if the checks successfully pass.
                          Otherwise, all the checks will run every time
                          horovodrun is called.'
    :param output_filename: For Gloo, writes stdout / stderr of all processes to a filename of the form
                            <output_filename>/rank.<rank>/<stdout | stderr>. The <rank> will be padded with 0
                            characters to ensure lexicographical order.
                            For MPI, delegates its behavior to mpirun.
    :param verbose: If this flag is set, extra messages will be printed.
    :param use_gloo: Run Horovod using the Gloo controller. This will
                     be the default if Horovod was not built with MPI support.
    :param use_mpi: Run Horovod using the MPI controller. This will
                    be the default if Horovod was built with MPI support.
    :param mpi_args: Extra arguments for the MPI controller. This is only used when use_mpi is True.
    :param network_interface: Network interfaces to use for communication separated by comma. If
                             not specified, Horovod will find the common NICs among all the
                             workers and use those; example, eth0,eth1.
    :return: Return a list which contains values return by all Horovod processes.
             The index of the list corresponds to the rank of each Horovod process.
    """

    if kwargs is None:
        kwargs = {}

    def wrapped_func():
        return func(*args, **kwargs)

    if hosts is not None and hostfile is not None:
        raise ValueError('Argument hosts and hostfile only allow one provided.')

    if use_gloo and use_mpi:
        raise ValueError('Argument use_gloo and use_mpi only allow one set True.')

    hargs = HorovodArgs()

    hargs.np = np
    hargs.min_np = min_np
    hargs.max_np = max_np
    hargs.slots = slots
    hargs.hosts = hosts
    hargs.hostfile = hostfile
    hargs.start_timeout = start_timeout
    hargs.ssh_port = ssh_port
    hargs.mpi_args = mpi_args
    hargs.disable_cache = disable_cache
    hargs.output_filename = output_filename
    hargs.verbose = verbose
    hargs.use_gloo = use_gloo
    hargs.use_mpi = use_mpi
    hargs.nics = network_interface
    hargs.run_func = wrapped_func

    return _run(hargs)


if __name__ == '__main__':
    run_commandline()<|MERGE_RESOLUTION|>--- conflicted
+++ resolved
@@ -36,7 +36,7 @@
 from horovod.common.util import (extension_available,
                                  gloo_built, mpi_built,
                                  nccl_built, ddl_built, ccl_built)
-from horovod.run.common.util import config_parser, network, safe_shell_exec, timeout, secret
+from horovod.run.common.util import config_parser, safe_shell_exec, timeout, secret
 from horovod.run.common.util import settings as hvd_settings
 from horovod.run.driver import driver_service
 from horovod.run.elastic import settings as elastic_settings
@@ -681,7 +681,6 @@
         return None
 
 
-<<<<<<< HEAD
 def _run_elastic(args):
     # construct host discovery component
     if args.host_discovery_script:
@@ -727,12 +726,12 @@
     env = os.environ.copy()
     config_parser.set_env_from_args(env, args)
     gloo_run_elastic(settings, env, args.command)
-=======
+
+
 def is_gloo_used(use_gloo=None, use_mpi=None, use_jsrun=None):
     # determines whether run_controller will run gloo
     # for the given (use_gloo, _, use_mpi, _, use_jsrun, _, _)
     return use_gloo or (not use_mpi and not use_jsrun and not mpi_built())
->>>>>>> 58c708e6
 
 
 def run_controller(use_gloo, gloo_run, use_mpi, mpi_run, use_jsrun, js_run, verbosity):
@@ -776,17 +775,10 @@
 def _launch_job(args, settings, nics, command):
     env = os.environ.copy()
     config_parser.set_env_from_args(env, args)
-<<<<<<< HEAD
-    driver_ip = network.get_driver_ip(nics)
 
     def gloo_run_fn():
+        driver_ip = network.get_driver_ip(nics)
         gloo_run(settings, nics, env, driver_ip, command)
-=======
-
-    def gloo_run_fn():
-        driver_ip = network._get_driver_ip(nics)
-        gloo_run(settings, remote_host_names, nics, env, driver_ip, command)
->>>>>>> 58c708e6
 
     def mpi_run_fn():
         mpi_run(settings, nics, env, command)
