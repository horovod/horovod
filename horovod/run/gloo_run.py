# Copyright 2019 Uber Technologies, Inc. All Rights Reserved.
#
# Licensed under the Apache License, Version 2.0 (the "License");
# you may not use this file except in compliance with the License.
# You may obtain a copy of the License at
#
#     http://www.apache.org/licenses/LICENSE-2.0
#
# Unless required by applicable law or agreed to in writing, software
# distributed under the License is distributed on an "AS IS" BASIS,
# WITHOUT WARRANTIES OR CONDITIONS OF ANY KIND, either express or implied.
# See the License for the specific language governing permissions and
# limitations under the License.
# ==============================================================================

import collections
import copy
import errno
import math
import os
import signal
import sys
import threading
import time

try:
    from shlex import quote
except ImportError:
    from pipes import quote

from horovod.run.common.util import env as env_util, safe_shell_exec
from horovod.run.common.util.hosts import get_host_assignments, parse_hosts
from horovod.run.driver import driver_service
from horovod.run.elastic.driver import ElasticDriver
from horovod.run.elastic.rendezvous import create_rendezvous_handler
from horovod.run.http.http_server import RendezvousServer
from horovod.run.util import network, threads


def _pad_rank(rank, size):
    width = int(math.log10(size - 1)) + 1
    return str(rank).zfill(width)


def _mkdir_p(path):
    try:
        os.makedirs(path)
    except OSError as exc:
        if exc.errno == errno.EEXIST and os.path.isdir(path):
            pass
        else:
            raise


class MultiFile(object):
    def __init__(self, files):
        self._files = files

    def write(self, text):
        for f in self._files:
            f.write(text)

    def flush(self):
        for f in self._files:
            f.flush()


def _slot_info_to_command_fn(run_command, env):
    # TODO: Workaround for over-buffered outputs. Investigate how mpirun avoids this problem.
    env['PYTHONUNBUFFERED'] = '1'

    def slot_info_to_command(slot_info):
        """
        Given a slot_info, creates a command used by gloo to launch a single job.

        :param slot_info: host and slot to execute the run command on
        :return:
        """
        host_name = slot_info.hostname
        horovod_rendez_env = (
            'HOROVOD_HOSTNAME={hostname} '
            'HOROVOD_RANK={rank} '
            'HOROVOD_SIZE={size} '
            'HOROVOD_LOCAL_RANK={local_rank} '
            'HOROVOD_LOCAL_SIZE={local_size} '
            'HOROVOD_CROSS_RANK={cross_rank} '
            'HOROVOD_CROSS_SIZE={cross_size} '
                .format(hostname=host_name,
                        rank=slot_info.rank,
                        size=slot_info.size,
                        local_rank=slot_info.local_rank,
                        local_size=slot_info.local_size,
                        cross_rank=slot_info.cross_rank,
                        cross_size=slot_info.cross_size))

        return '{horovod_env} {env} {run_command}' .format(
            horovod_env=horovod_rendez_env,
            env=' '.join(['%s=%s' % (key, quote(value)) for key, value in env.items()
                          if env_util.is_exportable(key)]),
            run_command=run_command)

    return slot_info_to_command


def _create_elastic_worker_fn(exec_command, run_command, env, event):
    get_command_with_env = _slot_info_to_command_fn(run_command, env)

    def create_worker(slot_info, events):
        command = get_command_with_env(slot_info)
        events = [event] + (events or [])
        return exec_command(command, slot_info, events)
    return create_worker


def _exec_command_fn(settings):
    """
    executes the jobs defined by run command on hosts.
    :param hosts_alloc: list of dict indicating the allocating info.
    For example,
        [{'Hostname':'worker-0', 'Rank': 0, 'Local_rank': 0, 'Cross_rank':0,
            'Size':2, 'Local_size':1, 'Cross_size':2},
        {'Hostname':'worker-1', 'Rank': 1, 'Local_rank': 0, 'Cross_rank':1,
            'Size':2, 'Local_size':1, 'Cross_size':2}
        ]
    :type hosts_alloc: list(dict)
    :param remote_host_names: names that are resolved to one of the addresses
    of remote hosts interfaces.
    :type remote_host_names: set
    :param _run_command: command to execute
    :type _run_command: string
    :return:
    :rtype:
    """
    ssh_port_arg = '-p {ssh_port}'.format(ssh_port=settings.ssh_port) if settings.ssh_port else ''

    def _exec_command(command, slot_info, events):
        index = slot_info.rank
        host_name = slot_info.hostname

        host_address = network.resolve_host_address(host_name)
        local_addresses = network.get_local_host_addresses()
        if host_address not in local_addresses:
            command = 'ssh -o StrictHostKeyChecking=no {host} {ssh_port_arg} ' \
                      '{local_command}'\
                .format(host=host_name,
                        ssh_port_arg=ssh_port_arg,
                        local_command=quote('cd {pwd} > /dev/null 2>&1 ; {local_command}'
                                            .format(pwd=os.getcwd(), local_command=command)))

        if settings.verbose:
            print(command)

        # Redirect output if requested
        stdout = stderr = None
        stdout_file = stderr_file = None
        if settings.output_filename:
            padded_rank = _pad_rank(index, settings.num_proc)
            output_dir_rank = os.path.join(settings.output_filename, 'rank.{rank}'.format(rank=padded_rank))
            if not os.path.exists(output_dir_rank):
                os.mkdir(output_dir_rank)

            stdout_file = open(os.path.join(output_dir_rank, 'stdout'), 'w')
            stderr_file = open(os.path.join(output_dir_rank, 'stderr'), 'w')

            stdout = MultiFile([sys.stdout, stdout_file])
            stderr = MultiFile([sys.stderr, stderr_file])

        try:
            exit_code = safe_shell_exec.execute(command, index=index, stdout=stdout, stderr=stderr, events=events)
            if exit_code != 0:
                print('Process {idx} exit with status code {ec}.'.format(idx=index, ec=exit_code))
        except Exception as e:
            print('Exception happened during safe_shell_exec, exception '
                  'message: {message}'.format(message=e))
            exit_code = 1
        finally:
            if stdout_file:
                stdout_file.close()
            if stderr_file:
                stderr_file.close()
        return exit_code, time.time()

    return _exec_command


def get_run_command(command, server_ip, nics, port, elastic=False):
    run_command = (
        'HOROVOD_GLOO_RENDEZVOUS_ADDR={addr} '
        'HOROVOD_GLOO_RENDEZVOUS_PORT={port} '
        'HOROVOD_CONTROLLER=gloo '
        'HOROVOD_CPU_OPERATIONS=gloo '
        'HOROVOD_GLOO_IFACE={iface} '
        'NCCL_SOCKET_IFNAME={nics} '
        '{elastic} '
        '{command}'  # expect a lot of environment variables
            .format(addr=server_ip,
                    port=port,
                    iface=list(nics)[0],  # TODO: add multiple ifaces in future
                    nics=','.join(nics),
                    elastic='HOROVOD_ELASTIC=1' if elastic else '',
                    command=' '.join(quote(par) for par in command)))
    return run_command


def register_shutdown_event():
    # Create a event for communication between threads
    event = threading.Event()

    def set_event_on_signal(signum, frame):
        event.set()

    signal.signal(signal.SIGINT, set_event_on_signal)
    signal.signal(signal.SIGTERM, set_event_on_signal)
    return event

<<<<<<< HEAD
=======
    # TODO: Workaround for over-buffered outputs. Investigate how mpirun avoids this problem.
    env = copy.copy(env)  # copy env so we do not leak env modifications
    env['PYTHONUNBUFFERED'] = '1'
>>>>>>> 3964bc08

def launch_gloo(command, exec_command, settings, nics, env, server_ip):
    """
    Launches the given command multiple times using gloo.
    Each command is launched via exec_command.

    :param command: command to launch
    :param exec_command: means to execute a single command
    :param settings: settings for the distribution
    :param nics: common interfaces
    :param env: environment to use
    :param server_ip: ip to use for rendezvous server
    """
    # Make the output directory if it does not exist
    if settings.output_filename:
        _mkdir_p(settings.output_filename)

    # start global rendezvous server and get port that it is listening on
    rendezvous = RendezvousServer(settings.verbose)

    # allocate processes into slots
    hosts = parse_hosts(settings.hosts)
    host_alloc_plan = get_host_assignments(hosts, settings.num_proc)

    # start global rendezvous server and get port that it is listening on
    global_rendezv_port = rendezvous.start_server()
    rendezvous.httpd.init(host_alloc_plan)
    run_command = get_run_command(command, server_ip, nics, global_rendezv_port)

    slot_info_to_command = _slot_info_to_command_fn(run_command, env)
    event = register_shutdown_event()
    args_list = [[slot_info_to_command(slot_info), slot_info, [event]]
                 for slot_info in host_alloc_plan]

    # If an error occurs in one thread, entire process will be terminated.
    # Otherwise, threads will keep running.
    res = threads.execute_function_multithreaded(exec_command,
                                                 args_list,
                                                 block_until_all_done=True)

    for name, value in sorted(res.items(), key=lambda item: item[1][1]):
        exit_code, timestamp = value
        if exit_code != 0:
            raise RuntimeError('Horovod detected that one or more processes exited with non-zero '
                               'status, thus causing the job to be terminated. The first process '
                               'to do so was:\nProcess name: {name}\nExit code: {code}\n'
                               .format(name=name, code=exit_code))


def gloo_run(settings, nics, env, server_ip, command):
    # Each thread will use ssh command to launch the job on each remote host. If an
    # error occurs in one thread, entire process will be terminated. Otherwise,
    # threads will keep running and ssh session.
    exec_command = _exec_command_fn(settings)
    launch_gloo(command, exec_command, settings, nics, env, server_ip)


def gloo_run_elastic(settings, env, command):
    # Make the output directory if it does not exist
    if settings.output_filename:
        _mkdir_p(settings.output_filename)

    rendezvous = RendezvousServer(settings.verbose)
    driver = ElasticDriver(rendezvous, settings.discovery,
                           settings.min_np, settings.max_np,
                           verbose=settings.verbose)

    handler = create_rendezvous_handler(driver)
    global_rendezv_port = rendezvous.start_server(handler)
    driver.wait_for_available_hosts(settings.num_proc)

    nics = driver_service.get_common_interfaces(settings, driver.get_available_hosts())
    server_ip = network.get_driver_ip(nics)

    exec_command = _exec_command_fn(settings)
    event = register_shutdown_event()
    run_command = get_run_command(command, server_ip, nics, global_rendezv_port, elastic=True)
    create_worker = _create_elastic_worker_fn(exec_command, run_command, env, event)

    driver.start(settings.num_proc, create_worker)
    res = driver.get_results()
    driver.stop()

    for name, value in sorted(res.items(), key=lambda item: item[1][1]):
        exit_code, timestamp = value
        if exit_code != 0:
            raise RuntimeError('Horovod detected that one or more processes exited with non-zero '
                               'status, thus causing the job to be terminated. The first process '
                               'to do so was:\nProcess name: {name}\nExit code: {code}\n'
                               .format(name=name, code=exit_code))<|MERGE_RESOLUTION|>--- conflicted
+++ resolved
@@ -67,6 +67,7 @@
 
 def _slot_info_to_command_fn(run_command, env):
     # TODO: Workaround for over-buffered outputs. Investigate how mpirun avoids this problem.
+    env = copy.copy(env)  # copy env so we do not leak env modifications
     env['PYTHONUNBUFFERED'] = '1'
 
     def slot_info_to_command(slot_info):
@@ -213,13 +214,6 @@
     signal.signal(signal.SIGTERM, set_event_on_signal)
     return event
 
-<<<<<<< HEAD
-=======
-    # TODO: Workaround for over-buffered outputs. Investigate how mpirun avoids this problem.
-    env = copy.copy(env)  # copy env so we do not leak env modifications
-    env['PYTHONUNBUFFERED'] = '1'
->>>>>>> 3964bc08
-
 def launch_gloo(command, exec_command, settings, nics, env, server_ip):
     """
     Launches the given command multiple times using gloo.
