--- conflicted
+++ resolved
@@ -71,10 +71,7 @@
         except psutil.NoSuchProcess:
             pass
 
-<<<<<<< HEAD
-=======
-
->>>>>>> 9b6801ad
+
 def forward_stream(src_stream, dst_stream, prefix, index):
     def prepend_context(line, rank, prefix):
         localtime = time.asctime(time.localtime(time.time()))
@@ -85,36 +82,38 @@
             line=line
         )
 
-<<<<<<< HEAD
+    def write(text):
+        if index is not None:
+            text = prepend_context(text, index, prefix)
+        dst_stream.write(text)
+        dst_stream.flush()
+
     line_buffer = ''
     while True:
         text = os.read(src_stream.fileno(), 1000)
+        if text is None:
+            break
+
         if not isinstance(text, str):
             text = text.decode('utf-8')
-        if not text or len(text) == 0:
+
+        if not text:
             break
 
         for line in re.split('([\r\n])', text):
             line_buffer += line
             if line == '\r' or line == '\n':
-                if index is not None:
-                    line_buffer = prepend_context(line_buffer, index, prefix)
-
-                dst_stream.write(line_buffer)
-                dst_stream.flush()
+                write(line_buffer)
                 line_buffer = ''
 
     # flush the line buffer if it is not empty
     if len(line_buffer):
-        if index is not None:
-            line_buffer = prepend_context(line_buffer, index, prefix)
-        dst_stream.write(line_buffer)
-        dst_stream.flush()
+        write(line_buffer)
 
     src_stream.close()
 
 
-def _middleman(command, env, stdout, stderr, rw):
+def _exec_middleman(command, env, exit_event, stdout, stderr, rw):
     stdout_r, stdout_w = stdout
     stderr_r, stderr_w = stderr
     r, w = rw
@@ -128,61 +127,7 @@
     executor_shell = subprocess.Popen(command, shell=True, env=env,
                                       stdout=stdout_w, stderr=stderr_w)
 
-    sigterm_received = threading.Event()
-
-    def set_sigterm_received(signum, frame):
-        sigterm_received.set()
-
-    signal.signal(signal.SIGINT, set_sigterm_received)
-    signal.signal(signal.SIGTERM, set_sigterm_received)
-=======
-    def write(text):
-        if index is not None:
-            text = prepend_context(text, index, prefix)
-        dst_stream.write(text)
-        dst_stream.flush()
-
-    line_buffer = ''
-    while True:
-        text = os.read(src_stream.fileno(), 1000)
-        if text is None:
-            break
-
-        if not isinstance(text, str):
-            text = text.decode('utf-8')
-
-        if not text:
-            break
-
-        for line in re.split('([\r\n])', text):
-            line_buffer += line
-            if line == '\r' or line == '\n':
-                write(line_buffer)
-                line_buffer = ''
-
-    # flush the line buffer if it is not empty
-    if len(line_buffer):
-        write(line_buffer)
-
-    src_stream.close()
-
-
-def _exec_middleman(command, env, exit_event, stdout, stderr, rw):
-    stdout_r, stdout_w = stdout
-    stderr_r, stderr_w = stderr
-    r, w = rw
-
-    # Close unused file descriptors to enforce PIPE behavior.
-    stdout_r.close()
-    stderr_r.close()
-    w.close()
-    os.setsid()
-
-    executor_shell = subprocess.Popen(command, shell=True, env=env,
-                                      stdout=stdout_w, stderr=stderr_w)
-
     on_event(exit_event, terminate_executor_shell_and_children, args=(executor_shell.pid,))
->>>>>>> 9b6801ad
 
     def kill_executor_children_if_parent_dies():
         # This read blocks until the pipe is closed on the other side
@@ -192,12 +137,6 @@
 
     in_thread(kill_executor_children_if_parent_dies)
 
-<<<<<<< HEAD
-    on_event(sigterm_received, terminate_executor_shell_and_children, args=(executor_shell.pid,))
-
-    exit_code = executor_shell.wait()
-    os._exit(exit_code)
-=======
     exit_code = executor_shell.wait()
     if exit_code < 0:
         # See: https://www.gnu.org/software/bash/manual/html_node/Exit-Status.html
@@ -210,18 +149,14 @@
     # We need to expose this method for internal testing purposes, so we can mock it out to avoid
     # leaking semaphores.
     return ctx.Event()
->>>>>>> 9b6801ad
 
 
 def execute(command, env=None, stdout=None, stderr=None, index=None, events=None):
     ctx = multiprocessing.get_context('spawn') if _PY3 else multiprocessing
 
-<<<<<<< HEAD
-=======
     # When this event is set, signal to middleman to terminate its children and exit.
     exit_event = _create_event(ctx)
 
->>>>>>> 9b6801ad
     # Make a pipe for the subprocess stdout/stderr.
     (stdout_r, stdout_w) = ctx.Pipe()
     (stderr_r, stderr_w) = ctx.Pipe()
@@ -233,18 +168,10 @@
     # here is that users will be inclined to hard kill this process, not the middleman.
     (r, w) = ctx.Pipe()
 
-<<<<<<< HEAD
-    middleman = ctx.Process(target=_middleman, args=(command, env,
-                                                     (stdout_r, stdout_w),
-                                                     (stderr_r, stderr_w),
-                                                     (r, w)))
-    middleman.daemon = True
-=======
     middleman = ctx.Process(target=_exec_middleman, args=(command, env, exit_event,
                                                           (stdout_r, stdout_w),
                                                           (stderr_r, stderr_w),
                                                           (r, w)))
->>>>>>> 9b6801ad
     middleman.start()
 
     # Close unused file descriptors to enforce PIPE behavior.
@@ -269,21 +196,13 @@
     stop = threading.Event()
     events = events or []
     for event in events:
-<<<<<<< HEAD
-        on_event(event, middleman.terminate, stop=stop, silent=True)
-=======
         on_event(event, exit_event.set, stop=stop, silent=True)
->>>>>>> 9b6801ad
 
     try:
         middleman.join()
     except:
         # interrupted, send middleman TERM signal which will terminate children
-<<<<<<< HEAD
-        middleman.terminate()
-=======
         exit_event.set()
->>>>>>> 9b6801ad
         while True:
             try:
                 middleman.join()
@@ -296,8 +215,5 @@
 
     stdout_fwd.join()
     stderr_fwd.join()
-<<<<<<< HEAD
-=======
-
->>>>>>> 9b6801ad
+
     return middleman.exitcode