# Copyright 2019 Uber Technologies, Inc. All Rights Reserved.
#
# Licensed under the Apache License, Version 2.0 (the "License");
# you may not use this file except in compliance with the License.
# You may obtain a copy of the License at
#
#     http://www.apache.org/licenses/LICENSE-2.0
#
# Unless required by applicable law or agreed to in writing, software
# distributed under the License is distributed on an "AS IS" BASIS,
# WITHOUT WARRANTIES OR CONDITIONS OF ANY KIND, either express or implied.
# See the License for the specific language governing permissions and
# limitations under the License.
# ==============================================================================

import os
import psutil
import re
import signal
import subprocess
import sys
import threading
import time

from horovod.run.util.threads import in_thread, on_event

GRACEFUL_TERMINATION_TIME_S = 5


def terminate_executor_shell_and_children(pid):
    # If the shell already ends, no need to terminate its child.
    try:
        p = psutil.Process(pid)
    except psutil.NoSuchProcess:
        return

    # Terminate children gracefully.
    for child in p.children():
        try:
            child.terminate()
        except psutil.NoSuchProcess:
            pass

    # Wait for graceful termination.
    time.sleep(GRACEFUL_TERMINATION_TIME_S)

    # Send STOP to executor shell to stop progress.
    p.send_signal(signal.SIGSTOP)

    # Kill children recursively.
    for child in p.children(recursive=True):
        try:
            child.kill()
        except psutil.NoSuchProcess:
            pass

    # Kill shell itself.
    p.kill()


def forward_stream(src_fd, dst_stream, prefix, index):

    def prepend_context(line, rank, prefix):
        localtime = time.asctime(time.localtime(time.time()))
        return '{time}[{rank}]<{prefix}>:{line}'.format(
            time=localtime,
            rank=str(rank),
            prefix=prefix,
            line=line
        )

    with os.fdopen(src_fd, 'r') as src:
        line_buffer = ''
        while True:
            text = os.read(src.fileno(), 1000)
            if not isinstance(text, str):
                text = text.decode('utf-8')
            if not text or len(text) == 0:
                break

            for line in re.split('([\r\n])', text):
                line_buffer += line
                if line == '\r' or line == '\n':
                    if index is not None:
                        line_buffer = prepend_context(line_buffer, index, prefix)

                    dst_stream.write(line_buffer)
                    dst_stream.flush()
                    line_buffer = ''

        # flush the line buffer if it is not empty
        if len(line_buffer):
            if index is not None:
                line_buffer = prepend_context(line_buffer, index, prefix)
            dst_stream.write(line_buffer)
            dst_stream.flush()


def execute(command, env=None, stdout=None, stderr=None, index=None, events=None):
    # Make a pipe for the subprocess stdout/stderr.
    (stdout_r, stdout_w) = os.pipe()
    (stderr_r, stderr_w) = os.pipe()

    # Make a pipe for notifying the child that parent has died.
    (r, w) = os.pipe()

    middleman_pid = os.fork()
    if middleman_pid == 0:
        # Close unused file descriptors to enforce PIPE behavior.
        os.close(w)
        os.setsid()

        executor_shell = subprocess.Popen(command, shell=True, env=env,
                                          stdout=stdout_w, stderr=stderr_w)

        signal_received = threading.Event()

        def set_event_on_signal(signum, frame):
            signal_received.set()

        signal.signal(signal.SIGINT, set_event_on_signal)
        signal.signal(signal.SIGTERM, set_event_on_signal)

        def kill_executor_children_if_parent_dies():
            # This read blocks until the pipe is closed on the other side
            # due to the process termination.
            os.read(r, 1)
            terminate_executor_shell_and_children(executor_shell.pid)

        in_thread(kill_executor_children_if_parent_dies)

<<<<<<< HEAD
        def kill_executor_children_if_signal_received():
            signal_received.wait()
            terminate_executor_shell_and_children(executor_shell.pid)

        bg = threading.Thread(target=kill_executor_children_if_signal_received)
        bg.daemon = True
        bg.start()
=======
        on_event(sigterm_received, terminate_executor_shell_and_children, args=(executor_shell.pid,))
>>>>>>> 3964bc08

        exit_code = executor_shell.wait()
        os._exit(exit_code)

    # Close unused file descriptors to enforce PIPE behavior.
    os.close(r)
    os.close(stdout_w)
    os.close(stderr_w)

    # Redirect command stdout & stderr to provided streams or sys.stdout/sys.stderr.
    # This is useful for Jupyter Notebook that uses custom sys.stdout/sys.stderr or
    # for redirecting to a file on disk.
    if stdout is None:
        stdout = sys.stdout
    if stderr is None:
        stderr = sys.stderr
<<<<<<< HEAD

    stdout_fwd = threading.Thread(target=forward_stream, args=(stdout_r, stdout, 'stdout', index))
    stdout_fwd.daemon = True
    stdout_fwd.start()

    stderr_fwd = threading.Thread(target=forward_stream, args=(stderr_r, stderr, 'stderr', index))
    stderr_fwd.daemon = True
    stderr_fwd.start()

    events = events or []
    for event in events:
        def kill_middleman_if_master_thread_terminate():
            event.wait()
            try:
                os.kill(middleman_pid, signal.SIGTERM)
            except:
                # The process has already been killed elsewhere
                pass

        # TODO: Currently this requires explicitly declaration of the event and signal handler to set
        #  the event (gloo_run.py:_launch_jobs()). Need to figure out a generalized way to hide this behind
        #  interfaces.
        bg_thread = threading.Thread(target=kill_middleman_if_master_thread_terminate)
        bg_thread.daemon = True
        bg_thread.start()
=======

    stdout_fwd = in_thread(target=forward_stream, args=(stdout_r, stdout, 'stdout', index))
    stderr_fwd = in_thread(target=forward_stream, args=(stderr_r, stderr, 'stderr', index))

    # TODO: Currently this requires explicitly declaration of the event and signal handler to set
    #  the event (gloo_run.py:_launch_jobs()). Need to figure out a generalized way to hide this behind
    #  interfaces.
    stop = None
    if event is not None:
        stop = threading.Event()
        on_event(event, os.kill, (middleman_pid, signal.SIGTERM), stop=stop, silent=True)
>>>>>>> 3964bc08

    try:
        res, status = os.waitpid(middleman_pid, 0)
    except:
        # interrupted, send middleman TERM signal which will terminate children
        os.kill(middleman_pid, signal.SIGTERM)
        while True:
            try:
                _, status = os.waitpid(middleman_pid, 0)
                break
            except:
                # interrupted, wait for middleman to finish
                pass
    finally:
        if stop is not None:
            stop.set()

    # TODO(travis): investigate why os.read is hanging after exit
    # stdout_fwd.join()
    # stderr_fwd.join()

    exit_code = status >> 8
    return exit_code<|MERGE_RESOLUTION|>--- conflicted
+++ resolved
@@ -129,17 +129,7 @@
 
         in_thread(kill_executor_children_if_parent_dies)
 
-<<<<<<< HEAD
-        def kill_executor_children_if_signal_received():
-            signal_received.wait()
-            terminate_executor_shell_and_children(executor_shell.pid)
-
-        bg = threading.Thread(target=kill_executor_children_if_signal_received)
-        bg.daemon = True
-        bg.start()
-=======
-        on_event(sigterm_received, terminate_executor_shell_and_children, args=(executor_shell.pid,))
->>>>>>> 3964bc08
+        on_event(signal_received, terminate_executor_shell_and_children, args=(executor_shell.pid,))
 
         exit_code = executor_shell.wait()
         os._exit(exit_code)
@@ -156,45 +146,18 @@
         stdout = sys.stdout
     if stderr is None:
         stderr = sys.stderr
-<<<<<<< HEAD
-
-    stdout_fwd = threading.Thread(target=forward_stream, args=(stdout_r, stdout, 'stdout', index))
-    stdout_fwd.daemon = True
-    stdout_fwd.start()
-
-    stderr_fwd = threading.Thread(target=forward_stream, args=(stderr_r, stderr, 'stderr', index))
-    stderr_fwd.daemon = True
-    stderr_fwd.start()
-
-    events = events or []
-    for event in events:
-        def kill_middleman_if_master_thread_terminate():
-            event.wait()
-            try:
-                os.kill(middleman_pid, signal.SIGTERM)
-            except:
-                # The process has already been killed elsewhere
-                pass
-
-        # TODO: Currently this requires explicitly declaration of the event and signal handler to set
-        #  the event (gloo_run.py:_launch_jobs()). Need to figure out a generalized way to hide this behind
-        #  interfaces.
-        bg_thread = threading.Thread(target=kill_middleman_if_master_thread_terminate)
-        bg_thread.daemon = True
-        bg_thread.start()
-=======
 
     stdout_fwd = in_thread(target=forward_stream, args=(stdout_r, stdout, 'stdout', index))
     stderr_fwd = in_thread(target=forward_stream, args=(stderr_r, stderr, 'stderr', index))
 
-    # TODO: Currently this requires explicitly declaration of the event and signal handler to set
+    # TODO: Currently this requires explicitly declaration of the events and signal handler to set
     #  the event (gloo_run.py:_launch_jobs()). Need to figure out a generalized way to hide this behind
     #  interfaces.
-    stop = None
-    if event is not None:
-        stop = threading.Event()
+    stop = threading.Event()
+    events = events or []
+    for event in events:
+        # with silent=True because the process may have already been killed elsewhere
         on_event(event, os.kill, (middleman_pid, signal.SIGTERM), stop=stop, silent=True)
->>>>>>> 3964bc08
 
     try:
         res, status = os.waitpid(middleman_pid, 0)
@@ -209,8 +172,7 @@
                 # interrupted, wait for middleman to finish
                 pass
     finally:
-        if stop is not None:
-            stop.set()
+        stop.set()
 
     # TODO(travis): investigate why os.read is hanging after exit
     # stdout_fwd.join()
