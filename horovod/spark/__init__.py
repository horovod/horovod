--- conflicted
+++ resolved
@@ -21,14 +21,9 @@
 import threading
 
 from horovod.spark.task import task_service
-<<<<<<< HEAD
-from horovod.run.common.util import codec, env_constants, safe_shell_exec, \
+from horovod.run.common.util import codec, env as env_util, safe_shell_exec, \
     timeout, host_hash, secret
 from horovod.run.common.util import settings as hvd_settings
-=======
-from horovod.run.common.util import codec, env as env_util, safe_shell_exec, timeout, \
-    host_hash, secret
->>>>>>> 776859f6
 from horovod.spark.driver import driver_service, job_id
 
 
@@ -194,31 +189,17 @@
             '-mca pml ob1 -mca btl ^openib -mca btl_tcp_if_include {common_intfs} '
             '-x NCCL_DEBUG=INFO -x NCCL_SOCKET_IFNAME={common_intfs} '
             '{env} '  # expect a lot of environment variables
-<<<<<<< HEAD
             '-mca plm_rsh_agent "{python} -m horovod.spark.driver.mpirun_rsh {encoded_driver_addresses} {settings}" '
             '{python} -m horovod.spark.task.mpirun_exec_fn {encoded_driver_addresses} {settings}'
                 .format(num_proc=settings.num_proc,
                         hosts=','.join('%s:%d' % (host_hash, len(driver.task_host_hash_indices()[host_hash]))
                                        for host_hash in host_hashes),
                         common_intfs=','.join(common_intfs),
-                        env=' '.join('-x %s' % key for key in env.keys()
-                                     if key not in env_constants.IGNORE_LIST),
+                        env=' '.join('-x %s' % key for key in env.keys() if env_util.is_exportable(key)),
                         python=sys.executable,
                         encoded_driver_addresses=codec.dumps_base64(driver.addresses()),
                         settings=codec.dumps_base64(settings)))
         if settings.verbose >= 2:
-=======
-            '-mca plm_rsh_agent "{python} -m horovod.spark.driver.mpirun_rsh {encoded_driver_addresses}" '
-            '{python} -m horovod.spark.task.mpirun_exec_fn {encoded_driver_addresses} '
-            .format(num_proc=num_proc,
-                    hosts=','.join('%s:%d' % (host_hash, len(driver.task_host_hash_indices()[host_hash]))
-                                   for host_hash in host_hashes),
-                    common_intfs=','.join(common_intfs),
-                    env=' '.join('-x %s' % key for key in env.keys() if env_util.is_exportable(key)),
-                    python=sys.executable,
-                    encoded_driver_addresses=codec.dumps_base64(driver.addresses())))
-        if verbose >= 2:
->>>>>>> 776859f6
             print('+ %s' % mpirun_command)
         exit_code = safe_shell_exec.execute(mpirun_command, env, stdout, stderr)
         if exit_code != 0:
