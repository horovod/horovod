# Copyright 2019 Uber Technologies, Inc. All Rights Reserved.
#
# Licensed under the Apache License, Version 2.0 (the "License");
# you may not use this file except in compliance with the License.
# You may obtain a copy of the License at
#
#     http://www.apache.org/licenses/LICENSE-2.0
#
# Unless required by applicable law or agreed to in writing, software
# distributed under the License is distributed on an "AS IS" BASIS,
# WITHOUT WARRANTIES OR CONDITIONS OF ANY KIND, either express or implied.
# See the License for the specific language governing permissions and
# limitations under the License.
# ==============================================================================

import os
import platform
import time

import pyspark
from six.moves import queue

from horovod.run.util.threads import in_thread
from horovod.spark.task import task_service
from horovod.spark.gloo_run import gloo_run
from horovod.spark.mpi_run import mpi_run
from horovod.run.runner import is_gloo_used, run_controller
from horovod.run.common.util import timeout, host_hash, secret
from horovod.run.common.util import settings as hvd_settings
from horovod.spark.driver import driver_service, job_id


MINIMUM_COMMAND_LIFETIME_S = 3

# Spark will fail to initialize correctly locally on Mac OS without this
if platform.system() == 'Darwin':
    os.environ['OBJC_DISABLE_INITIALIZE_FORK_SAFETY'] = 'YES'


def _task_fn(index, driver_addresses, key, settings, use_gloo):
    # deserialized on Spark workers, settings do not contain the key, so it is given here explicitly
    # Spark RPC communicates the key and supports encryption
    # for convenience, we put it back into settings
    settings.key = key

    task = task_service.SparkTaskService(index, settings.key, settings.nics, settings.verbose)
    try:
        driver_client = driver_service.SparkDriverClient(driver_addresses, settings.key, settings.verbose)
        driver_client.register_task(index, task.addresses(), host_hash.host_hash())
        task.wait_for_initial_registration(settings.start_timeout)
        task_indices_on_this_host = driver_client.task_host_hash_indices(host_hash.host_hash())

        # With Gloo all tasks wait for the command
        # With MPI task with first index executes orted which will run mpirun_exec_fn for all tasks.
        minimum_lifetime_after_start = None
        if use_gloo or task_indices_on_this_host[0] == index:
<<<<<<< HEAD
            task.wait_for_command_start(settings.start_timeout)
=======
            task.wait_for_command_start(settings.timeout)
            minimum_lifetime_after_start = timeout.Timeout(MINIMUM_COMMAND_LIFETIME_S,
                                                           message='Just measuring runtime')
>>>>>>> 58c708e6
            task.wait_for_command_termination()
        else:
            # The rest of tasks need to wait for the first task to finish.
            first_task_addresses = driver_client.all_task_addresses(task_indices_on_this_host[0])
            first_task_client = \
                task_service.SparkTaskClient(task_indices_on_this_host[0],
                                             first_task_addresses, settings.key,
                                             settings.verbose)
            first_task_client.wait_for_command_termination()

        # command terminated, make sure this task service does not shutdown too quickly after
        # the client started the command as it needs some time to connect again
        # to wait for the result after starting the command (see horovod.spark.driver.rsh).
        if minimum_lifetime_after_start is not None:
            time.sleep(minimum_lifetime_after_start.remaining())

        return task.fn_result()
    finally:
        # this has to block on running requests (wait_for_command_exit_code)
        # so they can finish serving the exit code
        # shutdown does block with network.BasicService._server._block_on_close = True
        task.shutdown()


def _make_mapper(driver_addresses, settings, use_gloo):
    # serialised settings do not have a key so we have to copy it and provide it explicitly here
    key = settings.key

    def _mapper(index, _):
        yield _task_fn(index, driver_addresses, key, settings, use_gloo)

    return _mapper


def _make_spark_thread(spark_context, spark_job_group, driver, result_queue,
                       settings, use_gloo):
    """Creates `settings.num_proc` Spark tasks in a parallel thread."""
    def run_spark():
        """Creates `settings.num_proc` Spark tasks, each executing `_task_fn` and waits for them to terminate."""
        try:
            spark_context.setJobGroup(spark_job_group,
                                      "Horovod Spark Run",
                                      interruptOnCancel=True)
            procs = spark_context.range(0, numSlices=settings.num_proc)
            # We assume that folks caring about security will enable Spark RPC encryption,
            # thus ensuring that key that is passed here remains secret.
            result = procs.mapPartitionsWithIndex(_make_mapper(driver.addresses(), settings, use_gloo)).collect()
            result_queue.put(result)
        except:
            driver.notify_spark_job_failed()
            raise

    spark_thread = in_thread(target=run_spark, daemon=False)
    return spark_thread


def _launch_job(use_mpi, use_gloo, settings, driver, env, stdout=None, stderr=None):
    # Determine a set of common interfaces for task-to-task communication.
    nics = set(driver.task_addresses_for_tasks(0).keys())
    for index in range(1, settings.num_proc):
        nics.intersection_update(driver.task_addresses_for_tasks(index).keys())
    if not nics:
        raise Exception('Unable to find a set of common task-to-task communication interfaces: %s'
                        % [(index, driver.task_addresses_for_tasks(index)) for index in range(settings.num_proc)])

    run_controller(use_gloo, lambda: gloo_run(settings, nics, driver, env),
                   use_mpi, lambda: mpi_run(settings, nics, driver, env, stdout, stderr),
                   False, lambda: None,
                   settings.verbose)


def run(fn, args=(), kwargs={}, num_proc=None, start_timeout=None,
        use_mpi=None, use_gloo=None, extra_mpi_args=None,
        env=None, stdout=None, stderr=None, verbose=1, nics=None):
    """
    Runs Horovod in Spark.  Runs `num_proc` processes executing `fn` using the same amount of Spark tasks.

    Args:
        fn: Function to run.
        args: Arguments to pass to `fn`.
        kwargs: Keyword arguments to pass to `fn`.
        num_proc: Number of Horovod processes.  Defaults to `spark.default.parallelism`.
        start_timeout: Timeout for Spark tasks to spawn, register and start running the code, in seconds.
                       If not set, falls back to `HOROVOD_SPARK_START_TIMEOUT` environment variable value.
                       If it is not set as well, defaults to 600 seconds.
        extra_mpi_args: Extra arguments for mpi_run. Defaults to no extra args.
        env: Environment dictionary to use in Horovod run.
        stdout: Horovod stdout is redirected to this stream. Defaults to sys.stdout.
        stderr: Horovod stderr is redirected to this stream. Defaults to sys.stderr.
        verbose: Debug output verbosity (0-2). Defaults to 1.
        nics: List of NICs for tcp network communication.

    Returns:
        List of results returned by running `fn` on each rank.
    """

    if start_timeout is None:
        # Lookup default timeout from the environment variable.
        start_timeout = int(os.getenv('HOROVOD_SPARK_START_TIMEOUT', '600'))

    # nics needs to be a set
    if nics and not isinstance(nics, set):
        nics = set(nics)

    tmout = timeout.Timeout(start_timeout,
                            message='Timed out waiting for {activity}. Please check that you have '
                                    'enough resources to run all Horovod processes. Each Horovod '
                                    'process runs in a Spark task. You may need to increase the '
                                    'start_timeout parameter to a larger value if your Spark resources '
                                    'are allocated on-demand.')
    settings = hvd_settings.Settings(verbose=verbose,
                                     extra_mpi_args=extra_mpi_args,
                                     key=secret.make_secret_key(),
                                     start_timeout=tmout,
                                     nics=nics,
                                     run_func_mode=True)

    spark_context = pyspark.SparkContext._active_spark_context
    if spark_context is None:
        raise Exception('Could not find an active SparkContext, are you '
                        'running in a PySpark session?')

    if num_proc is None:
        num_proc = spark_context.defaultParallelism
        if settings.verbose >= 1:
            print('Running %d processes (inferred from spark.default.parallelism)...' % num_proc)
    else:
        if settings.verbose >= 1:
            print('Running %d processes...' % num_proc)
    settings.num_proc = num_proc

    result_queue = queue.Queue(1)

    # start Spark driver service and launch settings.num_proc Spark tasks
    spark_job_group = 'horovod.spark.run.%d' % job_id.next_job_id()
    driver = driver_service.SparkDriverService(settings.num_proc, fn, args, kwargs,
                                               settings.key, settings.nics)
    gloo_is_used = is_gloo_used(use_gloo=use_gloo, use_mpi=use_mpi, use_jsrun=False)
    spark_thread = _make_spark_thread(spark_context, spark_job_group, driver,
                                      result_queue, settings, gloo_is_used)
    try:
        # wait for all tasks to register, notify them and initiate task-to-task address registration
        _notify_and_register_task_addresses(driver, settings)

        # Determine the index grouping based on host hashes.
        # Barrel shift until index 0 is in the first host.
        host_hashes = list(driver.task_host_hash_indices().keys())
        host_hashes.sort()
        while 0 not in driver.task_host_hash_indices()[host_hashes[0]]:
            host_hashes = host_hashes[1:] + host_hashes[:1]

        settings.hosts = ','.join('%s:%d' % (host_hash, len(driver.task_host_hash_indices()[host_hash]))
                                  for host_hash in host_hashes)

        # Determine the ranks to indicies
        ranks_to_indices = []
        for host_hash in host_hashes:
            ranks_to_indices += driver.task_host_hash_indices()[host_hash]
        driver.set_ranks_to_indices(ranks_to_indices)

        # Run the job
        _launch_job(use_mpi, use_gloo, settings, driver, env, stdout, stderr)
    except:
        # Terminate Spark job.
        spark_context.cancelJobGroup(spark_job_group)

        # Re-raise exception.
        raise
    finally:
        spark_thread.join()
        driver.shutdown()

    # Make sure Spark Job did not fail.
    driver.check_for_spark_job_failure()

    # If there's no exception, execution results are in this queue.
    results = result_queue.get_nowait()
    return [results[index] for index in ranks_to_indices]


def _notify_and_register_task_addresses(driver, settings):
    # wait for num_proc tasks to register
    driver.wait_for_initial_registration(settings.start_timeout)
    if settings.verbose >= 2:
        print('Initial Spark task registration is complete.')

    def notify_and_register(index):
        task_client = task_service.SparkTaskClient(index,
                                                   driver.task_addresses_for_driver(index),
                                                   settings.key, settings.verbose)
        task_client.notify_initial_registration_complete()
        next_task_index = (index + 1) % settings.num_proc
        next_task_addresses = driver.all_task_addresses(next_task_index)
        task_to_task_addresses = task_client.get_task_addresses_for_task(next_task_index, next_task_addresses)
        driver.register_task_to_task_addresses(next_task_index, task_to_task_addresses)

    for index in range(settings.num_proc):
        in_thread(notify_and_register, (index,))

    driver.wait_for_task_to_task_address_updates(settings.start_timeout)

    if settings.verbose >= 2:
        print('Spark task-to-task address registration is complete.')<|MERGE_RESOLUTION|>--- conflicted
+++ resolved
@@ -54,13 +54,9 @@
         # With MPI task with first index executes orted which will run mpirun_exec_fn for all tasks.
         minimum_lifetime_after_start = None
         if use_gloo or task_indices_on_this_host[0] == index:
-<<<<<<< HEAD
             task.wait_for_command_start(settings.start_timeout)
-=======
-            task.wait_for_command_start(settings.timeout)
             minimum_lifetime_after_start = timeout.Timeout(MINIMUM_COMMAND_LIFETIME_S,
                                                            message='Just measuring runtime')
->>>>>>> 58c708e6
             task.wait_for_command_termination()
         else:
             # The rest of tasks need to wait for the first task to finish.
