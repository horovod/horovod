--- conflicted
+++ resolved
@@ -75,22 +75,15 @@
     if sample_weight_col:
         schema_fields.append(sample_weight_col)
 
-<<<<<<< HEAD
-    dataloader_cls = _create_dataloader(feature_columns, input_shapes, metadata)
-=======
     data_loader_cls = _create_dataloader(feature_columns, input_shapes, metadata, data_loader_cls)
-    set_data_loader = _set_data_loader_fn(transformation, schema_fields,
-                                                      batch_size, calculate_shuffle_buffer_size,
-                                                      data_loader_cls, loader_num_epochs)
-
->>>>>>> 4bc6df80
+
     # Storage
     store = estimator.getStore()
     remote_store = store.to_remote(run_id, dataset_idx)
 
-    make_petastorm_reader = _make_petastorm_reader_fn(transformation, schema_fields,
-                                                      batch_size, calculate_shuffle_buffer_size,
-                                                      dataloader_cls, store)
+    set_data_loader = _set_data_loader_fn(transformation, schema_fields,
+                                          batch_size, calculate_shuffle_buffer_size,
+                                          data_loader_cls, loader_num_epochs, store)
 
 
     def train(serialized_model):
@@ -215,11 +208,7 @@
     return [ResetCallback()]
 
 
-<<<<<<< HEAD
-def _make_petastorm_reader_fn(transformation, schema_fields, batch_size, calculate_shuffle_buffer_size, dataloader_cls, store):
-=======
-def _set_data_loader_fn(transformation, schema_fields, batch_size, calculate_shuffle_buffer_size, data_loader_cls, num_epochs):
->>>>>>> 4bc6df80
+def _set_data_loader_fn(transformation, schema_fields, batch_size, calculate_shuffle_buffer_size, data_loader_cls, num_epochs, store):
 
     @contextlib.contextmanager
     def set_data_loader(model, data_path, dataloader_attr, reader_worker_count, reader_pool_type, should_read=True):
