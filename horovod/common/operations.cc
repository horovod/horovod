--- conflicted
+++ resolved
@@ -1795,14 +1795,11 @@
 void InitializeHorovodOnce(const int* ranks, int nranks) {
   // Ensure background thread is only started once.
   if (!horovod_global.initialize_flag.test_and_set()) {
-<<<<<<< HEAD
     ReadFromENV();
-=======
     for (int i = 0; i < nranks; i++) {
       horovod_global.ranks.push_back(ranks[i]);
     }
 
->>>>>>> b364d073
     horovod_global.background_thread =
         std::thread(BackgroundThreadLoop, std::ref(horovod_global));
   }
