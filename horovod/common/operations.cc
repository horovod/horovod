// Copyright 2016 The TensorFlow Authors. All Rights Reserved.
// Modifications copyright (C) 2019 Uber Technologies, Inc.
// Modifications copyright (C) 2019, NVIDIA CORPORATION. All rights reserved.
// Modifications copyright (C) 2019 Intel Corporation
//
// Licensed under the Apache License, Version 2.0 (the "License");
// you may not use this file except in compliance with the License.
// You may obtain a copy of the License at
//
//     http://www.apache.org/licenses/LICENSE-2.0
//
// Unless required by applicable law or agreed to in writing, software
// distributed under the License is distributed on an "AS IS" BASIS,
// WITHOUT WARRANTIES OR CONDITIONS OF ANY KIND, either express or implied.
// See the License for the specific language governing permissions and
// limitations under the License.
// =============================================================================

#include <atomic>
#include <cassert>
#include <cstring>
#include <map>
#include <queue>
#include <set>
#include <sstream>
#include <thread>
#include <unordered_map>
#include <unordered_set>

#define OMPI_SKIP_MPICXX

<<<<<<< HEAD
=======
#include "fusion_buffer_manager.h"
>>>>>>> b58cb7cf
#include "global_state.h"
#include "half.h"
#include "hashes.h"
#include "logging.h"
#include "message.h"
#include "mpi.h"
#include "mpi_context.h"
#include "operations.h"
#include "ops/mpi_operations.h"
#include "ops/operation_manager.h"
#include "parameter_manager.h"
#include "timeline.h"

#if HAVE_CUDA
#include "ops/cuda_operations.h"
#include "ops/mpi_cuda_operations.h"
#endif

#if HAVE_NCCL
#include "ops/nccl_operations.h"
#endif

#if HAVE_DDL
#include "ops/ddl_operations.h"
#endif

#if HAVE_MLSL
#include "ops/mlsl_operations.h"
#endif

#if HAVE_GLOO
#include "ops/gloo_operations.h"
#endif

/*
 * Allreduce, Allgather and Broadcast Ops.
 *
 * This module implements MPI ops for allgather, allreduce and broadcast, which
 * do optimized gathers, reductions and broadcasts and can take advantage of
 * hardware-optimized communication libraries through the MPI implementation.
 *
 * The primary logic of the allreduce, allgather and broadcast are in MPI and
 * NCCL implementations. The background thread which facilitates MPI operations
 * is run in BackgroundThreadLoop(). The provided ops are:
 *      – HorovodAllreduce:
 *          Perform an allreduce on a Tensor, returning the sum
 *          across all MPI processes in the global communicator.
 *      – HorovodAllgather:
 *          Perform an allgather on a Tensor, returning the concatenation of
 *          the tensor on the first dimension across all MPI processes in the
 *          global communicator.
 *      - HorovodBroadcast:
 *          Perform a broadcast on a Tensor, broadcasting Tensor
 *          value from root rank to all other ranks.
 *
 * Additionally, this library provides C APIs to initialize Horovod and query
 * rank, local rank and world size.  These are used in Python directly through
 * ctypes.
 */

namespace horovod {
namespace common {

namespace {

// All the Horovod state that must be stored globally per-process.
HorovodGlobalState horovod_global;

#if HAVE_GLOO
GlooContext gloo_context;
#endif

#if HAVE_GLOO
GlooContext gloo_context;
#endif

#if HAVE_CUDA
CUDAContext cuda_context;
#endif

#if HAVE_NCCL
NCCLContext nccl_context;
#endif

#if HAVE_DDL
DDLContext ddl_context;
#endif

#if HAVE_MLSL
MLSLContext mlsl_context;
#endif

std::unique_ptr<OperationManager> op_manager;

// For clarify in argument lists.
#define RANK_ZERO 0

const Status NOT_INITIALIZED_ERROR = Status::PreconditionError(
    "Horovod has not been initialized; use hvd.init().");

const Status SHUT_DOWN_ERROR = Status::UnknownError(
    "Horovod has been shut down. This was caused by an exception on one of the "
    "ranks or an attempt to allreduce, allgather or broadcast a tensor after "
    "one of the ranks finished execution. If the shutdown was caused by an "
    "exception, you should see the exception in the log before the first "
    "shutdown message.");

const Status DUPLICATE_NAME_ERROR = Status::InvalidArgument(
    "Requested to allreduce, allgather, or broadcast a tensor with the same "
    "name as another tensor that is currently being processed.  If you want "
    "to request another tensor, use a different tensor name.");

OperationManager* CreateOperationManager(HorovodGlobalState& state) {
  // Order of these operations is very important. Operations will be checked
  // sequentially from the first to the last. The first 'Enabled' operation will
  // be executed.
  std::vector<std::shared_ptr<AllreduceOp>> allreduce_ops;
  std::vector<std::shared_ptr<AllgatherOp>> allgather_ops;
  std::vector<std::shared_ptr<BroadcastOp>> broadcast_ops;

  if (state.controller->GetControllerType() == Controller::ControllerType::MPI){
    Controller* base = state.controller.get();
    MPIController* mpiController = (MPIController*) base;

#if HAVE_CUDA
#if HOROVOD_GPU_ALLREDUCE == 'M'
  allreduce_ops.push_back(std::shared_ptr<AllreduceOp>(
<<<<<<< HEAD
      new MPI_CUDAAllreduce(&mpiController->GetMPIContext(), &cuda_context, &state)));
=======
      new MPI_CUDAAllreduce(&mpi_context, &cuda_context, &state)));
>>>>>>> b58cb7cf

#else
#if HAVE_NCCL && HOROVOD_GPU_ALLREDUCE == 'N'
  LOG(INFO) << "NCCL enabled.";
  allreduce_ops.push_back(
      std::shared_ptr<AllreduceOp>(new NCCLHierarchicalAllreduce(
<<<<<<< HEAD
          &nccl_context, &mpiController->GetMPIContext(), &cuda_context, &state)));
  allreduce_ops.push_back(std::shared_ptr<AllreduceOp>(
      new NCCLAllreduce(&nccl_context, &mpiController->GetMPIContext(), &cuda_context, &state)));
=======
          &nccl_context, &mpi_context, &cuda_context, &state)));
  allreduce_ops.push_back(std::shared_ptr<AllreduceOp>(
      new NCCLAllreduce(&nccl_context, &mpi_context, &cuda_context, &state)));
>>>>>>> b58cb7cf

#elif HAVE_DDL && HOROVOD_GPU_ALLREDUCE == 'D'
  LOG(INFO) << "DDL enabled.";
  allreduce_ops.push_back(std::shared_ptr<AllreduceOp>(
      new DDLAllreduce(&ddl_context, &cuda_context, &state)));
#endif

  allgather_ops.push_back(std::shared_ptr<AllgatherOp>(
<<<<<<< HEAD
      new MPIHierarchicalAllgather(&mpiController->GetMPIContext(), &state)));
=======
      new MPIHierarchicalAllgather(&mpi_context, &state)));
#endif
>>>>>>> b58cb7cf
#endif

#if HAVE_GLOO
  if (strcasecmp(state.cpu_operation.c_str(), "gloo") == 0) {
    LOG(INFO) << "Gloo enabled.";
    allreduce_ops.push_back(
        std::shared_ptr<AllreduceOp>(new GlooAllreduce(&gloo_context, &state)));
    allgather_ops.push_back(
        std::shared_ptr<AllgatherOp>(new GlooAllgather(&gloo_context, &state)));
    broadcast_ops.push_back(
        std::shared_ptr<BroadcastOp>(new GlooBroadcast(&gloo_context, &state)));
  }
#endif

#if HAVE_GLOO
  if (strcasecmp(state.cpu_operation.c_str(), "gloo") == 0) {
    LOG(INFO) << "GLOO enabled.";
    allreduce_ops.push_back(
        std::shared_ptr<AllreduceOp>(new GlooAllreduce(&gloo_context, &state)));
    allgather_ops.push_back(
        std::shared_ptr<AllgatherOp>(new GlooAllgather(&gloo_context, &state)));
    broadcast_ops.push_back(
        std::shared_ptr<BroadcastOp>(new GlooBroadcast(&gloo_context, &state)));
  }
#endif

#if HAVE_MLSL
  if (strcasecmp(state.cpu_operation.c_str(), "mlsl") == 0) {
    LOG(INFO) << "MLSL enabled.";
    allreduce_ops.push_back(
        std::shared_ptr<AllreduceOp>(new MLSLAllreduce(&mlsl_context, &state)));
    allgather_ops.push_back(std::shared_ptr<AllgatherOp>(
        new MLSLAllgather(&mlsl_context, &mpi_context, &state)));
    broadcast_ops.push_back(
        std::shared_ptr<BroadcastOp>(new MLSLBroadcast(&mlsl_context, &state)));
  }
#endif

  // Default operations, always enabled but last to be checked.
<<<<<<< HEAD
    allreduce_ops.push_back(
        std::shared_ptr<AllreduceOp>(new MPIAllreduce(&mpiController->GetMPIContext(),
            &state)));
    allgather_ops.push_back(
        std::shared_ptr<AllgatherOp>(new MPIAllgather(&mpiController->GetMPIContext(), &state)));
    broadcast_ops.push_back(
        std::shared_ptr<BroadcastOp>(new MPIBroadcast(&mpiController->GetMPIContext(), &state)));
  }
=======
  allreduce_ops.push_back(
      std::shared_ptr<AllreduceOp>(new MPIAllreduce(&mpi_context, &state)));
  allgather_ops.push_back(
      std::shared_ptr<AllgatherOp>(new MPIAllgather(&mpi_context, &state)));
  broadcast_ops.push_back(
      std::shared_ptr<BroadcastOp>(new MPIBroadcast(&mpi_context, &state)));

>>>>>>> b58cb7cf
  std::shared_ptr<ErrorOp> error_op(new ErrorOp(&state));

  return new OperationManager(&state.param_manager, allreduce_ops,
                              allgather_ops, broadcast_ops, error_op);
}

// Store the Request for a name, and return whether the total count of
// Requests for that tensor is now equal to the MPI size (and thus we are
// ready to reduce the tensor).
bool IncrementTensorCount(std::unique_ptr<MessageTable>& message_table,
                          const Request& msg, int global_size) {
  auto& name = msg.tensor_name();
  auto& timeline = horovod_global.timeline;
  auto table_iter = message_table->find(name);
  if (table_iter == message_table->end()) {
    std::vector<Request> messages = {msg};
    messages.reserve(static_cast<unsigned long>(global_size));
    auto now = std::chrono::steady_clock::now();
    message_table->emplace(name, std::make_tuple(std::move(messages), now));
    table_iter = message_table->find(name);
    timeline.NegotiateStart(name, msg.request_type());
  } else {
    std::vector<Request>& messages = std::get<0>(table_iter->second);
    messages.push_back(msg);
  }

  timeline.NegotiateRankReady(name, msg.request_rank());

  std::vector<Request>& messages = std::get<0>(table_iter->second);
  int count = (int)messages.size();
  bool ready_to_reduce = count == global_size;
  if (ready_to_reduce) {
    timeline.NegotiateEnd(name);
  }
  return ready_to_reduce;
}

// Once a tensor is ready to be reduced, the coordinator sends a Response
// instructing all ranks to start the reduction to all ranks. The Response
// also contains error messages in case the submitted Requests were not
// valid (for example, contained mismatched shapes or types).
//
// Constructing the Response, thus, requires a whole lot of error checking.
Response ConstructResponse(std::unique_ptr<MessageTable>& message_table,
                           std::string name) {
  bool error = false;
  auto it = message_table->find(name);
  assert(it != message_table->end());

  std::vector<Request>& requests = std::get<0>(it->second);
  assert(requests.size() > 0);

  std::ostringstream error_message_stream;

  // Check that all data types of tensors being reduced, gathered or broadcasted
  // are identical.
  auto data_type = requests[0].tensor_type();
  for (unsigned int i = 1; i < requests.size(); ++i) {
    auto request_type = requests[i].tensor_type();
    if (data_type != request_type) {
      error = true;
      error_message_stream << "Mismatched data types: One rank had type "
                           << DataType_Name(data_type)
                           << ", but another rank had type "
                           << DataType_Name(request_type) << ".";
      break;
    }
  }

  // Check that all requested operations are the same
  auto message_type = requests[0].request_type();
  for (unsigned int i = 1; i < requests.size(); ++i) {
    if (error) {
      break;
    }

    auto request_type = requests[i].request_type();
    if (message_type != request_type) {
      error = true;
      error_message_stream << "Mismatched MPI operations: One rank did an "
                           << Request::RequestType_Name(message_type)
                           << ", but another rank did an "
                           << Request::RequestType_Name(request_type) << ".";
      break;
    }
  }

  // If we are doing an allreduce or broadcast, check that all tensor shapes are
  // identical.
  if (message_type == Request::ALLREDUCE ||
      message_type == Request::BROADCAST) {
    TensorShape tensor_shape;
    for (auto dim : requests[0].tensor_shape()) {
      tensor_shape.AddDim(dim);
    }
    for (unsigned int i = 1; i < requests.size(); ++i) {
      if (error) {
        break;
      }

      TensorShape request_shape;
      for (auto dim : requests[i].tensor_shape()) {
        request_shape.AddDim(dim);
      }
      if (tensor_shape != request_shape) {
        error = true;
        error_message_stream
            << "Mismatched " << Request::RequestType_Name(message_type)
            << " tensor shapes: One rank sent a tensor of shape "
            << tensor_shape.DebugString()
            << ", but another rank sent a tensor of shape "
            << request_shape.DebugString() << ".";
        break;
      }
    }
  }

  // If we are doing an allgather, make sure all but the first dimension are
  // the same. The first dimension may be different and the output tensor is
  // the sum of the first dimension. Collect the sizes by rank.
  std::vector<int64_t> tensor_sizes(requests.size());
  if (message_type == Request::ALLGATHER) {
    TensorShape tensor_shape;
    for (auto dim : requests[0].tensor_shape()) {
      tensor_shape.AddDim(dim);
    }

    if (tensor_shape.dims() == 0) {
      error = true;
      error_message_stream << "Rank zero tried to "
                           << Request::RequestType_Name(message_type)
                           << " a rank-zero tensor.";
    } else {
      tensor_sizes[requests[0].request_rank()] = tensor_shape.dim_size(0);
    }

    for (unsigned int i = 1; i < requests.size(); ++i) {
      if (error) {
        break;
      }

      TensorShape request_shape;
      for (auto dim : requests[i].tensor_shape()) {
        request_shape.AddDim(dim);
      }
      if (tensor_shape.dims() != request_shape.dims()) {
        error = true;
        error_message_stream
            << "Mismatched " << Request::RequestType_Name(message_type)
            << " tensor shapes: One rank sent a tensor of rank "
            << tensor_shape.dims()
            << ", but another rank sent a tensor of rank "
            << request_shape.dims() << ".";
        break;
      }

      bool dim_mismatch = false;
      for (int dim = 1; dim < tensor_shape.dims(); ++dim) {
        if (tensor_shape.dim_size(dim) != request_shape.dim_size(dim)) {
          error = true;
          error_message_stream
              << "Mismatched " << Request::RequestType_Name(message_type)
              << " tensor shapes: One rank sent a tensor with dimension " << dim
              << " equal to " << tensor_shape.dim_size(dim)
              << ", but another rank sent a tensor with dimension " << dim
              << " equal to " << request_shape.dim_size(dim) << ".";
          dim_mismatch = true;
          break;
        }
      }
      if (dim_mismatch) {
        break;
      }

      tensor_sizes[requests[i].request_rank()] = request_shape.dim_size(0);
    }
  }

  // If we are doing a broadcast, check that all root ranks are identical.
  if (message_type == Request::BROADCAST) {
    int first_root_rank = requests[0].root_rank();
    for (unsigned int i = 1; i < requests.size(); ++i) {
      if (error) {
        break;
      }

      int this_root_rank = requests[i].root_rank();
      if (first_root_rank != this_root_rank) {
        error = true;
        error_message_stream
            << "Mismatched " << Request::RequestType_Name(message_type)
            << " root ranks: One rank specified root rank " << first_root_rank
            << ", but another rank specified root rank " << this_root_rank
            << ".";
        break;
      }
    }
  }

  bool first_device_is_cpu = requests[0].device() == CPU_DEVICE_ID;
  for (unsigned int i = 1; i < requests.size(); ++i) {
    if (error) {
      break;
    }

    bool this_device_is_cpu = requests[i].device() == CPU_DEVICE_ID;
    if (first_device_is_cpu != this_device_is_cpu) {
      error = true;
      error_message_stream
          << "Mismatched " << Request::RequestType_Name(message_type)
          << " CPU/GPU device selection: One rank specified device "
          << (first_device_is_cpu ? "CPU" : "GPU")
          << ", but another rank specified device "
          << (this_device_is_cpu ? "CPU" : "GPU") << ".";
      break;
    }
  }
  std::vector<int32_t> devices(requests.size());
  for (auto& request : requests) {
    devices[request.request_rank()] = request.device();
  }

  Response response;
  response.add_tensor_name(name);
  if (error) {
    std::string error_message = error_message_stream.str();
    response.set_response_type(Response::ERROR);
    response.set_error_message(error_message);
  } else if (message_type == Request::ALLGATHER) {
    response.set_response_type(Response::ALLGATHER);
    for (auto dim : tensor_sizes) {
      response.add_tensor_size(dim);
    }
  } else if (message_type == Request::ALLREDUCE) {
    response.set_response_type(Response::ALLREDUCE);
  } else if (message_type == Request::BROADCAST) {
    response.set_response_type(Response::BROADCAST);
  }
  response.set_devices(devices);

  // Clear all queued up requests for this name. They are now taken care of
  // by the constructed MPI response.
  message_table->erase(it);

  return response;
}

// Return the total byte size of the final allgathered output tensor
int64_t TotalByteSizeOfAllgatherOutput(const std::vector<int64_t>& tensor_sizes,
                                       const TensorTableEntry entry,
<<<<<<< HEAD
                                      std::shared_ptr<Controller>& controller) {
=======
                                       MPIContext& ctx) {
>>>>>>> b58cb7cf
  int64_t total_dimension_size = 0;
  for (auto sz : tensor_sizes) {
    total_dimension_size += sz;
  }
  // Every tensor participating in Allgather operation may have
  // different first dimension size, but the rest of dimensions are same
  // for all tensors.  Here we get shape of tensor sliced by first
  // dimension. Allgather output will have shape of: (sum of first
  // dimension of every tensor) x (tensor slice shape).
  int64_t total_count_of_output_entries = total_dimension_size;
  for (int i = 1; i < entry.tensor->shape().dims(); ++i) {
    total_count_of_output_entries *= entry.tensor->shape().dim_size(i);
  }
  int element_size = controller->GetTypeSize(entry.tensor->dtype());
  int64_t total_byte_size_of_output =
      total_count_of_output_entries * element_size;

  return total_byte_size_of_output;
}

int64_t TensorFusionThresholdBytes() {
  int64_t proposed_fusion_threshold =
      horovod_global.param_manager.TensorFusionThresholdBytes();

  // If the cluster is homogeneous and hierarchical allreduce is enabled,
  // adjust buffer size to make sure it is divisible by local_size to improve
  // performance.
  if (horovod_global.controller->IsHomogeneous() &&
      horovod_global.param_manager.HierarchicalAllreduce()) {
    // Assume the worst-case data type float64, since if it is divisible with
    // float64, it will be divisible for other types too.

    // Ensuring that fusion buffer can hold a number of elements divisible by
    // FUSION_BUFFER_ATOMIC_UNIT for performance
    int double_size = horovod_global.controller->GetTypeSize(HOROVOD_FLOAT64);
    int64_t div = horovod_global.controller->GetLocalSize() * double_size *
        FUSION_BUFFER_ATOMIC_UNIT;
    return ((proposed_fusion_threshold + div - 1) / div) * div;
  }

  return proposed_fusion_threshold;
}

// Populates provided ResponseList with responses from deque.
ResponseList FuseResponses(std::deque<Response>& responses,
                           HorovodGlobalState& state) {
  ResponseList response_list;
  {
    // Protect access to tensor table.
    std::lock_guard<std::mutex> guard(horovod_global.mutex);
    while (!responses.empty()) {

      auto response = responses.front();
      assert(response.tensor_names().size() == 1);
      responses.pop_front();
      int64_t tensor_size = 0;
      if (response.response_type() == Response::ResponseType::ALLREDUCE) {
        // Attempt to add more responses to this fused response.
        auto& entry = state.tensor_table[response.tensor_names()[0]];
        tensor_size = entry.tensor->size();

        std::deque<Response> skipped_responses;
        int64_t skipped_size = 0;
        while (!responses.empty()) {
          auto new_response = responses.front();
          assert(new_response.tensor_names().size() == 1);
          auto& new_entry = state.tensor_table[new_response.tensor_names()[0]];
          int64_t new_tensor_size = new_entry.tensor->size();

          if (response.response_type() == new_response.response_type() &&
              response.devices() == new_response.devices() &&
              entry.tensor->dtype() == new_entry.tensor->dtype() &&
              tensor_size + new_tensor_size <= TensorFusionThresholdBytes()) {
            // These tensors will fuse together well.
            tensor_size += new_tensor_size;
            response.add_tensor_name(new_response.tensor_names()[0]);
            responses.pop_front();
          } else {
            // In general, don't try to fuse additional tensors since they are
            // usually computed in order of requests and skipping tensors may
            // mean that the batch will have to wait longer while skipped
            // tensors could be reduced at that time. However, mixed-precision
            // training may yield requests of various dtype in a mixed-up
            // sequence causing breakups in fusion. To counter this some look
            // ahead is allowed.

            skipped_size += new_tensor_size;
            if (tensor_size + skipped_size <= TensorFusionThresholdBytes()) {
              // Skip response and look ahead for more to fuse.
              skipped_responses.push_back(std::move(responses.front()));
              responses.pop_front();
            } else {
              break;
            }
          }
        }

        // Replace any skipped responses.
        while (!skipped_responses.empty()) {
          responses.push_front(std::move(skipped_responses.back()));
          skipped_responses.pop_back();
        }

      } else if (response.response_type() ==
                 Response::ResponseType::ALLGATHER) {
        // Attempt to add more responses to this fused response.
        auto& entry = state.tensor_table[response.tensor_names()[0]];

        // This is size of first dimension.
        int64_t total_byte_size_of_output =
            TotalByteSizeOfAllgatherOutput(response.tensor_sizes(), entry,
                state.controller);

        std::deque<Response> skipped_responses;
        int64_t skipped_size = 0;
        while (!responses.empty()) {

          auto new_response = responses.front();
          assert(new_response.tensor_names().size() == 1);
          auto& new_entry = state.tensor_table[new_response.tensor_names()[0]];

          int64_t new_total_byte_size_of_output =
              TotalByteSizeOfAllgatherOutput(new_response.tensor_sizes(),
                                             new_entry, state.controller);

          if (response.response_type() == new_response.response_type() &&
              response.devices() == new_response.devices() &&
              entry.tensor->dtype() == new_entry.tensor->dtype() &&
              total_byte_size_of_output + new_total_byte_size_of_output <=
                  TensorFusionThresholdBytes()) {

            // These tensors will fuse together well.
            total_byte_size_of_output += new_total_byte_size_of_output;
            response.add_allgather_response(new_response);
            responses.pop_front();

          } else {
            // In general, don't try to fuse additional tensors since they are
            // usually computed in order of requests and skipping tensors may
            // mean that the batch will have to wait longer while skipped
            // tensors could be reduced at that time. However, mixed-precision
            // training may yield requests of various dtype in a mixed-up
            // sequence causing breakups in fusion. To counter this some look
            // ahead is allowed.

            skipped_size += new_total_byte_size_of_output;
            if (total_byte_size_of_output + skipped_size <=
                TensorFusionThresholdBytes()) {
              // Skip response and look ahead for more to fuse.
              skipped_responses.push_back(std::move(responses.front()));
              responses.pop_front();
            } else {
              break;
            }
          }
        }

        // Replace any skipped responses.
        while (!skipped_responses.empty()) {
          responses.push_front(std::move(skipped_responses.back()));
          skipped_responses.pop_back();
        }
      }

      response_list.add_response(response);
      LOG(DEBUG) << "Created response of size " << tensor_size;
    }
  }

  return response_list;
}

// Helper function to get list of allreduced tensor names and total size for
// use with the autotuner.
int64_t GetTensorDataForAutotuner(const ResponseList& response_list,
                                  const TensorTable& tensor_table,
                                  std::vector<std::string>& tensor_names) {
  int64_t total_tensor_size = 0;
  for (auto& response : response_list.responses()) {
    if (response.response_type() == Response::ResponseType::ALLREDUCE) {
      for (auto& tensor_name : response.tensor_names()) {
        tensor_names.push_back(tensor_name);
        auto& entry = tensor_table.at(tensor_name);
        total_tensor_size += entry.tensor->size();
      }
    }
  }
  return total_tensor_size;
}

// Process a Response by doing a reduction, a gather, a broadcast, or
// raising an error.
void PerformOperation(TensorTable& tensor_table, Response response) {
  std::vector<TensorTableEntry> entries;
  // Reserve to save re-allocation costs, as we know the size before.
  entries.reserve(response.tensor_names().size());
  {
    // Lock on the tensor table.
    std::lock_guard<std::mutex> guard(horovod_global.mutex);
    for (auto& name : response.tensor_names()) {
      // We should never fail at finding this key in the tensor table.
      auto iter = tensor_table.find(name);
      assert(iter != tensor_table.end());

      assert(response.response_type() == Response::ALLREDUCE ||
             response.response_type() == Response::ALLGATHER ||
             response.response_type() == Response::BROADCAST ||
             response.response_type() == Response::ERROR);

      entries.push_back(iter->second);

      // Clear the tensor table of this tensor and its callbacks; the rest of
      // this function takes care of it.
      tensor_table.erase(iter);
    }
  }

  auto& timeline = horovod_global.timeline;
  for (auto& e : entries) {
    timeline.Start(e.tensor_name, response.response_type());
  }

  if (entries.size() > 1) {
    auto first_entry = entries[0];
    // Note: it is OK for different entries to come from different frameworks
    // since buffer allocated here is guaranteed to survive at least till the
    // end of this operation.
    Status status = horovod_global.fusion_buffer.InitializeBuffer(
<<<<<<< HEAD
        TensorFusionThresholdBytes(), first_entry.device, first_entry.context,
        [&]() { timeline.ActivityStartAll(entries, INIT_FUSION_BUFFER); },
        [&]() { timeline.ActivityEndAll(entries); });
=======
        TensorFusionThresholdBytes(),
        first_entry.device, first_entry.context,
        horovod_global.current_nccl_stream,
        [&](){timeline.ActivityStartAll(entries, INIT_FUSION_BUFFER);},
        [&](){timeline.ActivityEndAll(entries);});
>>>>>>> b58cb7cf
    if (!status.ok()) {
      for (auto& e : entries) {
        timeline.End(e.tensor_name, nullptr);
        e.callback(status);
      }
      return;
    }
  }

  // On GPU data readiness is signalled by ready_event.
  std::vector<TensorTableEntry> waiting_tensors;
  for (auto& e : entries) {
    if (e.ready_event != nullptr) {
      timeline.ActivityStart(e.tensor_name, WAIT_FOR_DATA);
      waiting_tensors.push_back(e);
    }
  }
  while (!waiting_tensors.empty()) {
    for (auto it = waiting_tensors.begin(); it != waiting_tensors.end();) {
      if (it->ready_event->Ready()) {
        timeline.ActivityEnd(it->tensor_name);
        timeline.ActivityStart(it->tensor_name, WAIT_FOR_OTHER_TENSOR_DATA);
        it = waiting_tensors.erase(it);
      } else {
        ++it;
      }
    }
    std::this_thread::sleep_for(std::chrono::nanoseconds(100));
  }
  for (auto& e : entries) {
    if (e.ready_event != nullptr) {
      timeline.ActivityEnd(e.tensor_name);
    }
  }

  Status status;
  try {
    status = op_manager->ExecuteOperation(entries, response);
  } catch (const std::exception& ex) {
    status = Status::UnknownError(ex.what());
  }

  if (!status.in_progress()) {
    for (auto& e : entries) {
      timeline.End(e.tensor_name, status.ok() ? e.output : nullptr);
      e.callback(status);
    }
  }
}

// Report Tensors that were submitted to be reduced, gathered or broadcasted by
// some ranks but not others and are waiting for long time to get processed.
bool CheckForStalledTensors(HorovodGlobalState& state) {
  bool should_shut_down = false;
  auto now = std::chrono::steady_clock::now();
  std::map<int32_t, std::set<std::string>> missing_ranks;
  std::unordered_set<int32_t> shutdown_ranks;
  std::chrono::seconds stall_warning_time(state.stall_warning_time_seconds);
  std::chrono::seconds stall_shutdown_time(state.stall_shutdown_time_seconds);

  if (stall_shutdown_time > std::chrono::seconds(0) &&
      stall_shutdown_time < stall_warning_time) {
    LOG(WARNING) << "HOROVOD_STALL_SHUTDOWN_TIME_SECONDS is less than "
                    "HOROVOD_STALL_CHECK_TIME_SECONDS, will not shutdown.";
    stall_shutdown_time = std::chrono::seconds(0);
  }

  for (auto& m : *state.message_table) {
    auto tensor_name = m.first;
    std::vector<Request>& messages = std::get<0>(m.second);
    std::chrono::steady_clock::time_point start_at = std::get<1>(m.second);
    auto lag = now - start_at;

    if (lag > stall_warning_time) {
      std::unordered_set<int32_t> ready_ranks;
      for (auto msg_iter = messages.begin(); msg_iter != messages.end();
           ++msg_iter) {
        ready_ranks.insert(msg_iter->request_rank());
      }

      for (int32_t rank = 0; rank < state.controller->GetSize(); ++rank) {
        if (ready_ranks.find(rank) == ready_ranks.end()) {
          missing_ranks[rank].insert(tensor_name);
          if (stall_shutdown_time > std::chrono::seconds(0) &&
              lag > stall_shutdown_time) {
            shutdown_ranks.insert(rank);
            should_shut_down = true;
          }
        }
      }
    }
  }

  if (!missing_ranks.empty()) {
    std::stringstream message;
    message << "One or more tensors were submitted to be "
               "reduced, gathered or broadcasted by subset of ranks and "
               "are waiting for remainder of ranks for more than "
            << stall_warning_time.count() << " seconds. "
            << "This may indicate that different ranks are trying to "
               "submit different tensors or that only subset of ranks is "
               "submitting tensors, which will cause deadlock. "
            << std::endl
            << "Stalled ranks:";
    for (auto& kv : missing_ranks) {
      message << std::endl << kv.first;
      if (shutdown_ranks.find(kv.first) != shutdown_ranks.end()) {
        message << "!";
      }

      message << ": [";
      auto it = kv.second.begin();
      message << *it;
      int count = 0;
      while (++it != kv.second.end()) {
        message << ", " << *it;
        if (++count == 5) {
          message << " ...";
          break;
        }
      }

      message << "]";
    }

    if (should_shut_down) {
      message
          << std::endl
          << "One or more rank (marked by \"!\") is stalled for longer than "
          << stall_shutdown_time.count() << " seconds. Will shutdown.";
      LOG(ERROR) << message.str();
    } else {
      LOG(WARNING) << message.str();
    }
  }

  return should_shut_down;
}

// Invalidate cached tensors that have been pending for a long time.
void InvalidateStalledCachedTensors(HorovodGlobalState& state,
                                    CacheCoordinator& cache_coordinator) {
  auto now = std::chrono::steady_clock::now();
  std::chrono::seconds stall_warning_time(state.stall_warning_time_seconds);

  for (auto& entry : state.cache_tensor_start) {
    // If pending time for cached tensor exceeds stall_warning_time, mark entry
    // for global removal from cache to trigger stall messaging.
    if (now - entry.second > stall_warning_time) {
      uint32_t cache_bit = state.response_cache.peek_cache_bit(entry.first);
      cache_coordinator.record_invalid_bit(cache_bit);
      cache_coordinator.set_uncached_in_queue(true);
    }
  }
}

void set_bool_from_env(const char* env, bool& val, bool value_if_set) {
  auto env_value = std::getenv(env);
  if (env_value != nullptr && std::strtol(env_value, nullptr, 10) > 0) {
    val = value_if_set;
  }
}

void set_int_from_env(const char* env, int& val) {
  auto env_value = std::getenv(env);
  if (env_value != nullptr) {
    val = std::strtol(env_value, nullptr, 10);
  }
}

// Routine to sync cache hit and invalid bit sets across workers.
// Also determines global shutdown state and whether uncached requests
// exist on any worker.
void CoordinateCacheAndState(CacheCoordinator& cache_coordinator,
<<<<<<< HEAD
                             HorovodGlobalState& state) {
=======
                             HorovodGlobalState& state, MPIContext& ctx) {
>>>>>>> b58cb7cf

  // Sync cache and state information across workers.
  cache_coordinator.sync(state.controller, state.timeline_enabled);

  // If invalid cache entries exist, erase associated entries.
  if (!cache_coordinator.invalid_bits().empty()) {
    for (auto bit : cache_coordinator.invalid_bits()) {
      state.response_cache.erase_response(bit);
    }
  }

  if (state.timeline_enabled) {
    // Start/continue negotiation phase on timeline bit entries.
    for (auto bit : cache_coordinator.timeline_bits()) {
      auto response = state.response_cache.peek_response(bit);
      state.timeline.NegotiateStart(
          response.tensor_names()[0],
          (Request::RequestType)response.response_type());
    }

    // End negotation phase for synced cache hit set entries.
    for (auto bit : cache_coordinator.cache_hits()) {
      auto response = state.response_cache.peek_response(bit);
      state.timeline.NegotiateEnd(response.tensor_names()[0]);
    }
  }
}

// The MPI background thread loop coordinates all the MPI processes and the
// tensor reductions. The design of the communicator mechanism is limited by a
// few considerations:
//
//      1. Some MPI implementations require all MPI calls to happen from a
//      single thread. Since TensorFlow may use several threads for graph
//      processing, this means we must have our own dedicated thread for dealing
//      with MPI.
//      2. We want to gracefully handle errors, when MPI processes do not
//      properly agree upon what should happen (such as mismatched types or
//      shapes). To do so requires the MPI processes to know about the shapes
//      and types of the relevant tensors on the other processes.
//      3. The MPI reductions and gathers should be able to happen in parallel
//      with other ongoing operations. This means that they cannot be blocking
//      ops, but rather must be async ops, the execution of which happens on a
//      separate thread.
//      4. We cannot guarantee that all the MPI processes reduce their tensors
//      in the same order, so we cannot dispatch one thread per tensor,
//      otherwise we may end up dispatching many blocked threads and never make
//      progress if we have a thread pool limit.
<<<<<<< HEAD
bool RunLoopOnce(HorovodGlobalState& state, bool is_coordinator);
=======
bool RunLoopOnce(HorovodGlobalState& state, MPIContext& ctx,
                 bool is_coordinator);
>>>>>>> b58cb7cf

void BackgroundThreadLoop(HorovodGlobalState& state) {
  // Initialize MPI if it was not initialized. This must happen on the
  // background thread, since not all MPI implementations support being called
  // from multiple threads.
  //
  // In some cases MPI library has multi-threading support, but it slows down
  // certain components, e.g. OpenIB BTL in OpenMPI gets disabled if
  // MPI_THREAD_MULTIPLE is requested.
  //
  // By default, we will ask for multiple threads, so other libraries like
  // mpi4py can be used together with Horovod if multi-threaded MPI is
  // installed.
<<<<<<< HEAD

  state.controller->Initialize();

  bool is_coordinator = state.controller->IsCoordinator();
  bool is_homogeneous = state.controller->IsHomogeneous();
  int size = state.controller->GetSize();
  int local_size = state.controller->GetLocalSize();
=======
  auto mpi_threads_disable = std::getenv(HOROVOD_MPI_THREADS_DISABLE);
  int required = MPI_THREAD_MULTIPLE;
  if (mpi_threads_disable != nullptr &&
      std::strtol(mpi_threads_disable, nullptr, 10) > 0) {
    required = MPI_THREAD_SINGLE;
  }
  int provided;
  int is_mpi_initialized = 0;
  MPI_Initialized(&is_mpi_initialized);
  if (is_mpi_initialized) {
    MPI_Query_thread(&provided);
    if (provided < MPI_THREAD_MULTIPLE) {
      LOG(WARNING)
          << "MPI has already been initialized without "
             "multi-threading support (MPI_THREAD_MULTIPLE). This will "
             "likely cause a segmentation fault.";
    }
  } else {
#if HAVE_DDL
    // DDL comes with IBM Spectrum MPI
    // and needs to initialize MPI with the proper license.
    DDLAllreduce::DDLInit(&ddl_context, &cuda_context);
#else
    MPI_Init_thread(NULL, NULL, required, &provided);
#endif
    state.should_finalize = true;
  }

  if (state.ranks.size() > 0) {
    MPI_Group world_group;
    MPI_Comm_group(MPI_COMM_WORLD, &world_group);
    MPI_Group work_group;
    MPI_Group_incl(world_group, state.ranks.size(), &(state.ranks[0]),
                   &work_group);
    MPI_Comm_create_group(MPI_COMM_WORLD, work_group, 0, &(ctx.mpi_comm));
    if (ctx.mpi_comm == MPI_COMM_NULL) {
      LOG(WARNING) << "Unable to create Horovod communicator, using "
                      "MPI_COMM_WORLD instead.";
      ctx.mpi_comm = MPI_COMM_WORLD;
    }
    MPI_Group_free(&world_group);
    MPI_Group_free(&work_group);
  } else if (!ctx.mpi_comm) {
    // No ranks were given and no communicator provided to horovod_init() so use
    // MPI_COMM_WORLD
    MPI_Comm_dup(MPI_COMM_WORLD, &(ctx.mpi_comm));
  }

  // Get MPI rank to determine if we are rank zero.
  int rank;
  MPI_Comm_rank(ctx.mpi_comm, &rank);
  bool is_coordinator = rank == 0;

  // Get MPI size to determine how many tensors to wait for before reducing.
  int size;
  MPI_Comm_size(ctx.mpi_comm, &size);
#if HAVE_MLSL
  mlsl_context.Init(size);
#endif
  if (is_coordinator) {
    LOG(INFO) << "Started Horovod with " << size << " processes";
  }

  // Determine local rank by querying the local communicator.
  MPI_Comm local_comm;
  MPI_Comm_split_type(ctx.mpi_comm, MPI_COMM_TYPE_SHARED, 0, MPI_INFO_NULL,
                      &local_comm);
  int local_rank, local_size;
  MPI_Comm_rank(local_comm, &local_rank);
  MPI_Comm_size(local_comm, &local_size);
  std::vector<int> local_comm_ranks((size_t)local_size);
  local_comm_ranks[local_rank] = rank;
  MPI_Allgather(MPI_IN_PLACE, 0, MPI_DATATYPE_NULL, local_comm_ranks.data(), 1,
                MPI_INT, local_comm);

  // Determine if cluster is homogeneous, i.e., if every node has the same
  // local_size
  auto local_sizes = new int[size];
  MPI_Allgather(&local_size, 1, MPI_INT, local_sizes, 1, MPI_INT, ctx.mpi_comm);

  bool is_homogeneous = true;
  for (int i = 0; i < size; ++i) {
    if (local_sizes[i] != local_size) {
      is_homogeneous = false;
      break;
    }
  }
  for (int i = 0; i < size; i += local_sizes[i]) {
    state.local_sizes.push_back(local_sizes[i]);
  }

  delete[] local_sizes;
  state.is_homogeneous = is_homogeneous;

  // Set up cross-communicator in case of hierarchical allreduce.
  MPI_Comm cross_comm;
  MPI_Comm_split(ctx.mpi_comm, local_rank, rank, &cross_comm);
  int cross_rank, cross_size;
  MPI_Comm_rank(cross_comm, &cross_rank);
  MPI_Comm_size(cross_comm, &cross_size);

  // Create custom MPI float16 data type.
  MPI_Datatype mpi_float16_t;
  MPI_Type_contiguous(2, MPI_BYTE, &mpi_float16_t);
  MPI_Type_commit(&mpi_float16_t);

  // Create custom MPI float16 summation op.
  MPI_Op mpi_float16_sum;
  MPI_Op_create(&float16_sum, 1, &mpi_float16_sum);

  // Create custom datatypes for the parameter manager.
  state.param_manager.CreateMpiTypes();

  state.rank = rank;
  state.local_rank = local_rank;
  state.cross_rank = cross_rank;
  state.size = size;
  state.local_size = local_size;
  state.cross_size = cross_size;
  ctx.local_comm = local_comm;
  ctx.cross_comm = cross_comm;
  ctx.mpi_float16_t = mpi_float16_t;
  ctx.mpi_float16_sum = mpi_float16_sum;
  state.mpi_threads_supported = (provided == MPI_THREAD_MULTIPLE);
  state.local_comm_ranks = local_comm_ranks;
>>>>>>> b58cb7cf

  // Open the timeline file on coordinator.
  auto horovod_timeline = std::getenv(HOROVOD_TIMELINE);
  if (is_coordinator && horovod_timeline != nullptr) {
    state.timeline.Initialize(std::string(horovod_timeline),
                              static_cast<unsigned int>(state.controller->GetSize()));
  }
  if (horovod_timeline != nullptr) {
    state.timeline_enabled = true;
  }

  set_bool_from_env(HOROVOD_TIMELINE_MARK_CYCLES, state.mark_cycles_in_timeline,
                    true);
<<<<<<< HEAD
  set_bool_from_env(HOROVOD_STALL_CHECK_DISABLE, state.perform_stall_check,
                    false);
  set_int_from_env(HOROVOD_STALL_CHECK_TIME_SECONDS,
                   state.stall_warning_time_seconds);
=======

  set_bool_from_env(HOROVOD_STALL_CHECK_DISABLE, state.perform_stall_check,
                    false);

  set_int_from_env(HOROVOD_STALL_CHECK_TIME_SECONDS,
                   state.stall_warning_time_seconds);

>>>>>>> b58cb7cf
  set_int_from_env(HOROVOD_STALL_SHUTDOWN_TIME_SECONDS,
                   state.stall_shutdown_time_seconds);

  // Override Tensor Fusion threshold, if it's set.
  state.param_manager.SetTensorFusionThresholdBytes(64 * 1024 * 1024);
  auto horovod_fusion_threshold = std::getenv(HOROVOD_FUSION_THRESHOLD);
  if (horovod_fusion_threshold != nullptr) {
    int64_t threshold = std::strtol(horovod_fusion_threshold, nullptr, 10);
    state.param_manager.SetTensorFusionThresholdBytes(threshold, true);
  }

  // Override the cycle time.
  state.param_manager.SetCycleTimeMs(5);
  auto horovod_cycle_time = std::getenv(HOROVOD_CYCLE_TIME);
  if (horovod_cycle_time != nullptr) {
    state.param_manager.SetCycleTimeMs(std::strtof(horovod_cycle_time, nullptr),
                                       true);
  }

  // Override response cache capacity, if it's set.
  state.param_manager.SetCacheEnabled(true);
  auto horovod_cache_capacity = std::getenv(HOROVOD_CACHE_CAPACITY);
  if (horovod_cache_capacity != nullptr) {
    uint32_t cache_capacity = std::strtol(horovod_cache_capacity, nullptr, 10);
    state.cache_capacity = cache_capacity;
<<<<<<< HEAD
    state.param_manager.SetCacheEnabled(cache_capacity > 0, true);
=======
    state.param_manager.SetCacheEnabled((cache_capacity > 0) ? true : false,
                                        true);
>>>>>>> b58cb7cf
  }
  state.response_cache.set_capacity((int)state.param_manager.CacheEnabled() *
                                    state.cache_capacity);

  // Set flag for hierarchical allgather. Ignore if Horovod is running on a
  // single node.
  auto horovod_hierarchical_allgather =
      std::getenv(HOROVOD_HIERARCHICAL_ALLGATHER);
  state.param_manager.SetHierarchicalAllgather(false);
  if (horovod_hierarchical_allgather != nullptr) {
    bool value = std::strtol(horovod_hierarchical_allgather, nullptr, 10) > 0 &&
                 (size != local_size);
    state.param_manager.SetHierarchicalAllgather(value, true);
  }
  // Set flag for hierarchical allreduce. Ignore if Horovod is running on a
  // single node.
  auto horovod_hierarchical_allreduce =
      std::getenv(HOROVOD_HIERARCHICAL_ALLREDUCE);
  state.param_manager.SetHierarchicalAllreduce(false);
  if (horovod_hierarchical_allreduce != nullptr) {
    bool value = std::strtol(horovod_hierarchical_allreduce, nullptr, 10) > 0 &&
                 (size != local_size);
    state.param_manager.SetHierarchicalAllreduce(value, true);
  }

#if HOROVOD_GPU_ALLREDUCE != 'N' && HOROVOD_GPU_ALLREDUCE != 'D'
  // Hierarchical allreduce is not supported without NCCL or DDL
  state.param_manager.SetHierarchicalAllreduce(false, true);
#endif

  // Issue warning if hierarchical allreduce is enabled in heterogeneous cluster
  if (is_coordinator &&
      (state.param_manager.HierarchicalAllreduce() ||
       state.param_manager.HierarchicalAllgather()) &&
      !is_homogeneous) {
    std::cerr
        << "WARNING: Using different number of ranks per node might cause "
           "performance loss in hierarchical allgather and "
           "hierarchical allreduce. Consider assigning the same "
           "number of ranks to each node, or disabling hierarchical "
           "allgather and hierarchical allreduce.";
  }

#if HAVE_CUDA
  // Set number of CUDA streams to use
  auto horovod_num_nccl_streams =
      std::getenv(HOROVOD_NUM_NCCL_STREAMS);
  if (horovod_num_nccl_streams != nullptr &&
      std::stol(horovod_num_nccl_streams, nullptr, 10) > 0) {
    state.num_nccl_streams = std::atoi(horovod_num_nccl_streams);
  }

#if HAVE_NCCL
  nccl_context.nccl_comms.resize(state.num_nccl_streams);
#endif
  cuda_context.streams.resize(state.num_nccl_streams);
#endif

  // Enable auto-tuning.
  auto horovod_autotune = std::getenv(HOROVOD_AUTOTUNE);
  if (horovod_autotune != nullptr &&
      std::strtol(horovod_autotune, nullptr, 10) > 0) {
    auto horovod_autotune_log = std::getenv(HOROVOD_AUTOTUNE_LOG);
    state.param_manager.Initialize(state.controller->GetRank(), RANK_ZERO,
                                   horovod_autotune_log != nullptr
                                       ? std::string(horovod_autotune_log)
                                       : "",state.controller);
    state.param_manager.SetAutoTuning(true);
  }

  // Initialize the tensor count table. No tensors are available yet.
  if (is_coordinator) {
    state.message_table = std::unique_ptr<MessageTable>(new MessageTable());
  }

  state.cpu_operation = HOROVOD_MPI;

#if HAVE_MLSL
  state.cpu_operation = HOROVOD_MLSL;
#endif

  // If specified by admin during compiling
#if HOROVOD_CPU_OPERATIONS_DEFAULT == 'P'
  state.cpu_operation = HOROVOD_MPI;
#elif HOROVOD_CPU_OPERATIONS_DEFAULT == 'G'
  state.cpu_operation = HOROVOD_GLOO;
#elif HOROVOD_CPU_OPERATIONS_DEFAULT == 'M'
  state.cpu_operation = HOROVOD_MLSL;
#endif

  // If specified by user during runtime
  const char* user_cpu_operation = std::getenv(HOROVOD_CPU_OPERATIONS);
  if (user_cpu_operation != nullptr) {
    if (strcasecmp(user_cpu_operation, HOROVOD_MPI) == 0) {
      state.cpu_operation = HOROVOD_MPI;
<<<<<<< HEAD
    } else if (strcasecmp(user_cpu_operation, HOROVOD_GLOO) == 0) {
      state.cpu_operation = HOROVOD_GLOO;
    } else if (strcasecmp(user_cpu_operation, HOROVOD_MLSL) == 0) {
=======
    }
    else if (strcasecmp(user_cpu_operation, HOROVOD_GLOO) == 0) {
      state.cpu_operation = HOROVOD_GLOO;
    }
    else if (strcasecmp(user_cpu_operation, HOROVOD_MLSL) == 0) {
>>>>>>> b58cb7cf
      state.cpu_operation = HOROVOD_MLSL;
    }
  }

#if HAVE_GLOO
<<<<<<< HEAD
  if (strcasecmp(state.cpu_operation.c_str(), "gloo") == 0){
    const char* gloo_iface = std::getenv(HOROVOD_GLOO_IFACE);
    if (gloo_iface == nullptr) {
      gloo_iface = GLOO_DEFAULT_IFACE;
    }

    if (horovod_global.controller->GetControllerType() ==
    Controller::ControllerType::MPI){
      MPIController *mpiController = (MPIController*)horovod_global
          .controller.get();
      gloo_context.InitializeFromMPI(mpiController->GetMPIContext().mpi_comm,
          gloo_iface);
    }
=======
  if (strcasecmp(state.cpu_operation.c_str(), "gloo") == 0) {
    auto gloo_iface = std::getenv(HOROVOD_GLOO_IFACE);
    if (gloo_iface == nullptr) {
      gloo_iface = GLOO_DEFAULT_IFACE;
    }
    gloo_context.InitializeFromMPI(ctx.mpi_comm, gloo_iface);
>>>>>>> b58cb7cf
  }
#endif

  op_manager.reset(CreateOperationManager(state));

  // Signal that initialization is completed.
  state.initialization_done = true;

  LOG(INFO, horovod_global.controller->GetRank()) << "Horovod Initialized";

  // Iterate until shutdown.
  while (RunLoopOnce(state, is_coordinator))
    ;

#if HAVE_MLSL
  mlsl_context.Finalize();
#endif
  LOG(DEBUG, horovod_global.controller->GetRank()) << "Shutting down background thread";

  // Signal that shutdown has been requested.
  state.shut_down = true;

#if HAVE_NCCL
  nccl_context.ShutDown();
#endif

  // Notify all outstanding operations that Horovod has been shut down
  // and clear up the tensor table and message queue.
  std::vector<StatusCallback> callbacks;
  {
    std::lock_guard<std::mutex> guard(state.mutex);
    for (auto& e : state.tensor_table) {
      callbacks.emplace_back(e.second.callback);
    }
    state.tensor_table.clear();
    while (!state.message_queue.empty()) {
      state.message_queue.pop();
    }
  }
  for (auto& cb : callbacks) {
    cb(SHUT_DOWN_ERROR);
  }

<<<<<<< HEAD
  state.controller->Finalize();
=======
#if HAVE_GLOO
  gloo_context.Finalize();
#endif

  if (horovod_global.shared_buffer != nullptr) {
    MPI_Win_free(&ctx.window);
    horovod_global.shared_buffer = nullptr;
  }

  if (ctx.mpi_comm != MPI_COMM_NULL && ctx.mpi_comm != MPI_COMM_WORLD) {
    MPI_Comm_free(&ctx.mpi_comm);
  }

  if (ctx.local_comm != MPI_COMM_NULL) {
    MPI_Comm_free(&ctx.local_comm);
  }

  if (ctx.cross_comm != MPI_COMM_NULL) {
    MPI_Comm_free(&ctx.cross_comm);
  }

  if (ctx.mpi_float16_t != MPI_DATATYPE_NULL) {
    MPI_Type_free(&ctx.mpi_float16_t);
  }

  if (ctx.mpi_float16_sum != MPI_OP_NULL) {
    MPI_Op_free(&ctx.mpi_float16_sum);
  }

  horovod_global.param_manager.FreeMpiTypes();

  if (horovod_global.should_finalize) {
#if HAVE_DDL
    // ddl_finalize calls MPI_Finalize
    ddl_finalize();
#else
    int is_mpi_finalized = 0;
    MPI_Finalized(&is_mpi_finalized);
    if (!is_mpi_finalized) {
      MPI_Finalize();
    }
#endif
  }
>>>>>>> b58cb7cf
}

// If all messages in queue have responses in cache, use fast path with
// no additional MPI coordination.
void RunBypass(std::queue<Request>& message_queue,
<<<<<<< HEAD
               CacheCoordinator& cache_coordinator, HorovodGlobalState& state) {
=======
               CacheCoordinator& cache_coordinator, HorovodGlobalState& state,
               MPIContext& ctx) {
>>>>>>> b58cb7cf

  // Convert cache hits to responses. Populate so that least
  // recently used responses get priority. All workers call the code
  // here so we use the get method here to consistently update the cache
  // order.
  std::deque<Response> responses;
  for (auto bit : cache_coordinator.cache_hits()) {
    responses.push_back(state.response_cache.get_response(bit));
  }

  // Fuse responses as normal.
  auto response_list = FuseResponses(responses, state);

  if (!response_list.responses().empty()) {
    std::string tensors_ready;
<<<<<<< HEAD
    for (const auto r : response_list.responses()) {
=======
    for (auto r : response_list.responses()) {
>>>>>>> b58cb7cf
      tensors_ready += r.tensor_names_string() + "; ";
    }
    LOG(TRACE) << "Sending ready responses as " << tensors_ready;
  }

  // Get tensor name and size data for autotuning.
  int64_t total_tensor_size = 0;
  std::vector<std::string> tensor_names;
  if (state.param_manager.IsAutoTuning()) {
    std::lock_guard<std::mutex> guard(state.mutex);
    total_tensor_size = GetTensorDataForAutotuner(
        response_list, state.tensor_table, tensor_names);
  }

  // Perform the collective operation. All nodes should end up performing
  // the same operation.
  for (auto& response : response_list.responses()) {
<<<<<<< HEAD
    LOG(TRACE, state.controller->GetRank()) << "Performing " << response.tensor_names_string();
    LOG(DEBUG, state.controller->GetRank()) << "Processing " << response.tensor_names().size()
                           << " tensors";
    PerformOperation(state.tensor_table, response);
    LOG(TRACE, state.controller->GetRank()) << "Finished performing "
=======
    LOG(TRACE, state.rank) << "Performing " << response.tensor_names_string();
    LOG(DEBUG, state.rank) << "Processing " << response.tensor_names().size()
                           << " tensors";
    PerformOperation(state.tensor_table, response);
    LOG(TRACE, state.rank) << "Finished performing "
>>>>>>> b58cb7cf
                           << response.tensor_names_string();
  }

  // Reassign cache bits based on current cache order.
  state.response_cache.update_cache_bits();

  if (state.param_manager.IsAutoTuning()) {
    state.param_manager.Update(tensor_names, total_tensor_size);
  }
}

// The coordinator currently follows a master-worker paradigm. Rank zero acts
// as the master (the "coordinator"), whereas all other ranks are simply
// workers. Each rank runs its own background thread which progresses in ticks.
// In each tick, the following actions happen:
//
//      a) The workers send a Request to the coordinator, indicating what
//      they would like to do (which tensor they would like to gather and
//      reduce, as well as their shape and type). They repeat this for every
//      tensor that they would like to operate on.
//
//      b) The workers send an empty "DONE" message to the coordinator to
//      indicate that there are no more tensors they wish to operate on.
//
//      c) The coordinator receives the Requests from the workers, as well
//      as from its own TensorFlow ops, and stores them in a request table. The
//      coordinator continues to receive Request messages until it has
//      received MPI_SIZE number of empty "DONE" messages.
//
//      d) The coordinator finds all tensors that are ready to be reduced,
//      gathered, or all operations that result in an error. For each of those,
//      it sends a Response to all the workers. When no more Responses
//      are available, it sends a "DONE" response to the workers. If the process
//      is being shutdown, it instead sends a "SHUTDOWN" response.
//
//      e) The workers listen for Response messages, processing each one by
//      doing the required reduce or gather, until they receive a "DONE"
//      response from the coordinator. At that point, the tick ends.
//      If instead of "DONE" they receive "SHUTDOWN", they exit their background
//      loop.
<<<<<<< HEAD
bool RunLoopOnce(HorovodGlobalState& state, bool is_coordinator) {
=======
bool RunLoopOnce(HorovodGlobalState& state, MPIContext& ctx,
                 bool is_coordinator) {
>>>>>>> b58cb7cf
  // This delay determines thread frequency and MPI message latency
  auto start_time = std::chrono::steady_clock::now();
  auto sleep_duration = state.last_cycle_start +
                        std::chrono::microseconds(
                            long(state.param_manager.CycleTimeMs() * 1000.)) -
                        start_time;
  if (sleep_duration > std::chrono::steady_clock::duration::zero()) {
    std::this_thread::sleep_for(sleep_duration);
  }
  state.last_cycle_start = std::chrono::steady_clock::now();

  if (state.mark_cycles_in_timeline) {
    // Mark start of the new cycle.
    state.timeline.MarkCycleStart();
  }

  // Update cache capacity if autotuning is active.
  if (state.param_manager.IsAutoTuning()) {
    state.response_cache.set_capacity((int)state.param_manager.CacheEnabled() *
                                      state.cache_capacity);
  }

  // Copy the data structures from global state under this lock.
  // However, don't keep the lock for the rest of the loop, so that
  // enqueued stream callbacks can continue.

  CacheCoordinator cache_coordinator(state.response_cache.num_active_bits());

  std::queue<Request> message_queue;
  {
    std::lock_guard<std::mutex> guard(state.mutex);
    while (!state.message_queue.empty()) {
      Request message = state.message_queue.front();
      state.message_queue.pop();
      message_queue.push(message);

      // Keep track of cache hits
      if (state.response_cache.capacity() > 0) {
        auto cache_state = state.response_cache.cached(message);
        if (cache_state == ResponseCache::CacheState::HIT) {
          uint32_t cache_bit = state.response_cache.peek_cache_bit(message);
          cache_coordinator.record_hit(cache_bit);

          // Record initial time cached tensor is encountered in queue.
          if (state.perform_stall_check &&
              state.cache_tensor_start.find(message.tensor_name()) ==
                  state.cache_tensor_start.end()) {
            state.cache_tensor_start[message.tensor_name()] =
                std::chrono::steady_clock::now();
          }

        } else {
          if (cache_state == ResponseCache::CacheState::INVALID) {
            uint32_t cache_bit = state.response_cache.peek_cache_bit(message);
            cache_coordinator.record_invalid_bit(cache_bit);
          }
          cache_coordinator.set_uncached_in_queue(true);

          // Remove timing entry if uncached or marked invalid.
          if (state.perform_stall_check) {
            state.cache_tensor_start.erase(message.tensor_name());
          }
        }
      }
    }
  }

  // Flag indicating that the background thread should shut down.
  bool should_shut_down = state.shut_down;

  // Check for stalled tensors.
  if (state.perform_stall_check &&
      std::chrono::steady_clock::now() - state.last_stall_check >
          std::chrono::seconds(state.stall_warning_time_seconds)) {
    if (is_coordinator) {
      should_shut_down |= CheckForStalledTensors(state);
    }

    if (state.response_cache.capacity() > 0) {
      InvalidateStalledCachedTensors(state, cache_coordinator);
    }
    state.last_stall_check = std::chrono::steady_clock::now();
  }

  cache_coordinator.set_should_shut_down(should_shut_down);

  if (state.response_cache.capacity() > 0) {
    // Obtain common cache hits and cache invalidations across workers. Also,
    // determine if any worker has uncached messages in queue or requests
    // a shutdown. This function removes any invalid cache entries, if they
    // exist.
    CoordinateCacheAndState(cache_coordinator, state);

    {
      // Get lock in order to safely replace messages to global queue
      std::lock_guard<std::mutex> guard(state.mutex);

      // Remove uncommon cached tensors from queue and replace to state
      // queue for next cycle. Skip adding common cached tensors to
      // queue as they are handled separately.
      size_t num_messages = message_queue.size();
      for (size_t i = 0; i < num_messages; ++i) {
        auto message = message_queue.front();
        if (state.response_cache.cached(message) ==
            ResponseCache::CacheState::HIT) {
          uint32_t cache_bit = state.response_cache.peek_cache_bit(message);
          if (cache_coordinator.cache_hits().find(cache_bit) ==
              cache_coordinator.cache_hits().end()) {
            // Try to process again in next cycle.
            state.message_queue.push(std::move(message));
          } else if (state.perform_stall_check) {
            // Remove timing entry for messages being handled this cycle.
            state.cache_tensor_start.erase(message.tensor_name());
          }
        } else {
          // Remove timing entry for messages being handled this cycle.
          if (state.perform_stall_check) {
            state.cache_tensor_start.erase(message.tensor_name());
          }
          message_queue.push(std::move(message));
        }
        message_queue.pop();
      }
    }
  }

  if (!message_queue.empty()) {
    LOG(DEBUG, state.controller->GetRank()) << "Sent " << message_queue.size() << " messages";
  }

  if (state.response_cache.capacity() > 0 &&
      !cache_coordinator.uncached_in_queue()) {
    // If only cached messages in queue, use fast coordination path.
    if (!cache_coordinator.cache_hits().empty()) {
      RunBypass(message_queue, cache_coordinator, state);
    }
    return !cache_coordinator.should_shut_down();
  }

  // Collect all tensors that are ready to be reduced. Record them in the
  // tensor count table (rank zero) or send them to rank zero to be
  // recorded (everyone else).
  std::vector<std::string> ready_to_reduce;
  ResponseList response_list;
  if (is_coordinator) {
    while (!message_queue.empty()) {
      // Pop the first available message message
      Request message = message_queue.front();
      message_queue.pop();

      bool reduce =
          IncrementTensorCount(state.message_table, message,
                                         state.controller->GetSize());
      if (reduce) {
        ready_to_reduce.push_back(message.tensor_name());
      }
    }

    // Rank zero has put all its own tensors in the tensor count table.
    // Now, it should count all the tensors that are coming from other
    // ranks at this tick.

    // 1. Get message lengths from every rank.
    auto recvcounts = new int[state.controller->GetSize()];
    recvcounts[0] = 0;
//    MPI_Gather(MPI_IN_PLACE, 1, MPI_INT, recvcounts, 1, MPI_INT, RANK_ZERO,
//               ctx.mpi_comm);

    state.controller->Gather(IN_PLACE, 1, HOROVOD_INT32, recvcounts, 1,
        HOROVOD_INT32, RANK_ZERO, Communicator::GLOBAL);

    // 2. Compute displacements.
    auto displcmnts = new int[state.controller->GetSize()];
    size_t total_size = 0;
    for (int i = 0; i < state.controller->GetSize(); ++i) {
      if (i == 0) {
        displcmnts[i] = 0;
      } else {
        displcmnts[i] = recvcounts[i - 1] + displcmnts[i - 1];
      }
      total_size += recvcounts[i];
    }

    // 3. Collect messages from every rank.
    auto buffer = new uint8_t[total_size];
//    MPI_Gatherv(nullptr, 0, MPI_BYTE, buffer, recvcounts, displcmnts, MPI_BYTE,
//                RANK_ZERO, ctx.mpi_comm);

    state.controller->Gatherv(nullptr, 0, HOROVOD_BYTE, buffer, recvcounts,
        displcmnts, HOROVOD_BYTE, RANK_ZERO, Communicator::GLOBAL);

    // 4. Process messages.
    for (int i = 1; i < state.controller->GetSize(); ++i) {
      auto rank_buffer_ptr = buffer + displcmnts[i];
      RequestList received_message_list;
      RequestList::ParseFromBytes(received_message_list, rank_buffer_ptr);
      for (auto& received_message : received_message_list.requests()) {
        auto& received_name = received_message.tensor_name();

        bool reduce = IncrementTensorCount(state.message_table,
                                           received_message, state.controller->GetSize());

        if (reduce) {
          ready_to_reduce.push_back(received_name);
        }
      }
      if (received_message_list.shutdown()) {
        // Received SHUTDOWN request from one of the workers.
        should_shut_down = true;
      }
    }

    // 5. Free buffers.
    delete[] recvcounts;
    delete[] displcmnts;
    delete[] buffer;

    // At this point, rank zero should have a fully updated tensor count
    // table and should know all the tensors that need to be reduced or
    // gathered, and everyone else should have sent all their information
    // to rank zero. We can now do reductions and gathers; rank zero will
    // choose which ones and in what order, and will notify the other ranks
    // before doing each reduction.
    std::deque<Response> responses;

    if (state.response_cache.capacity() > 0) {
      // Prepopulate response list with cached responses. Populate so that
      // least recently used responses get priority. Since only the coordinator
      // rank calls this code, use peek instead of get here to preserve cache
      // order across workers.
      for (auto bit : cache_coordinator.cache_hits()) {
        responses.push_back(state.response_cache.peek_response(bit));
      }
    }

    for (auto& tensor_name : ready_to_reduce) {
      Response response = ConstructResponse(state.message_table, tensor_name);
      responses.push_back(std::move(response));
    }

    response_list = FuseResponses(responses, state);
    response_list.set_shutdown(should_shut_down);

    if (!response_list.responses().empty()) {
      std::string tensors_ready;
<<<<<<< HEAD
      for (const auto r : response_list.responses()) {
=======
      for (auto r : response_list.responses()) {
>>>>>>> b58cb7cf
        tensors_ready += r.tensor_names_string() + "; ";
      }
      LOG(TRACE) << "Sending ready responses as " << tensors_ready;
    }

    // Notify all nodes which tensors we'd like to reduce at this step.
    std::string encoded_response;
    ResponseList::SerializeToString(response_list, encoded_response);
    int encoded_response_length = (int)encoded_response.length() + 1;
//    MPI_Bcast(&encoded_response_length, 1, MPI_INT, RANK_ZERO, ctx.mpi_comm);
//    MPI_Bcast((void*)encoded_response.c_str(), encoded_response_length,
//              MPI_BYTE, RANK_ZERO, ctx.mpi_comm);

    state.controller->Bcast(&encoded_response_length, 1, HOROVOD_INT32,
                            RANK_ZERO, Communicator::GLOBAL);

    state.controller->Bcast((void*)encoded_response.c_str(),
                            encoded_response_length, HOROVOD_BYTE, RANK_ZERO,
                            Communicator::GLOBAL);

  } else {
    std::string encoded_message;
    RequestList message_list;
    message_list.set_shutdown(should_shut_down);
    while (!message_queue.empty()) {
      message_list.add_request(message_queue.front());
      message_queue.pop();
    }
    RequestList::SerializeToString(message_list, encoded_message);
    int encoded_message_length = (int)encoded_message.length() + 1;
//    MPI_Gather(&encoded_message_length, 1, MPI_INT, nullptr, 1, MPI_INT,
//               RANK_ZERO, ctx.mpi_comm);
//    MPI_Gatherv((void*)encoded_message.c_str(), encoded_message_length,
//                MPI_BYTE, nullptr, nullptr, nullptr, MPI_BYTE, RANK_ZERO,
//                ctx.mpi_comm);

    state.controller->Gather(&encoded_message_length, 1, HOROVOD_INT32, nullptr, 1,
        HOROVOD_INT32, RANK_ZERO, Communicator::GLOBAL);
    state.controller->Gatherv((void*)encoded_message.c_str(), encoded_message_length,
                HOROVOD_BYTE, nullptr, nullptr, nullptr, HOROVOD_BYTE, RANK_ZERO,
                Communicator::GLOBAL);

    int msg_length;
//    MPI_Bcast(&msg_length, 1, MPI_INT, RANK_ZERO, ctx.mpi_comm);
    state.controller->Bcast(&msg_length, 1, HOROVOD_INT32, RANK_ZERO,
                            Communicator::GLOBAL);

    auto buffer = new uint8_t[msg_length];
//    MPI_Bcast(buffer, msg_length, MPI_BYTE, RANK_ZERO, ctx.mpi_comm);
    state.controller->Bcast(buffer, msg_length, HOROVOD_BYTE, RANK_ZERO,
                            Communicator::GLOBAL);
    ResponseList::ParseFromBytes(response_list, buffer);
    delete[] buffer;
  }

  // Get tensor name and size data for autotuning.
  int64_t total_tensor_size = 0;
  std::vector<std::string> tensor_names;
  if (state.param_manager.IsAutoTuning()) {
    std::lock_guard<std::mutex> guard(state.mutex);
    total_tensor_size = GetTensorDataForAutotuner(
        response_list, state.tensor_table, tensor_names);
  }

  if (state.response_cache.capacity() > 0) {
    std::lock_guard<std::mutex> guard(horovod_global.mutex);
    // All workers add supported responses to cache. This updates the cache
    // order consistently across workers.
    for (auto& response : response_list.responses()) {
      if (response.response_type() == Response::ResponseType::ALLREDUCE &&
          (int)response.devices().size() == state.controller->GetSize()) {
        state.response_cache.put(response, state.tensor_table);
      }
    }

    // Reassign cache bits based on current cache order.
    state.response_cache.update_cache_bits();
  }

  // Perform the collective operation. All nodes should end up performing
  // the same operation.
  for (auto& response : response_list.responses()) {
<<<<<<< HEAD
    LOG(TRACE, state.controller->GetRank()) << "Performing " << response.tensor_names_string();
    LOG(DEBUG, state.controller->GetRank()) << "Processing " << response.tensor_names().size()
                           << " tensors";
    PerformOperation(state.tensor_table, response);
    LOG(TRACE, state.controller->GetRank()) << "Finished performing "
=======
    LOG(TRACE, state.rank) << "Performing " << response.tensor_names_string();
    LOG(DEBUG, state.rank) << "Processing " << response.tensor_names().size()
                           << " tensors";
    PerformOperation(state.tensor_table, response);
    LOG(TRACE, state.rank) << "Finished performing "
>>>>>>> b58cb7cf
                           << response.tensor_names_string();
  }

  if (state.param_manager.IsAutoTuning()) {
    state.param_manager.Update(tensor_names, total_tensor_size);
  }

  if (response_list.shutdown()) {
    should_shut_down = true;
  }

  return !should_shut_down;
}

// Start Horovod background thread. Ensure that this is
// only done once no matter how many times this function is called.
void InitializeHorovodOnce(const int* ranks, int nranks) {
  // Ensure background thread is only started once.
  if (!horovod_global.initialize_flag.test_and_set()) {

    horovod_global.controller = std::shared_ptr<Controller>(new MPIController
        ());

    horovod_global.controller->SetRank(ranks, nranks);

    // Reset initialization flag
    horovod_global.initialization_done = false;

    horovod_global.background_thread = std::thread(
        BackgroundThreadLoop, std::ref(horovod_global));
  }

  // Wait to ensure that the background thread has finished initializing MPI.
  while (!horovod_global.initialization_done) {
    std::this_thread::sleep_for(std::chrono::milliseconds(1));
  }

  LOG(DEBUG) << "Background thread init done";
}

// Start Horovod background thread. Ensure that this is
// only done once no matter how many times this function is called.
void InitializeHorovodOnceWithMPIComm(const int* ranks, int nranks, MPI_Comm
comm) {
  // Ensure background thread is only started once.
  if (!horovod_global.initialize_flag.test_and_set()) {

    horovod_global.controller = std::shared_ptr<Controller>(new MPIController
                                                                ());

    horovod_global.controller->SetRank(ranks, nranks);

    if (horovod_global.controller->GetControllerType() ==
    Controller::ControllerType::MPI)
    {
      Controller* temp_base = horovod_global.controller.get();
      ((MPIController*)temp_base)->SetMPIComm(comm);
    }

    // Reset initialization flag
    horovod_global.initialization_done = false;

    horovod_global.background_thread = std::thread(
<<<<<<< HEAD
        BackgroundThreadLoop, std::ref(horovod_global));
=======
        BackgroundThreadLoop, std::ref(horovod_global), std::ref(mpi_context));
>>>>>>> b58cb7cf
  }

  // Wait to ensure that the background thread has finished initializing MPI.
  while (!horovod_global.initialization_done) {
    std::this_thread::sleep_for(std::chrono::milliseconds(1));
  }

  LOG(DEBUG) << "Background thread init done";
}

} // namespace

Status CheckInitialized() {
  if (!horovod_global.initialization_done) {
    return NOT_INITIALIZED_ERROR;
  }
  return Status::OK();
}

extern "C" {

void horovod_init(const int* ranks, int nranks) {
  LOG(DEBUG) << "Init started.";
  InitializeHorovodOnce(ranks, nranks);
}

void horovod_init_comm(MPI_Comm comm) {
  LOG(DEBUG) << "Init started.";
  InitializeHorovodOnceWithMPIComm(nullptr, 0, comm);
}

void horovod_shutdown() {
  if (horovod_global.background_thread.joinable()) {
    horovod_global.shut_down = true;
    horovod_global.background_thread.join();
    // Reset the initialization flag to allow restarting with horovod_init(...)
    horovod_global.initialize_flag.clear();
    horovod_global.shut_down = false;
  }
}

int horovod_rank() {
  if (!horovod_global.initialization_done) {
    return -1;
  }
  return horovod_global.controller->GetRank();
}

int horovod_local_rank() {
  if (!horovod_global.initialization_done) {
    return -1;
  }
  return horovod_global.controller->GetLocalRank();
}

int horovod_size() {
  if (!horovod_global.initialization_done) {
    return -1;
  }
  return horovod_global.controller->GetSize();
}

int horovod_local_size() {
  if (!horovod_global.initialization_done) {
    return -1;
  }
  return horovod_global.controller->GetLocalSize();
}

int horovod_mpi_threads_supported() {
  if (!horovod_global.initialization_done) {
    return -1;
  }
  return horovod_global.controller->IsMpiThreadsSupported() ? 1 : 0;
}
}

// MPI must be initialized and the background thread must be running before
// this function is called.
Status EnqueueTensorAllreduce(std::shared_ptr<OpContext> context,
                              std::shared_ptr<Tensor> tensor,
                              std::shared_ptr<Tensor> output,
                              std::shared_ptr<ReadyEvent> ready_event,
                              const std::string name, const int device,
                              StatusCallback callback) {
  Request message;
  message.set_request_rank(horovod_global.controller->GetRank());
  message.set_tensor_name(name);
  message.set_tensor_type(tensor->dtype());
  message.set_device(device);
  message.set_request_type(Request::ALLREDUCE);
  for (int i = 0; i < tensor->shape().dims(); ++i) {
    message.add_tensor_shape((int64_t)tensor->shape().dim_size(i));
  }

  TensorTableEntry e;
  e.tensor_name = name;
  e.context = context;
  e.tensor = tensor;
  e.output = output;
  e.ready_event = ready_event;
  e.device = device;
  e.callback = callback;

  std::lock_guard<std::mutex> guard(horovod_global.mutex);
  if (horovod_global.shut_down) {
    return SHUT_DOWN_ERROR;
  }
  if (horovod_global.tensor_table.find(name) !=
      horovod_global.tensor_table.end()) {
    return DUPLICATE_NAME_ERROR;
  }
  horovod_global.tensor_table.emplace(name, std::move(e));
  horovod_global.message_queue.push(message);
  LOG(TRACE, horovod_global.controller->GetRank()) << "Enqueued " << name;
  return Status::OK();
}

// MPI must be initialized and the background thread must be running before
// this function is called.
Status EnqueueTensorAllgather(std::shared_ptr<OpContext> context,
                              std::shared_ptr<Tensor> tensor,
                              std::shared_ptr<ReadyEvent> ready_event,
                              const std::string name, const int device,
                              StatusCallback callback) {
  Request message;
  message.set_request_rank(horovod_global.controller->GetRank());
  message.set_tensor_name(name);
  message.set_tensor_type(tensor->dtype());
  message.set_device(device);
  message.set_request_type(Request::ALLGATHER);
  for (int i = 0; i < tensor->shape().dims(); ++i) {
    message.add_tensor_shape((int64_t)tensor->shape().dim_size(i));
  }

  TensorTableEntry e;
  e.tensor_name = name;
  e.context = context;
  e.tensor = tensor;
  e.ready_event = ready_event;
  e.device = device;
  e.callback = callback;

  std::lock_guard<std::mutex> guard(horovod_global.mutex);
  if (horovod_global.shut_down) {
    return SHUT_DOWN_ERROR;
  }
  if (horovod_global.tensor_table.find(name) !=
      horovod_global.tensor_table.end()) {
    return DUPLICATE_NAME_ERROR;
  }
  horovod_global.tensor_table.emplace(name, std::move(e));
  horovod_global.message_queue.push(message);
  LOG(TRACE, horovod_global.controller->GetRank()) << "Enqueued " << name;
  return Status::OK();
}

// MPI must be initialized and the background thread must be running before
// this function is called.
Status EnqueueTensorBroadcast(std::shared_ptr<OpContext> context,
                              std::shared_ptr<Tensor> tensor,
                              std::shared_ptr<Tensor> output, int root_rank,
                              std::shared_ptr<ReadyEvent> ready_event,
                              const std::string name, const int device,
                              StatusCallback callback) {
  Request message;
  message.set_request_rank(horovod_global.controller->GetRank());
  message.set_tensor_name(name);
  message.set_tensor_type(tensor->dtype());
  message.set_root_rank(root_rank);
  message.set_device(device);
  message.set_request_type(Request::BROADCAST);
  for (int i = 0; i < tensor->shape().dims(); ++i) {
    message.add_tensor_shape((int64_t)tensor->shape().dim_size(i));
  }

  TensorTableEntry e;
  e.tensor_name = name;
  e.context = context;
  e.tensor = tensor;
  e.output = output;
  e.root_rank = root_rank;
  e.ready_event = ready_event;
  e.device = device;
  e.callback = callback;

  std::lock_guard<std::mutex> guard(horovod_global.mutex);
  if (horovod_global.shut_down) {
    return SHUT_DOWN_ERROR;
  }
  if (horovod_global.tensor_table.find(name) !=
      horovod_global.tensor_table.end()) {
    return DUPLICATE_NAME_ERROR;
  }
  horovod_global.tensor_table.emplace(name, std::move(e));
  horovod_global.message_queue.push(message);
  LOG(TRACE, horovod_global.controller->GetRank()) << "Enqueued " << name;
  return Status::OK();
}

} // namespace common
} // namespace horovod<|MERGE_RESOLUTION|>--- conflicted
+++ resolved
@@ -29,10 +29,7 @@
 
 #define OMPI_SKIP_MPICXX
 
-<<<<<<< HEAD
-=======
 #include "fusion_buffer_manager.h"
->>>>>>> b58cb7cf
 #include "global_state.h"
 #include "half.h"
 #include "hashes.h"
@@ -105,10 +102,6 @@
 GlooContext gloo_context;
 #endif
 
-#if HAVE_GLOO
-GlooContext gloo_context;
-#endif
-
 #if HAVE_CUDA
 CUDAContext cuda_context;
 #endif
@@ -154,32 +147,22 @@
   std::vector<std::shared_ptr<BroadcastOp>> broadcast_ops;
 
   if (state.controller->GetControllerType() == Controller::ControllerType::MPI){
-    Controller* base = state.controller.get();
-    MPIController* mpiController = (MPIController*) base;
+    MPIController* mpiController = dynamic_cast<MPIController*>(state.controller.get());
+    assert(mpiController);
 
 #if HAVE_CUDA
 #if HOROVOD_GPU_ALLREDUCE == 'M'
   allreduce_ops.push_back(std::shared_ptr<AllreduceOp>(
-<<<<<<< HEAD
       new MPI_CUDAAllreduce(&mpiController->GetMPIContext(), &cuda_context, &state)));
-=======
-      new MPI_CUDAAllreduce(&mpi_context, &cuda_context, &state)));
->>>>>>> b58cb7cf
 
 #else
 #if HAVE_NCCL && HOROVOD_GPU_ALLREDUCE == 'N'
   LOG(INFO) << "NCCL enabled.";
   allreduce_ops.push_back(
       std::shared_ptr<AllreduceOp>(new NCCLHierarchicalAllreduce(
-<<<<<<< HEAD
           &nccl_context, &mpiController->GetMPIContext(), &cuda_context, &state)));
   allreduce_ops.push_back(std::shared_ptr<AllreduceOp>(
       new NCCLAllreduce(&nccl_context, &mpiController->GetMPIContext(), &cuda_context, &state)));
-=======
-          &nccl_context, &mpi_context, &cuda_context, &state)));
-  allreduce_ops.push_back(std::shared_ptr<AllreduceOp>(
-      new NCCLAllreduce(&nccl_context, &mpi_context, &cuda_context, &state)));
->>>>>>> b58cb7cf
 
 #elif HAVE_DDL && HOROVOD_GPU_ALLREDUCE == 'D'
   LOG(INFO) << "DDL enabled.";
@@ -188,12 +171,8 @@
 #endif
 
   allgather_ops.push_back(std::shared_ptr<AllgatherOp>(
-<<<<<<< HEAD
       new MPIHierarchicalAllgather(&mpiController->GetMPIContext(), &state)));
-=======
-      new MPIHierarchicalAllgather(&mpi_context, &state)));
-#endif
->>>>>>> b58cb7cf
+#endif
 #endif
 
 #if HAVE_GLOO
@@ -208,18 +187,6 @@
   }
 #endif
 
-#if HAVE_GLOO
-  if (strcasecmp(state.cpu_operation.c_str(), "gloo") == 0) {
-    LOG(INFO) << "GLOO enabled.";
-    allreduce_ops.push_back(
-        std::shared_ptr<AllreduceOp>(new GlooAllreduce(&gloo_context, &state)));
-    allgather_ops.push_back(
-        std::shared_ptr<AllgatherOp>(new GlooAllgather(&gloo_context, &state)));
-    broadcast_ops.push_back(
-        std::shared_ptr<BroadcastOp>(new GlooBroadcast(&gloo_context, &state)));
-  }
-#endif
-
 #if HAVE_MLSL
   if (strcasecmp(state.cpu_operation.c_str(), "mlsl") == 0) {
     LOG(INFO) << "MLSL enabled.";
@@ -233,7 +200,6 @@
 #endif
 
   // Default operations, always enabled but last to be checked.
-<<<<<<< HEAD
     allreduce_ops.push_back(
         std::shared_ptr<AllreduceOp>(new MPIAllreduce(&mpiController->GetMPIContext(),
             &state)));
@@ -242,15 +208,6 @@
     broadcast_ops.push_back(
         std::shared_ptr<BroadcastOp>(new MPIBroadcast(&mpiController->GetMPIContext(), &state)));
   }
-=======
-  allreduce_ops.push_back(
-      std::shared_ptr<AllreduceOp>(new MPIAllreduce(&mpi_context, &state)));
-  allgather_ops.push_back(
-      std::shared_ptr<AllgatherOp>(new MPIAllgather(&mpi_context, &state)));
-  broadcast_ops.push_back(
-      std::shared_ptr<BroadcastOp>(new MPIBroadcast(&mpi_context, &state)));
-
->>>>>>> b58cb7cf
   std::shared_ptr<ErrorOp> error_op(new ErrorOp(&state));
 
   return new OperationManager(&state.param_manager, allreduce_ops,
@@ -501,11 +458,7 @@
 // Return the total byte size of the final allgathered output tensor
 int64_t TotalByteSizeOfAllgatherOutput(const std::vector<int64_t>& tensor_sizes,
                                        const TensorTableEntry entry,
-<<<<<<< HEAD
                                       std::shared_ptr<Controller>& controller) {
-=======
-                                       MPIContext& ctx) {
->>>>>>> b58cb7cf
   int64_t total_dimension_size = 0;
   for (auto sz : tensor_sizes) {
     total_dimension_size += sz;
@@ -734,17 +687,10 @@
     // since buffer allocated here is guaranteed to survive at least till the
     // end of this operation.
     Status status = horovod_global.fusion_buffer.InitializeBuffer(
-<<<<<<< HEAD
         TensorFusionThresholdBytes(), first_entry.device, first_entry.context,
+        horovod_global.current_nccl_stream,
         [&]() { timeline.ActivityStartAll(entries, INIT_FUSION_BUFFER); },
         [&]() { timeline.ActivityEndAll(entries); });
-=======
-        TensorFusionThresholdBytes(),
-        first_entry.device, first_entry.context,
-        horovod_global.current_nccl_stream,
-        [&](){timeline.ActivityStartAll(entries, INIT_FUSION_BUFFER);},
-        [&](){timeline.ActivityEndAll(entries);});
->>>>>>> b58cb7cf
     if (!status.ok()) {
       for (auto& e : entries) {
         timeline.End(e.tensor_name, nullptr);
@@ -919,11 +865,7 @@
 // Also determines global shutdown state and whether uncached requests
 // exist on any worker.
 void CoordinateCacheAndState(CacheCoordinator& cache_coordinator,
-<<<<<<< HEAD
                              HorovodGlobalState& state) {
-=======
-                             HorovodGlobalState& state, MPIContext& ctx) {
->>>>>>> b58cb7cf
 
   // Sync cache and state information across workers.
   cache_coordinator.sync(state.controller, state.timeline_enabled);
@@ -972,12 +914,7 @@
 //      in the same order, so we cannot dispatch one thread per tensor,
 //      otherwise we may end up dispatching many blocked threads and never make
 //      progress if we have a thread pool limit.
-<<<<<<< HEAD
 bool RunLoopOnce(HorovodGlobalState& state, bool is_coordinator);
-=======
-bool RunLoopOnce(HorovodGlobalState& state, MPIContext& ctx,
-                 bool is_coordinator);
->>>>>>> b58cb7cf
 
 void BackgroundThreadLoop(HorovodGlobalState& state) {
   // Initialize MPI if it was not initialized. This must happen on the
@@ -991,7 +928,6 @@
   // By default, we will ask for multiple threads, so other libraries like
   // mpi4py can be used together with Horovod if multi-threaded MPI is
   // installed.
-<<<<<<< HEAD
 
   state.controller->Initialize();
 
@@ -999,133 +935,10 @@
   bool is_homogeneous = state.controller->IsHomogeneous();
   int size = state.controller->GetSize();
   int local_size = state.controller->GetLocalSize();
-=======
-  auto mpi_threads_disable = std::getenv(HOROVOD_MPI_THREADS_DISABLE);
-  int required = MPI_THREAD_MULTIPLE;
-  if (mpi_threads_disable != nullptr &&
-      std::strtol(mpi_threads_disable, nullptr, 10) > 0) {
-    required = MPI_THREAD_SINGLE;
-  }
-  int provided;
-  int is_mpi_initialized = 0;
-  MPI_Initialized(&is_mpi_initialized);
-  if (is_mpi_initialized) {
-    MPI_Query_thread(&provided);
-    if (provided < MPI_THREAD_MULTIPLE) {
-      LOG(WARNING)
-          << "MPI has already been initialized without "
-             "multi-threading support (MPI_THREAD_MULTIPLE). This will "
-             "likely cause a segmentation fault.";
-    }
-  } else {
-#if HAVE_DDL
-    // DDL comes with IBM Spectrum MPI
-    // and needs to initialize MPI with the proper license.
-    DDLAllreduce::DDLInit(&ddl_context, &cuda_context);
-#else
-    MPI_Init_thread(NULL, NULL, required, &provided);
-#endif
-    state.should_finalize = true;
-  }
-
-  if (state.ranks.size() > 0) {
-    MPI_Group world_group;
-    MPI_Comm_group(MPI_COMM_WORLD, &world_group);
-    MPI_Group work_group;
-    MPI_Group_incl(world_group, state.ranks.size(), &(state.ranks[0]),
-                   &work_group);
-    MPI_Comm_create_group(MPI_COMM_WORLD, work_group, 0, &(ctx.mpi_comm));
-    if (ctx.mpi_comm == MPI_COMM_NULL) {
-      LOG(WARNING) << "Unable to create Horovod communicator, using "
-                      "MPI_COMM_WORLD instead.";
-      ctx.mpi_comm = MPI_COMM_WORLD;
-    }
-    MPI_Group_free(&world_group);
-    MPI_Group_free(&work_group);
-  } else if (!ctx.mpi_comm) {
-    // No ranks were given and no communicator provided to horovod_init() so use
-    // MPI_COMM_WORLD
-    MPI_Comm_dup(MPI_COMM_WORLD, &(ctx.mpi_comm));
-  }
-
-  // Get MPI rank to determine if we are rank zero.
-  int rank;
-  MPI_Comm_rank(ctx.mpi_comm, &rank);
-  bool is_coordinator = rank == 0;
-
-  // Get MPI size to determine how many tensors to wait for before reducing.
-  int size;
-  MPI_Comm_size(ctx.mpi_comm, &size);
+
 #if HAVE_MLSL
   mlsl_context.Init(size);
 #endif
-  if (is_coordinator) {
-    LOG(INFO) << "Started Horovod with " << size << " processes";
-  }
-
-  // Determine local rank by querying the local communicator.
-  MPI_Comm local_comm;
-  MPI_Comm_split_type(ctx.mpi_comm, MPI_COMM_TYPE_SHARED, 0, MPI_INFO_NULL,
-                      &local_comm);
-  int local_rank, local_size;
-  MPI_Comm_rank(local_comm, &local_rank);
-  MPI_Comm_size(local_comm, &local_size);
-  std::vector<int> local_comm_ranks((size_t)local_size);
-  local_comm_ranks[local_rank] = rank;
-  MPI_Allgather(MPI_IN_PLACE, 0, MPI_DATATYPE_NULL, local_comm_ranks.data(), 1,
-                MPI_INT, local_comm);
-
-  // Determine if cluster is homogeneous, i.e., if every node has the same
-  // local_size
-  auto local_sizes = new int[size];
-  MPI_Allgather(&local_size, 1, MPI_INT, local_sizes, 1, MPI_INT, ctx.mpi_comm);
-
-  bool is_homogeneous = true;
-  for (int i = 0; i < size; ++i) {
-    if (local_sizes[i] != local_size) {
-      is_homogeneous = false;
-      break;
-    }
-  }
-  for (int i = 0; i < size; i += local_sizes[i]) {
-    state.local_sizes.push_back(local_sizes[i]);
-  }
-
-  delete[] local_sizes;
-  state.is_homogeneous = is_homogeneous;
-
-  // Set up cross-communicator in case of hierarchical allreduce.
-  MPI_Comm cross_comm;
-  MPI_Comm_split(ctx.mpi_comm, local_rank, rank, &cross_comm);
-  int cross_rank, cross_size;
-  MPI_Comm_rank(cross_comm, &cross_rank);
-  MPI_Comm_size(cross_comm, &cross_size);
-
-  // Create custom MPI float16 data type.
-  MPI_Datatype mpi_float16_t;
-  MPI_Type_contiguous(2, MPI_BYTE, &mpi_float16_t);
-  MPI_Type_commit(&mpi_float16_t);
-
-  // Create custom MPI float16 summation op.
-  MPI_Op mpi_float16_sum;
-  MPI_Op_create(&float16_sum, 1, &mpi_float16_sum);
-
-  // Create custom datatypes for the parameter manager.
-  state.param_manager.CreateMpiTypes();
-
-  state.rank = rank;
-  state.local_rank = local_rank;
-  state.cross_rank = cross_rank;
-  state.size = size;
-  state.local_size = local_size;
-  state.cross_size = cross_size;
-  ctx.local_comm = local_comm;
-  ctx.cross_comm = cross_comm;
-  ctx.mpi_float16_t = mpi_float16_t;
-  ctx.mpi_float16_sum = mpi_float16_sum;
-  state.mpi_threads_supported = (provided == MPI_THREAD_MULTIPLE);
-  state.local_comm_ranks = local_comm_ranks;
->>>>>>> b58cb7cf
 
   // Open the timeline file on coordinator.
   auto horovod_timeline = std::getenv(HOROVOD_TIMELINE);
@@ -1139,20 +952,13 @@
 
   set_bool_from_env(HOROVOD_TIMELINE_MARK_CYCLES, state.mark_cycles_in_timeline,
                     true);
-<<<<<<< HEAD
+
   set_bool_from_env(HOROVOD_STALL_CHECK_DISABLE, state.perform_stall_check,
                     false);
+
   set_int_from_env(HOROVOD_STALL_CHECK_TIME_SECONDS,
                    state.stall_warning_time_seconds);
-=======
-
-  set_bool_from_env(HOROVOD_STALL_CHECK_DISABLE, state.perform_stall_check,
-                    false);
-
-  set_int_from_env(HOROVOD_STALL_CHECK_TIME_SECONDS,
-                   state.stall_warning_time_seconds);
-
->>>>>>> b58cb7cf
+
   set_int_from_env(HOROVOD_STALL_SHUTDOWN_TIME_SECONDS,
                    state.stall_shutdown_time_seconds);
 
@@ -1178,12 +984,7 @@
   if (horovod_cache_capacity != nullptr) {
     uint32_t cache_capacity = std::strtol(horovod_cache_capacity, nullptr, 10);
     state.cache_capacity = cache_capacity;
-<<<<<<< HEAD
     state.param_manager.SetCacheEnabled(cache_capacity > 0, true);
-=======
-    state.param_manager.SetCacheEnabled((cache_capacity > 0) ? true : false,
-                                        true);
->>>>>>> b58cb7cf
   }
   state.response_cache.set_capacity((int)state.param_manager.CacheEnabled() *
                                     state.cache_capacity);
@@ -1259,67 +1060,53 @@
     state.message_table = std::unique_ptr<MessageTable>(new MessageTable());
   }
 
-  state.cpu_operation = HOROVOD_MPI;
+  // set cpu operations for data transferring
+  {
+    state.cpu_operation = HOROVOD_MPI;
 
 #if HAVE_MLSL
-  state.cpu_operation = HOROVOD_MLSL;
-#endif
-
-  // If specified by admin during compiling
+    state.cpu_operation = HOROVOD_MLSL;
+#endif
+
+    // If specified by admin during compiling
 #if HOROVOD_CPU_OPERATIONS_DEFAULT == 'P'
-  state.cpu_operation = HOROVOD_MPI;
+    state.cpu_operation = HOROVOD_MPI;
 #elif HOROVOD_CPU_OPERATIONS_DEFAULT == 'G'
-  state.cpu_operation = HOROVOD_GLOO;
+    state.cpu_operation = HOROVOD_GLOO;
 #elif HOROVOD_CPU_OPERATIONS_DEFAULT == 'M'
-  state.cpu_operation = HOROVOD_MLSL;
-#endif
-
-  // If specified by user during runtime
-  const char* user_cpu_operation = std::getenv(HOROVOD_CPU_OPERATIONS);
-  if (user_cpu_operation != nullptr) {
-    if (strcasecmp(user_cpu_operation, HOROVOD_MPI) == 0) {
-      state.cpu_operation = HOROVOD_MPI;
-<<<<<<< HEAD
-    } else if (strcasecmp(user_cpu_operation, HOROVOD_GLOO) == 0) {
-      state.cpu_operation = HOROVOD_GLOO;
-    } else if (strcasecmp(user_cpu_operation, HOROVOD_MLSL) == 0) {
-=======
-    }
-    else if (strcasecmp(user_cpu_operation, HOROVOD_GLOO) == 0) {
-      state.cpu_operation = HOROVOD_GLOO;
-    }
-    else if (strcasecmp(user_cpu_operation, HOROVOD_MLSL) == 0) {
->>>>>>> b58cb7cf
-      state.cpu_operation = HOROVOD_MLSL;
-    }
-  }
+    state.cpu_operation = HOROVOD_MLSL;
+#endif
+
+    // If specified by user during runtime
+    const char* user_cpu_operation = std::getenv(HOROVOD_CPU_OPERATIONS);
+    if (user_cpu_operation != nullptr) {
+      if (strcasecmp(user_cpu_operation, HOROVOD_MPI) == 0) {
+        state.cpu_operation = HOROVOD_MPI;
+      } else if (strcasecmp(user_cpu_operation, HOROVOD_GLOO) == 0) {
+        state.cpu_operation = HOROVOD_GLOO;
+      } else if (strcasecmp(user_cpu_operation, HOROVOD_MLSL) == 0) {
+        state.cpu_operation = HOROVOD_MLSL;
+      }
+    }
 
 #if HAVE_GLOO
-<<<<<<< HEAD
-  if (strcasecmp(state.cpu_operation.c_str(), "gloo") == 0){
-    const char* gloo_iface = std::getenv(HOROVOD_GLOO_IFACE);
-    if (gloo_iface == nullptr) {
-      gloo_iface = GLOO_DEFAULT_IFACE;
-    }
-
-    if (horovod_global.controller->GetControllerType() ==
-    Controller::ControllerType::MPI){
-      MPIController *mpiController = (MPIController*)horovod_global
-          .controller.get();
-      gloo_context.InitializeFromMPI(mpiController->GetMPIContext().mpi_comm,
-          gloo_iface);
-    }
-=======
-  if (strcasecmp(state.cpu_operation.c_str(), "gloo") == 0) {
-    auto gloo_iface = std::getenv(HOROVOD_GLOO_IFACE);
-    if (gloo_iface == nullptr) {
-      gloo_iface = GLOO_DEFAULT_IFACE;
-    }
-    gloo_context.InitializeFromMPI(ctx.mpi_comm, gloo_iface);
->>>>>>> b58cb7cf
-  }
-#endif
-
+    if (strcasecmp(state.cpu_operation.c_str(), "gloo") == 0) {
+      const char* gloo_iface = std::getenv(HOROVOD_GLOO_IFACE);
+      if (gloo_iface == nullptr) {
+        gloo_iface = GLOO_DEFAULT_IFACE;
+      }
+
+      if (horovod_global.controller->GetControllerType() ==
+          Controller::ControllerType::MPI) {
+        MPIController* mpiController =
+            dynamic_cast<MPIController*>(horovod_global.controller.get());
+        assert(mpiController);
+        gloo_context.InitializeFromMPI(mpiController->GetMPIContext().mpi_comm,
+                                       gloo_iface);
+      }
+    }
+#endif
+  }
   op_manager.reset(CreateOperationManager(state));
 
   // Signal that initialization is completed.
@@ -1360,64 +1147,13 @@
     cb(SHUT_DOWN_ERROR);
   }
 
-<<<<<<< HEAD
   state.controller->Finalize();
-=======
-#if HAVE_GLOO
-  gloo_context.Finalize();
-#endif
-
-  if (horovod_global.shared_buffer != nullptr) {
-    MPI_Win_free(&ctx.window);
-    horovod_global.shared_buffer = nullptr;
-  }
-
-  if (ctx.mpi_comm != MPI_COMM_NULL && ctx.mpi_comm != MPI_COMM_WORLD) {
-    MPI_Comm_free(&ctx.mpi_comm);
-  }
-
-  if (ctx.local_comm != MPI_COMM_NULL) {
-    MPI_Comm_free(&ctx.local_comm);
-  }
-
-  if (ctx.cross_comm != MPI_COMM_NULL) {
-    MPI_Comm_free(&ctx.cross_comm);
-  }
-
-  if (ctx.mpi_float16_t != MPI_DATATYPE_NULL) {
-    MPI_Type_free(&ctx.mpi_float16_t);
-  }
-
-  if (ctx.mpi_float16_sum != MPI_OP_NULL) {
-    MPI_Op_free(&ctx.mpi_float16_sum);
-  }
-
-  horovod_global.param_manager.FreeMpiTypes();
-
-  if (horovod_global.should_finalize) {
-#if HAVE_DDL
-    // ddl_finalize calls MPI_Finalize
-    ddl_finalize();
-#else
-    int is_mpi_finalized = 0;
-    MPI_Finalized(&is_mpi_finalized);
-    if (!is_mpi_finalized) {
-      MPI_Finalize();
-    }
-#endif
-  }
->>>>>>> b58cb7cf
 }
 
 // If all messages in queue have responses in cache, use fast path with
 // no additional MPI coordination.
 void RunBypass(std::queue<Request>& message_queue,
-<<<<<<< HEAD
                CacheCoordinator& cache_coordinator, HorovodGlobalState& state) {
-=======
-               CacheCoordinator& cache_coordinator, HorovodGlobalState& state,
-               MPIContext& ctx) {
->>>>>>> b58cb7cf
 
   // Convert cache hits to responses. Populate so that least
   // recently used responses get priority. All workers call the code
@@ -1433,11 +1169,7 @@
 
   if (!response_list.responses().empty()) {
     std::string tensors_ready;
-<<<<<<< HEAD
     for (const auto r : response_list.responses()) {
-=======
-    for (auto r : response_list.responses()) {
->>>>>>> b58cb7cf
       tensors_ready += r.tensor_names_string() + "; ";
     }
     LOG(TRACE) << "Sending ready responses as " << tensors_ready;
@@ -1455,19 +1187,11 @@
   // Perform the collective operation. All nodes should end up performing
   // the same operation.
   for (auto& response : response_list.responses()) {
-<<<<<<< HEAD
     LOG(TRACE, state.controller->GetRank()) << "Performing " << response.tensor_names_string();
     LOG(DEBUG, state.controller->GetRank()) << "Processing " << response.tensor_names().size()
                            << " tensors";
     PerformOperation(state.tensor_table, response);
     LOG(TRACE, state.controller->GetRank()) << "Finished performing "
-=======
-    LOG(TRACE, state.rank) << "Performing " << response.tensor_names_string();
-    LOG(DEBUG, state.rank) << "Processing " << response.tensor_names().size()
-                           << " tensors";
-    PerformOperation(state.tensor_table, response);
-    LOG(TRACE, state.rank) << "Finished performing "
->>>>>>> b58cb7cf
                            << response.tensor_names_string();
   }
 
@@ -1508,12 +1232,7 @@
 //      response from the coordinator. At that point, the tick ends.
 //      If instead of "DONE" they receive "SHUTDOWN", they exit their background
 //      loop.
-<<<<<<< HEAD
 bool RunLoopOnce(HorovodGlobalState& state, bool is_coordinator) {
-=======
-bool RunLoopOnce(HorovodGlobalState& state, MPIContext& ctx,
-                 bool is_coordinator) {
->>>>>>> b58cb7cf
   // This delay determines thread frequency and MPI message latency
   auto start_time = std::chrono::steady_clock::now();
   auto sleep_duration = state.last_cycle_start +
@@ -1679,8 +1398,6 @@
     // 1. Get message lengths from every rank.
     auto recvcounts = new int[state.controller->GetSize()];
     recvcounts[0] = 0;
-//    MPI_Gather(MPI_IN_PLACE, 1, MPI_INT, recvcounts, 1, MPI_INT, RANK_ZERO,
-//               ctx.mpi_comm);
 
     state.controller->Gather(IN_PLACE, 1, HOROVOD_INT32, recvcounts, 1,
         HOROVOD_INT32, RANK_ZERO, Communicator::GLOBAL);
@@ -1699,8 +1416,6 @@
 
     // 3. Collect messages from every rank.
     auto buffer = new uint8_t[total_size];
-//    MPI_Gatherv(nullptr, 0, MPI_BYTE, buffer, recvcounts, displcmnts, MPI_BYTE,
-//                RANK_ZERO, ctx.mpi_comm);
 
     state.controller->Gatherv(nullptr, 0, HOROVOD_BYTE, buffer, recvcounts,
         displcmnts, HOROVOD_BYTE, RANK_ZERO, Communicator::GLOBAL);
@@ -1759,11 +1474,7 @@
 
     if (!response_list.responses().empty()) {
       std::string tensors_ready;
-<<<<<<< HEAD
       for (const auto r : response_list.responses()) {
-=======
-      for (auto r : response_list.responses()) {
->>>>>>> b58cb7cf
         tensors_ready += r.tensor_names_string() + "; ";
       }
       LOG(TRACE) << "Sending ready responses as " << tensors_ready;
@@ -1773,9 +1484,6 @@
     std::string encoded_response;
     ResponseList::SerializeToString(response_list, encoded_response);
     int encoded_response_length = (int)encoded_response.length() + 1;
-//    MPI_Bcast(&encoded_response_length, 1, MPI_INT, RANK_ZERO, ctx.mpi_comm);
-//    MPI_Bcast((void*)encoded_response.c_str(), encoded_response_length,
-//              MPI_BYTE, RANK_ZERO, ctx.mpi_comm);
 
     state.controller->Bcast(&encoded_response_length, 1, HOROVOD_INT32,
                             RANK_ZERO, Communicator::GLOBAL);
@@ -1794,11 +1502,6 @@
     }
     RequestList::SerializeToString(message_list, encoded_message);
     int encoded_message_length = (int)encoded_message.length() + 1;
-//    MPI_Gather(&encoded_message_length, 1, MPI_INT, nullptr, 1, MPI_INT,
-//               RANK_ZERO, ctx.mpi_comm);
-//    MPI_Gatherv((void*)encoded_message.c_str(), encoded_message_length,
-//                MPI_BYTE, nullptr, nullptr, nullptr, MPI_BYTE, RANK_ZERO,
-//                ctx.mpi_comm);
 
     state.controller->Gather(&encoded_message_length, 1, HOROVOD_INT32, nullptr, 1,
         HOROVOD_INT32, RANK_ZERO, Communicator::GLOBAL);
@@ -1807,12 +1510,10 @@
                 Communicator::GLOBAL);
 
     int msg_length;
-//    MPI_Bcast(&msg_length, 1, MPI_INT, RANK_ZERO, ctx.mpi_comm);
     state.controller->Bcast(&msg_length, 1, HOROVOD_INT32, RANK_ZERO,
                             Communicator::GLOBAL);
 
     auto buffer = new uint8_t[msg_length];
-//    MPI_Bcast(buffer, msg_length, MPI_BYTE, RANK_ZERO, ctx.mpi_comm);
     state.controller->Bcast(buffer, msg_length, HOROVOD_BYTE, RANK_ZERO,
                             Communicator::GLOBAL);
     ResponseList::ParseFromBytes(response_list, buffer);
@@ -1846,19 +1547,11 @@
   // Perform the collective operation. All nodes should end up performing
   // the same operation.
   for (auto& response : response_list.responses()) {
-<<<<<<< HEAD
     LOG(TRACE, state.controller->GetRank()) << "Performing " << response.tensor_names_string();
     LOG(DEBUG, state.controller->GetRank()) << "Processing " << response.tensor_names().size()
                            << " tensors";
     PerformOperation(state.tensor_table, response);
     LOG(TRACE, state.controller->GetRank()) << "Finished performing "
-=======
-    LOG(TRACE, state.rank) << "Performing " << response.tensor_names_string();
-    LOG(DEBUG, state.rank) << "Processing " << response.tensor_names().size()
-                           << " tensors";
-    PerformOperation(state.tensor_table, response);
-    LOG(TRACE, state.rank) << "Finished performing "
->>>>>>> b58cb7cf
                            << response.tensor_names_string();
   }
 
@@ -1922,11 +1615,7 @@
     horovod_global.initialization_done = false;
 
     horovod_global.background_thread = std::thread(
-<<<<<<< HEAD
         BackgroundThreadLoop, std::ref(horovod_global));
-=======
-        BackgroundThreadLoop, std::ref(horovod_global), std::ref(mpi_context));
->>>>>>> b58cb7cf
   }
 
   // Wait to ensure that the background thread has finished initializing MPI.
@@ -1949,12 +1638,10 @@
 extern "C" {
 
 void horovod_init(const int* ranks, int nranks) {
-  LOG(DEBUG) << "Init started.";
   InitializeHorovodOnce(ranks, nranks);
 }
 
 void horovod_init_comm(MPI_Comm comm) {
-  LOG(DEBUG) << "Init started.";
   InitializeHorovodOnceWithMPIComm(nullptr, 0, comm);
 }
 
