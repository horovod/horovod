--- conflicted
+++ resolved
@@ -181,16 +181,11 @@
     alltoall_ops.push_back(
         std::shared_ptr<AlltoallOp>(new MPI_GPUAlltoall(&gpu_context, &state)));
 #endif
-<<<<<<< HEAD
-=======
-    allgather_ops.push_back(std::shared_ptr<AllgatherOp>(
-        new MPIHierarchicalAllgather(&mpi_context, &state)));
 
 #if HOROVOD_GPU_REDUCESCATTER == 'M'
     reducescatter_ops.push_back(std::shared_ptr<ReducescatterOp>(
         new MPI_CUDAReducescatter(&mpi_context, &cuda_context, &state)));
 #endif
->>>>>>> fd87f521
   }
 #endif
 
@@ -248,15 +243,11 @@
     allgather_ops.push_back(
         std::shared_ptr<AllgatherOp>(new MPIAllgather(&state)));
     broadcast_ops.push_back(
-<<<<<<< HEAD
         std::shared_ptr<BroadcastOp>(new MPIBroadcast(&state)));
     alltoall_ops.push_back(
         std::shared_ptr<AlltoallOp>(new MPIAlltoall(&state)));
-=======
-        std::shared_ptr<BroadcastOp>(new MPIBroadcast(&mpi_context, &state)));
     reducescatter_ops.push_back(
         std::shared_ptr<ReducescatterOp>(new MPIReducescatter(&mpi_context, &state)));
->>>>>>> fd87f521
   }
 #endif
 
@@ -264,14 +255,10 @@
   std::shared_ptr<BarrierOp> barrier_op(new BarrierOp(&state));
   std::shared_ptr<ErrorOp> error_op(new ErrorOp(&state));
 
-<<<<<<< HEAD
   return new OperationManager(&state.parameter_manager, allreduce_ops,
                               allgather_ops, broadcast_ops, alltoall_ops,
-                              join_op, adasum_ops, barrier_op, error_op);
-=======
-  return new OperationManager(&state.parameter_manager, allreduce_ops, allgather_ops,
-                              broadcast_ops, reducescatter_ops, join_op, adasum_ops, error_op);
->>>>>>> fd87f521
+                              reducescatter_ops, join_op, adasum_ops,
+                              barrier_op, error_op);
 }
 
 // Process a Response by doing a reduction, a gather, a broadcast, or
@@ -1427,13 +1414,6 @@
   auto& process_set = horovod_global.process_set_table.Get(process_set_id);
   Status status;
 
-<<<<<<< HEAD
-=======
-  // AVERAGE should be taken care of in the framework layer. Enqueuing it here directly is not allowed.
-  // For example of how to deal with op=hvd.Average in framework layer, please refer to function
-  // `def _allreduce_async(tensor, output, name, op)` in
-  // horovod/horovod/torch/mpi_ops.py
->>>>>>> fd87f521
   if (reduce_op == ReduceOp::AVERAGE) {
 #if !HAVE_ROCM
     // Averaging happens via postscale_factor
@@ -1668,6 +1648,48 @@
 
 // Contexts and controller must be initialized and the background thread
 // must be running before this function is called.
+Status EnqueueTensorReducescatter(std::shared_ptr<OpContext> context,
+                                  std::shared_ptr<Tensor> tensor,
+                                  std::shared_ptr<ReadyEvent> ready_event,
+                                  const std::string name, const int device,
+                                  StatusCallback callback,
+                                  ReduceOp reduce_op) {
+  if (reduce_op != ReduceOp::SUM) {
+    // Note: AVERAGE is supported by enqueuing SUM and performing divide at the framework level.
+    LOG(ERROR, horovod_global.controller->GetRank()) << "Reducescatter currently only supports SUM.";
+    return Status::Aborted("Reducescatter currently only supports SUM.");
+  }
+
+  Request message;
+  message.set_request_rank(horovod_global.controller->GetRank());
+  message.set_tensor_name(name);
+  message.set_tensor_type(tensor->dtype());
+  message.set_device(device);
+  message.set_request_type(Request::REDUCESCATTER);
+  for (int i = 0; i < tensor->shape().dims(); ++i) {
+    message.add_tensor_shape((int64_t)tensor->shape().dim_size(i));
+  }
+
+  TensorTableEntry e;
+  e.tensor_name = name;
+  e.context = context;
+  e.tensor = tensor;
+  e.ready_event = ready_event;
+  e.device = device;
+  e.callback = callback;
+
+  if (horovod_global.shut_down) {
+    return SHUT_DOWN_ERROR;
+  }
+  Status status = horovod_global.tensor_queue.AddToTensorQueue(e, message);
+  if (status.ok()) {
+    LOG(TRACE, horovod_global.controller->GetRank()) << "Enqueued " << name;
+  }
+  return status;
+}
+
+// Contexts and controller must be initialized and the background thread
+// must be running before this function is called.
 Status EnqueueTensorAlltoall(std::shared_ptr<OpContext> context,
                              std::shared_ptr<Tensor> tensor,
                              std::shared_ptr<Tensor> splits,
@@ -1755,48 +1777,6 @@
 
 // Contexts and controller must be initialized and the background thread
 // must be running before this function is called.
-Status EnqueueTensorReducescatter(std::shared_ptr<OpContext> context,
-                                  std::shared_ptr<Tensor> tensor,
-                                  std::shared_ptr<ReadyEvent> ready_event,
-                                  const std::string name, const int device,
-                                  StatusCallback callback,
-                                  ReduceOp reduce_op) {
-  if (reduce_op != ReduceOp::SUM) {
-    // Note: AVERAGE is supported by enqueuing SUM and performing divide at the framework level.
-    LOG(ERROR, horovod_global.controller->GetRank()) << "Reducescatter currently only supports SUM.";
-    return Status::Aborted("Reducescatter currently only supports SUM.");
-  }
-
-  Request message;
-  message.set_request_rank(horovod_global.controller->GetRank());
-  message.set_tensor_name(name);
-  message.set_tensor_type(tensor->dtype());
-  message.set_device(device);
-  message.set_request_type(Request::REDUCESCATTER);
-  for (int i = 0; i < tensor->shape().dims(); ++i) {
-    message.add_tensor_shape((int64_t)tensor->shape().dim_size(i));
-  }
-
-  TensorTableEntry e;
-  e.tensor_name = name;
-  e.context = context;
-  e.tensor = tensor;
-  e.ready_event = ready_event;
-  e.device = device;
-  e.callback = callback;
-
-  if (horovod_global.shut_down) {
-    return SHUT_DOWN_ERROR;
-  }
-  Status status = horovod_global.tensor_queue.AddToTensorQueue(e, message);
-  if (status.ok()) {
-    LOG(TRACE, horovod_global.controller->GetRank()) << "Enqueued " << name;
-  }
-  return status;
-}
-
-// Contexts and controller must be initialized and the background thread
-// must be running before this function is called.
 Status EnqueueJoin(std::shared_ptr<OpContext> context,
                    std::shared_ptr<Tensor> output_last_joined_rank,
                    ReadyEventList ready_event_list, const std::string& name,
