--- conflicted
+++ resolved
@@ -909,7 +909,7 @@
         }
         auto event_queue = std::queue<std::pair<std::string, cudaEvent_t>>();
 
-        // copy to shared buffer at cpu
+        // Copy to shared buffer at the cpu
         int64_t copy_len =
             cross_recvcounts[horovod_global.cross_rank] * element_size;
         void* shared_buffer_at_offset =
@@ -922,9 +922,11 @@
                                    copy_len, cudaMemcpyDeviceToHost, stream))
         ACTIVITY_END_ALL(entries, timeline)
 
-        // parallelized mpi allgather at cpu
+        // Parallelized MPI allgather at cpu
         ACTIVITY_START_ALL(entries, timeline, MPI_CROSS_ALLGATHER)
 
+        // Tensors may have different first dimension, so we need to use
+        // MPI_Allgatherv API that supports gathering arrays of different length.
         auto cross_result = MPI_Allgatherv(
             MPI_IN_PLACE, 0, MPI_DATATYPE_NULL, horovod_global.shared_buffer,
             cross_recvcounts, cross_displcmnts, GetMPIDataType(e.tensor),
@@ -934,7 +936,7 @@
         MPI_Win_fence(0, horovod_global.window);
         ACTIVITY_END_ALL(entries, timeline)
 
-        // copy back to gpu
+        // Copy back to the output buffer at the gpu
         ACTIVITY_START_ALL(entries, timeline, MEMCPY_OUT_HOST_BUFFER)
         CUDA_CHECK(entries, "cudaMemcpyAsync",
                    cudaMemcpyAsync((void*)e.output->data(),
@@ -969,7 +971,7 @@
       delete[] cross_displcmnts;
       delete[] cross_recvcounts;
 
-    } else { // is_homogeneous = false
+    } else { // is_homogeneous == false
       auto result = MPI_Allgatherv(
           e.tensor->data(), (int)e.tensor->shape().num_elements(),
           GetMPIDataType(e.tensor), (void*)e.output->data(), recvcounts,
@@ -1708,16 +1710,10 @@
 
   // Override Tensor Fusion threshold, if it's set.
   auto horovod_fusion_threshold = std::getenv("HOROVOD_FUSION_THRESHOLD");
-<<<<<<< HEAD
-  int64_t proposed_fusion_threshold = (horovod_fusion_threshold != nullptr) ?
-        std::strtol(horovod_fusion_threshold, nullptr, 10) :
-        state.tensor_fusion_threshold;
-=======
   int64_t proposed_fusion_threshold =
       (horovod_fusion_threshold != nullptr)
           ? std::strtol(horovod_fusion_threshold, nullptr, 10)
           : state.tensor_fusion_threshold;
->>>>>>> ce6c082b
 
   // If the cluster is homogeneous and hierarchical allreduce is enabled,
   // adjust buffer size to make sure it is divisible by local_size to improve
@@ -2086,13 +2082,11 @@
     MPI_Comm_free(&horovod_global.cross_comm);
   }
 
-<<<<<<< HEAD
   if (horovod_global.mpi_float16_t != MPI_DATATYPE_NULL) {
     MPI_Type_free(&horovod_global.mpi_float16_t);
-=======
+
   if (horovod_global.shared_buffer != nullptr) {
     MPI_Win_free(&horovod_global.window);
->>>>>>> ce6c082b
   }
 
   if (horovod_global.should_finalize) {
