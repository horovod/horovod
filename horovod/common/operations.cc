// Copyright 2016 The TensorFlow Authors. All Rights Reserved.
// Modifications copyright (C) 2018 Uber Technologies, Inc.
//
// Licensed under the Apache License, Version 2.0 (the "License");
// you may not use this file except in compliance with the License.
// You may obtain a copy of the License at
//
//     http://www.apache.org/licenses/LICENSE-2.0
//
// Unless required by applicable law or agreed to in writing, software
// distributed under the License is distributed on an "AS IS" BASIS,
// WITHOUT WARRANTIES OR CONDITIONS OF ANY KIND, either express or implied.
// See the License for the specific language governing permissions and
// limitations under the License.
// =============================================================================

#include <atomic>
#include <cassert>
#include <cstring>
#include <queue>
#include <sstream>
#include <thread>
#include <unordered_map>
#include <unordered_set>

#if HAVE_CUDA
#include <cuda_runtime.h>
#endif

#if HAVE_NCCL
#include <nccl.h>
#endif

#if HAVE_DDL
#include <ddl.hpp>
#endif

#define OMPI_SKIP_MPICXX
#include "half.h"
#include "hashes.h"
#include "fusion_buffer_manager.h"
#include "parameter_manager.h"
#include "mpi.h"
#include "mpi_message.h"
#include "operations.h"
#include "timeline.h"

/*
 * Allreduce, Allgather and Broadcast Ops.
 *
 * This module implements MPI ops for allgather, allreduce and broadcast, which
 * do optimized gathers, reductions and broadcasts and can take advantage of
 * hardware-optimized communication libraries through the MPI implementation.
 *
 * The primary logic of the allreduce, allgather and broadcast are in MPI and
 * NCCL implementations. The background thread which facilitates MPI operations
 * is run in BackgroundThreadLoop(). The provided ops are:
 *      – HorovodAllreduce:
 *          Perform an allreduce on a Tensor, returning the sum
 *          across all MPI processes in the global communicator.
 *      – HorovodAllgather:
 *          Perform an allgather on a Tensor, returning the concatenation of
 *          the tensor on the first dimension across all MPI processes in the
 *          global communicator.
 *      - HorovodBroadcast:
 *          Perform a broadcast on a Tensor, broadcasting Tensor
 *          value from root rank to all other ranks.
 *
 * Additionally, this library provides C APIs to initialize Horovod and query
 * rank, local rank and world size.  These are used in Python directly through
 * ctypes.
 */

namespace horovod {
namespace common {

namespace {

// Table storing Tensors to be reduced, keyed by unique name.
// This table contains everything necessary to do the reduction.
struct TensorTableEntry {
  // Name of the tensor.
  std::string tensor_name;
  // Operation context.
  std::shared_ptr<OpContext> context;
  // Input tensor.
  std::shared_ptr<Tensor> tensor;
  // Pre-allocated output tensor.
  std::shared_ptr<Tensor> output;
  // Root rank for broadcast operation.
  int root_rank = 0;
  // Event indicating that data is ready.
  std::shared_ptr<ReadyEvent> ready_event;
  // GPU to do reduction on, or CPU_DEVICE_ID in case of CPU.
  int device = CPU_DEVICE_ID;
  // A callback to call with the status.
  StatusCallback callback;
};
using TensorTable = std::unordered_map<std::string, TensorTableEntry>;

// Table for storing Tensor metadata on rank zero. This is used for error
// checking, stall checking and size calculations, as well as determining
// when a reduction is ready to be done (when all nodes are ready to do it).
using MessageTable = std::unordered_map<
    std::string,
    std::tuple<std::vector<MPIRequest>, std::chrono::steady_clock::time_point>>;

// The global state required for the MPI ops.
//
// MPI is a library that stores a lot of global per-program state and often
// requires running on a single thread. As a result, we have to have a single
// background thread responsible for all MPI operations, and communicate with
// that background thread through global state.
struct HorovodGlobalState {
  // An atomic boolean which is set to true when background thread is started.
  // This ensures that only one background thread is spawned.
  std::atomic_flag initialize_flag = ATOMIC_FLAG_INIT;

  // A mutex that needs to be used whenever MPI operations are done.
  std::mutex mutex;

  // Tensors waiting to be allreduced or allgathered.
  TensorTable tensor_table;

  // Queue of MPI requests waiting to be sent to the coordinator node.
  std::queue<MPIRequest> message_queue;

  // Background thread running MPI communication.
  std::thread background_thread;

  // Whether the background thread should shutdown.
  std::atomic_bool shut_down {false};

  // Whether Horovod should finalize MPI (only if it has initialized it).
  bool should_finalize = false;

  // Only exists on the coordinator node (rank zero). Maintains a count of
  // how many nodes are ready to allreduce every tensor (keyed by tensor
  // name) and time point when tensor started allreduce op.
  std::unique_ptr<MessageTable> message_table;

  // Time point when coordinator last checked for stalled tensors.
  std::chrono::steady_clock::time_point last_stall_check;

  // Flag indicating whether to perform stall tensor check.
  bool perform_stall_check = true;

  // Timeline writer.
  Timeline timeline;

  ParameterManager param_manager;

  // Encapsulates the fusion buffers, handles resizing and auto-tuning of buffer size.
  FusionBufferManager fusion_buffer;

  // Time point when last cycle started.
  std::chrono::steady_clock::time_point last_cycle_start;

  // Whether MPI_Init has been completed on the background thread.
  std::atomic_bool initialization_done {false};

  // The MPI rank, local rank, size, local size, flag indicating whether MPI
  // multi-threading is supported, ranks from which the MPI communicator will
  // be made and the communicator itself.
  int rank = 0;
  int local_rank = 0;
  int cross_rank = 0;
  int size = 1;
  int local_size = 1;
  int cross_size = 1;
  bool mpi_threads_supported = false;
  bool is_homogeneous = false;
  std::vector<int> ranks;

  // COMM_WORLD ranks of processes running on this node.
  std::vector<int> local_comm_ranks;

  // Numbers of ranks running per node
  std::vector<int> local_sizes;

  // MPI custom data type for float16.
  MPI_Datatype mpi_float16_t;
  MPI_Op mpi_float16_sum;

  // Private MPI communicator for Horovod to ensure no collisions with other
  // threads using MPI.
  MPI_Comm mpi_comm;

  // Node-local communicator.
  MPI_Comm local_comm;

  // Cross-node communicator for hierarchical allreduce.
  MPI_Comm cross_comm;

<<<<<<< HEAD
  // Do hierarchical allreduce with MPI + NCCL.
  bool hierarchical_allreduce = false;

  // Do hierarchical allgather with MPI.
  bool hierarchical_allgather = false;

  // MPI Window used for shared memory allgather
  MPI_Win window;

  // Pointer to shared buffer for allgather
  void* shared_buffer = nullptr;

  // Current shared buffer size
  int64_t shared_buffer_size = 0;

=======
>>>>>>> a5abcf0c
// The CUDA stream used for data transfers and within-allreduce operations.
// A naive implementation would use the TensorFlow StreamExecutor CUDA
// stream. However, the allreduce and allgather require doing memory copies
// and kernel executions (for accumulation of values on the GPU). However,
// the subsequent operations must wait for those operations to complete,
// otherwise MPI (which uses its own stream internally) will begin the data
// transfers before the CUDA calls are complete. In order to wait for those
// CUDA operations, if we were using the TensorFlow stream, we would have to
// synchronize that stream; however, other TensorFlow threads may be
// submitting more work to that stream, so synchronizing on it can cause the
// allreduce to be delayed, waiting for compute totally unrelated to it in
// other parts of the graph. Overlaying memory transfers and compute during
// backpropagation is crucial for good performance, so we cannot use the
// TensorFlow stream, and must use our own stream.
#if HAVE_CUDA
  std::unordered_map<int, cudaStream_t> streams;
#endif
#if HAVE_NCCL
  std::unordered_map<std::vector<int32_t>, ncclComm_t> nccl_comms;
#endif

  // Will be set to true after initialization when ddl is used
  bool ddl_initialized = false;
  int32_t ddl_local_device_id = 0;

// We reuse CUDA events as it appears that their creation carries non-zero cost.
// Event management code is only used in NCCL path.
#if HAVE_NCCL || HAVE_DDL
  std::unordered_map<int, std::queue<cudaEvent_t>> cuda_events;
  std::mutex cuda_events_mutex;
#endif

  ~HorovodGlobalState() {
    // Make sure that the destructor of the background thread is safe to
    // call. If a thread is still joinable (not detached or complete) its
    // destructor cannot be called.
    if (background_thread.joinable()) {
      shut_down = true;
      background_thread.join();
    }
  }
};

// All the Horovod state that must be stored globally per-process.
HorovodGlobalState horovod_global;

// For clarify in argument lists.
#define RANK_ZERO 0

// Stall-check warning time
#define STALL_WARNING_TIME std::chrono::seconds(60)

const Status NOT_INITIALIZED_ERROR = Status::PreconditionError(
    "Horovod has not been initialized; use hvd.init().");

const Status SHUT_DOWN_ERROR = Status::UnknownError(
    "Horovod has been shut down. This was caused by an exception on one of the "
    "ranks or an attempt to allreduce, allgather or broadcast a tensor after "
    "one of the ranks finished execution. If the shutdown was caused by an "
    "exception, you should see the exception in the log before the first "
    "shutdown message.");

const Status DUPLICATE_NAME_ERROR = Status::InvalidArgument(
    "Requested to allreduce, allgather, or broadcast a tensor with the same "
    "name as another tensor that is currently being processed.  If you want "
    "to request another tensor, use a different tensor name.");

#define OP_ERROR(entries, error_message)                                       \
  {                                                                            \
    for (auto& e : (entries)) {                                                \
      timeline.End(e.tensor_name, nullptr);                                    \
      e.callback(Status::UnknownError(error_message));                         \
    }                                                                          \
    return;                                                                    \
  }

// Store the MPIRequest for a name, and return whether the total count of
// MPIRequests for that tensor is now equal to the MPI size (and thus we are
// ready to reduce the tensor).
bool IncrementTensorCount(std::unique_ptr<MessageTable>& message_table,
                          MPIRequest msg, int mpi_size) {
  auto& name = msg.tensor_name();
  auto& timeline = horovod_global.timeline;
  auto table_iter = message_table->find(name);
  if (table_iter == message_table->end()) {
    std::vector<MPIRequest> messages = {msg};
    auto now = std::chrono::steady_clock::now();
    message_table->emplace(name, std::make_tuple(std::move(messages), now));
    table_iter = message_table->find(name);
    timeline.NegotiateStart(name, msg.request_type());
  } else {
    std::vector<MPIRequest>& messages = std::get<0>(table_iter->second);
    messages.push_back(msg);
  }

  timeline.NegotiateRankReady(name, msg.request_rank());

  std::vector<MPIRequest>& messages = std::get<0>(table_iter->second);
  int count = (int)messages.size();
  bool ready_to_reduce = count == mpi_size;
  if (ready_to_reduce) {
    timeline.NegotiateEnd(name);
  }
  return ready_to_reduce;
}

// Once a tensor is ready to be reduced, the coordinator sends an MPIResponse
// instructing all ranks to start the reduction to all ranks. The MPIResponse
// also contains error messages in case the submitted MPIRequests were not
// valid (for example, contained mismatched shapes or types).
//
// Constructing the MPIResponse, thus, requires a whole lot of error checking.
MPIResponse ConstructMPIResponse(std::unique_ptr<MessageTable>& message_table,
                                 std::string name) {
  bool error = false;
  auto it = message_table->find(name);
  assert(it != message_table->end());

  std::vector<MPIRequest>& requests = std::get<0>(it->second);
  assert(requests.size() > 0);

  std::ostringstream error_message_stream;

  // Check that all data types of tensors being reduced, gathered or broadcasted
  // are identical.
  auto data_type = requests[0].tensor_type();
  for (unsigned int i = 1; i < requests.size(); i++) {
    auto request_type = requests[i].tensor_type();
    if (data_type != request_type) {
      error = true;
      error_message_stream << "Mismatched data types: One rank had type "
                           << MPIDataType_Name(data_type)
                           << ", but another rank had type "
                           << MPIDataType_Name(request_type) << ".";
      break;
    }
  }

  // Check that all requested operations are the same
  auto message_type = requests[0].request_type();
  for (unsigned int i = 1; i < requests.size(); i++) {
    if (error) {
      break;
    }

    auto request_type = requests[i].request_type();
    if (message_type != request_type) {
      error = true;
      error_message_stream << "Mismatched MPI operations: One rank did an "
                           << MPIRequest::RequestType_Name(message_type)
                           << ", but another rank did an "
                           << MPIRequest::RequestType_Name(request_type) << ".";
      break;
    }
  }

  // If we are doing an allreduce or broadcast, check that all tensor shapes are
  // identical.
  if (message_type == MPIRequest::ALLREDUCE ||
      message_type == MPIRequest::BROADCAST) {
    TensorShape tensor_shape;
    for (auto dim : requests[0].tensor_shape()) {
      tensor_shape.AddDim(dim);
    }
    for (unsigned int i = 1; i < requests.size(); i++) {
      if (error) {
        break;
      }

      TensorShape request_shape;
      for (auto dim : requests[i].tensor_shape()) {
        request_shape.AddDim(dim);
      }
      if (tensor_shape != request_shape) {
        error = true;
        error_message_stream
            << "Mismatched " << MPIRequest::RequestType_Name(message_type)
            << " tensor shapes: One rank sent a tensor of shape "
            << tensor_shape.DebugString()
            << ", but another rank sent a tensor of shape "
            << request_shape.DebugString() << ".";
        break;
      }
    }
  }

  // If we are doing an allgather, make sure all but the first dimension are
  // the same. The first dimension may be different and the output tensor is
  // the sum of the first dimension. Collect the sizes by rank.
  std::vector<int64_t> tensor_sizes(requests.size());
  if (message_type == MPIRequest::ALLGATHER) {
    TensorShape tensor_shape;
    for (auto dim : requests[0].tensor_shape()) {
      tensor_shape.AddDim(dim);
    }

    if (tensor_shape.dims() == 0) {
      error = true;
      error_message_stream << "Rank zero tried to "
                           << MPIRequest::RequestType_Name(message_type)
                           << " a rank-zero tensor.";
    } else {
      tensor_sizes[requests[0].request_rank()] = tensor_shape.dim_size(0);
    }

    for (unsigned int i = 1; i < requests.size(); i++) {
      if (error) {
        break;
      }

      TensorShape request_shape;
      for (auto dim : requests[i].tensor_shape()) {
        request_shape.AddDim(dim);
      }
      if (tensor_shape.dims() != request_shape.dims()) {
        error = true;
        error_message_stream
            << "Mismatched " << MPIRequest::RequestType_Name(message_type)
            << " tensor shapes: One rank sent a tensor of rank "
            << tensor_shape.dims()
            << ", but another rank sent a tensor of rank "
            << request_shape.dims() << ".";
        break;
      }

      bool dim_mismatch = false;
      for (int dim = 1; dim < tensor_shape.dims(); dim++) {
        if (tensor_shape.dim_size(dim) != request_shape.dim_size(dim)) {
          error = true;
          error_message_stream
              << "Mismatched " << MPIRequest::RequestType_Name(message_type)
              << " tensor shapes: One rank sent a tensor with dimension " << dim
              << " equal to " << tensor_shape.dim_size(dim)
              << ", but another rank sent a tensor with dimension " << dim
              << " equal to " << request_shape.dim_size(dim) << ".";
          dim_mismatch = true;
          break;
        }
      }
      if (dim_mismatch) {
        break;
      }

      tensor_sizes[requests[i].request_rank()] = request_shape.dim_size(0);
    }
  }

  // If we are doing a broadcast, check that all root ranks are identical.
  if (message_type == MPIRequest::BROADCAST) {
    int first_root_rank = requests[0].root_rank();
    for (unsigned int i = 1; i < requests.size(); i++) {
      if (error) {
        break;
      }

      int this_root_rank = requests[i].root_rank();
      if (first_root_rank != this_root_rank) {
        error = true;
        error_message_stream
            << "Mismatched " << MPIRequest::RequestType_Name(message_type)
            << " root ranks: One rank specified root rank " << first_root_rank
            << ", but another rank specified root rank " << this_root_rank
            << ".";
        break;
      }
    }
  }

  bool first_device_is_cpu = requests[0].device() == CPU_DEVICE_ID;
  for (unsigned int i = 1; i < requests.size(); i++) {
    if (error) {
      break;
    }

    bool this_device_is_cpu = requests[i].device() == CPU_DEVICE_ID;
    if (first_device_is_cpu != this_device_is_cpu) {
      error = true;
      error_message_stream
          << "Mismatched " << MPIRequest::RequestType_Name(message_type)
          << " CPU/GPU device selection: One rank specified device "
          << (first_device_is_cpu ? "CPU" : "GPU")
          << ", but another rank specified device "
          << (this_device_is_cpu ? "CPU" : "GPU") << ".";
      break;
    }
  }
  std::vector<int32_t> devices(requests.size());
  for (auto& request : requests) {
    devices[request.request_rank()] = request.device();
  }

  MPIResponse response;
  response.add_tensor_names(name);
  if (error) {
    std::string error_message = error_message_stream.str();
    response.set_response_type(MPIResponse::ERROR);
    response.set_error_message(error_message);
  } else if (message_type == MPIRequest::ALLGATHER) {
    response.set_response_type(MPIResponse::ALLGATHER);
    for (auto dim : tensor_sizes) {
      response.add_tensor_sizes(dim);
    }
  } else if (message_type == MPIRequest::ALLREDUCE) {
    response.set_response_type(MPIResponse::ALLREDUCE);
  } else if (message_type == MPIRequest::BROADCAST) {
    response.set_response_type(MPIResponse::BROADCAST);
  }
  response.set_devices(devices);

  // Clear all queued up requests for this name. They are now taken care of
  // by the constructed MPI response.
  message_table->erase(it);

  return response;
}

MPI_Datatype GetMPIDataType(const std::shared_ptr<Tensor> tensor) {
  switch (tensor->dtype()) {
  case HOROVOD_UINT8:
    return MPI_UINT8_T;
  case HOROVOD_INT8:
    return MPI_INT8_T;
  case HOROVOD_UINT16:
    return MPI_UINT16_T;
  case HOROVOD_INT16:
    return MPI_INT16_T;
  case HOROVOD_INT32:
    return MPI_INT32_T;
  case HOROVOD_INT64:
    return MPI_INT64_T;
  case HOROVOD_FLOAT16:
    return horovod_global.mpi_float16_t;
  case HOROVOD_FLOAT32:
    return MPI_FLOAT;
  case HOROVOD_FLOAT64:
    return MPI_DOUBLE;
  case HOROVOD_BOOL:
    return MPI_C_BOOL;
  default:
    throw std::logic_error("Type " + MPIDataType_Name(tensor->dtype()) +
                           " is not supported in MPI mode.");
  }
}

#if HAVE_NCCL
ncclDataType_t GetNCCLDataType(const std::shared_ptr<Tensor> tensor) {
  switch (tensor->dtype()) {
  case HOROVOD_INT32:
    return ncclInt32;
  case HOROVOD_INT64:
    return ncclInt64;
  case HOROVOD_FLOAT16:
    return ncclFloat16;
  case HOROVOD_FLOAT32:
    return ncclFloat32;
  case HOROVOD_FLOAT64:
    return ncclFloat64;
  default:
    throw std::logic_error("Type " + MPIDataType_Name(tensor->dtype()) +
                           " is not supported in NCCL mode.");
  }
}
#endif

#if HAVE_DDL
DDL_Type GetDDLDataType(const std::shared_ptr<Tensor> tensor) {
  switch (tensor->dtype()) {
  case HOROVOD_FLOAT32:
    return DDL_TYPE_FLOAT;
  default:
    throw std::logic_error("Type " + MPIDataType_Name(tensor->dtype()) +
                           " is not supported in DDL mode.");
  }
}
#endif

#define MPI_CHECK(entries, op_name, op)                                        \
  {                                                                            \
    auto mpi_result = (op);                                                    \
    if (mpi_result != MPI_SUCCESS) {                                           \
      for (auto& e : (entries)) {                                              \
        timeline.End(e.tensor_name, nullptr);                                  \
        e.callback(Status::UnknownError(                                       \
            std::string(op_name) + " failed, see MPI output for details."));   \
      }                                                                        \
      return;                                                                  \
    }                                                                          \
  }

#define CUDA_CHECK(entries, op_name, op)                                       \
  {                                                                            \
    auto cuda_result = (op);                                                   \
    if (cuda_result != cudaSuccess) {                                          \
      for (auto& e : (entries)) {                                              \
        timeline.End(e.tensor_name, nullptr);                                  \
        e.callback(Status::UnknownError(std::string(op_name) + " failed: " +   \
                                        cudaGetErrorString(cuda_result)));     \
      }                                                                        \
      return;                                                                  \
    }                                                                          \
  }

#define NCCL_CHECK(entries, op_name, op)                                       \
  {                                                                            \
    auto nccl_result = (op);                                                   \
    if (nccl_result != ncclSuccess) {                                          \
      for (auto& e : (entries)) {                                              \
        timeline.End(e.tensor_name, nullptr);                                  \
        e.callback(Status::UnknownError(std::string(op_name) + " failed: " +   \
                                        ncclGetErrorString(nccl_result)));     \
      }                                                                        \
      return;                                                                  \
    }                                                                          \
  }

#define DDL_CHECK(entries, op_name, op)                                        \
  {                                                                            \
    auto ddl_result = (op);                                                    \
    if (ddl_result != DDL_SUCCESS) {                                           \
      for (auto& e : (entries)) {                                              \
        timeline.End(e.tensor_name, nullptr);                                  \
        e.callback(Status::UnknownError(std::string(op_name) + " failed."));   \
      }                                                                        \
      return;                                                                  \
    }                                                                          \
  }

// This event management code is only used in NCCL.
#if HAVE_NCCL || HAVE_DDL
cudaError_t GetCudaEvent(cudaEvent_t* event) {
  int device;
  auto status = cudaGetDevice(&device);
  if (status != cudaSuccess) {
    return status;
  }

  auto& mutex = horovod_global.cuda_events_mutex;
  {
    std::lock_guard<std::mutex> guard(mutex);
    auto& queue = horovod_global.cuda_events[device];
    if (!queue.empty()) {
      *event = queue.front();
      queue.pop();
      return cudaSuccess;
    }
  }

  return cudaEventCreateWithFlags(event, cudaEventBlockingSync |
                                             cudaEventDisableTiming);
}

cudaError_t ReleaseCudaEvent(cudaEvent_t event) {
  int device;
  auto status = cudaGetDevice(&device);
  if (status != cudaSuccess) {
    return status;
  }

  auto& mutex = horovod_global.cuda_events_mutex;
  {
    std::lock_guard<std::mutex> guard(mutex);
    auto& queue = horovod_global.cuda_events[device];
    queue.push(event);
  }

  return cudaSuccess;
}

#define RECORD_EVENT(entries, event_queue, name, stream)                       \
  {                                                                            \
    cudaEvent_t event;                                                         \
    CUDA_CHECK(entries, "GetCudaEvent", GetCudaEvent(&event))                  \
    CUDA_CHECK(entries, "cudaEventRecord", cudaEventRecord(event, stream))     \
    (event_queue).emplace(name, event);                                        \
  }

#define WAIT_FOR_EVENTS(entries, timeline, event_queue)                        \
  {                                                                            \
    while (!(event_queue).empty()) {                                           \
      std::string name;                                                        \
      cudaEvent_t event;                                                       \
      std::tie(name, event) = (event_queue).front();                           \
      (event_queue).pop();                                                     \
      if (name != "") {                                                        \
        ACTIVITY_START_ALL(entries, timeline, name)                            \
      }                                                                        \
      CUDA_CHECK(entries, "cudaEventSynchronize", cudaEventSynchronize(event)) \
      if (name != "") {                                                        \
        ACTIVITY_END_ALL(entries, timeline)                                    \
      }                                                                        \
      CUDA_CHECK(entries, "ReleaseCudaEvent", ReleaseCudaEvent(event))         \
    }                                                                          \
  }
#endif

#define ACTIVITY_START_ALL(entries, timeline, activity)                        \
  {                                                                            \
    for (auto& e : (entries)) {                                                \
      (timeline).ActivityStart(e.tensor_name, activity);                       \
    }                                                                          \
  }

#define ACTIVITY_END_ALL(entries, timeline)                                    \
  {                                                                            \
    for (auto& e : (entries)) {                                                \
      (timeline).ActivityEnd(e.tensor_name);                                   \
    }                                                                          \
  }

int64_t TensorFusionThresholdBytes() {
  int64_t proposed_fusion_threshold = horovod_global.param_manager.TensorFusionThresholdBytes();

  // If the cluster is homogeneous and hierarchical allreduce is enabled,
  // adjust buffer size to make sure it is divisible by local_size to improve
  // performance.
  if (horovod_global.is_homogeneous && horovod_global.param_manager.HierarchicalAllreduce()) {
    // Assume the worst-case data type float64, since if it is divisible with
    // float64, it will be divisible for other types too.

    // Ensuring that fusion buffer can hold a number of elements divisible by
    // FUSION_BUFFER_ATOMIC_UNIT for performance
    int mpi_double_size;
    MPI_Type_size(MPI_DOUBLE, &mpi_double_size);
    int64_t div = horovod_global.local_size * mpi_double_size * FUSION_BUFFER_ATOMIC_UNIT;
    return ((proposed_fusion_threshold + div - 1) / div) * div;
  }

  return proposed_fusion_threshold;
}

// Process an MPIResponse by doing a reduction, a gather, a broadcast, or
// raising an error.
void PerformOperation(TensorTable& tensor_table, MPIResponse response) {
  std::vector<TensorTableEntry> entries;
  {
    // Lock on the tensor table.
    std::lock_guard<std::mutex> guard(horovod_global.mutex);

    for (auto& name : response.tensor_names()) {
      // We should never fail at finding this key in the tensor table.
      auto iter = tensor_table.find(name);
      assert(iter != tensor_table.end());

      assert(response.response_type() == MPIResponse::ALLREDUCE ||
             response.response_type() == MPIResponse::ALLGATHER ||
             response.response_type() == MPIResponse::BROADCAST ||
             response.response_type() == MPIResponse::ERROR);

      entries.push_back(iter->second);

      // Clear the tensor table of this tensor and its callbacks; the rest of
      // this function takes care of it.
      tensor_table.erase(iter);
    }
  }

  auto& timeline = horovod_global.timeline;
  for (auto& e : entries) {
    timeline.Start(e.tensor_name, response.response_type());
  }

  if (entries.size() > 1) {
    auto first_entry = entries[0];
    // Note: it is OK for different entries to come from different frameworks
    // since buffer allocated here is guaranteed to survive at least till the
    // end of this operation.
    Status status = horovod_global.fusion_buffer.InitializeBuffer(
        TensorFusionThresholdBytes(),
        first_entry.device, first_entry.context,
        [&](){ACTIVITY_START_ALL(entries, timeline, INIT_FUSION_BUFFER)},
        [&](){ACTIVITY_END_ALL(entries, timeline)});
    if (!status.ok()) {
      for (auto& e : entries) {
        timeline.End(e.tensor_name, nullptr);
        e.callback(status);
      }
      return;
    }
  }

  // On GPU data readiness is signalled by ready_event.
  std::vector<TensorTableEntry> waiting_tensors;
  for (auto& e : entries) {
    if (e.ready_event != nullptr) {
      timeline.ActivityStart(e.tensor_name, WAIT_FOR_DATA);
      waiting_tensors.push_back(e);
    }
  }
  while (!waiting_tensors.empty()) {
    for (auto it = waiting_tensors.begin(); it != waiting_tensors.end();) {
      if (it->ready_event->Ready()) {
        timeline.ActivityEnd(it->tensor_name);
        timeline.ActivityStart(it->tensor_name, WAIT_FOR_OTHER_TENSOR_DATA);
        it = waiting_tensors.erase(it);
      } else {
        ++it;
      }
    }
    std::this_thread::sleep_for(std::chrono::nanoseconds(100));
  }
  for (auto& e : entries) {
    if (e.ready_event != nullptr) {
      timeline.ActivityEnd(e.tensor_name);
    }
  }

  Status status;
  if (response.response_type() == MPIResponse::ALLGATHER) {
    assert(entries.size() == 1);
    auto e = entries[0];

    // Copy tensor sizes from the MPI response into a vector of int64_t
    // and compute total size.  This is size of first dimension.
    std::vector<int64_t> tensor_sizes;
    int64_t total_dimension_size = 0;
    for (auto sz : response.tensor_sizes()) {
      tensor_sizes.push_back(sz);
      total_dimension_size += sz;
    }

    // Every tensor participating in Allgather operation may have different
    // first dimension size, but the rest of dimensions are same for all
    // tensors.  Here we get shape of tensor sliced by first dimension.
    TensorShape single_slice_shape;
    for (int i = 1; i < e.tensor->shape().dims(); ++i) {
      single_slice_shape.AddDim(e.tensor->shape().dim_size(i));
    }

    // Allgather output will have shape of:
    // (sum of first dimension of every tensor) x (tensor slice shape).
    TensorShape output_shape;
    output_shape.AddDim((int64_t)total_dimension_size);
    output_shape.AppendShape(single_slice_shape);

    ACTIVITY_START_ALL(entries, timeline, ALLOCATE_OUTPUT)
    status = e.context->AllocateOutput(output_shape, &e.output);
    if (!status.ok()) {
      timeline.End(e.tensor_name, nullptr);
      e.callback(status);
      return;
    }
    ACTIVITY_END_ALL(entries, timeline)

    // Compute all displacements and recvcounts
    auto* recvcounts = new int[tensor_sizes.size()];
    auto* displcmnts = new int[tensor_sizes.size()];
    for (unsigned int i = 0; i < tensor_sizes.size(); i++) {
      recvcounts[i] =
          (int)(single_slice_shape.num_elements() * tensor_sizes[i]);
      if (i == 0) {
        displcmnts[i] = 0;
      } else {
        displcmnts[i] = displcmnts[i - 1] + recvcounts[i - 1];
      }
    }

    int element_size;
    MPI_Type_size(GetMPIDataType(e.tensor), &element_size);

    int64_t total_size = recvcounts[tensor_sizes.size() - 1] +
                           displcmnts[tensor_sizes.size() - 1];

    bool on_gpu_no_mpi = false;   
#if HAVE_CUDA
    on_gpu_no_mpi = e.device != CPU_DEVICE_ID;
#if HOROVOD_GPU_ALLGATHER == 'M'   // 'M' stands for MPI
    on_gpu_no_mpi = false;
#endif
#endif
    // on_gpu_no_mpi == true if the data is in GPU but Horovod was not
    // compiled with CUDA-aware MPI

    if (on_gpu_no_mpi || horovod_global.hierarchical_allgather) {
      // If shared buffer is not initialized or is not large enough, reallocate
      if (horovod_global.shared_buffer == nullptr ||
          horovod_global.shared_buffer_size < total_size * element_size) {
        if (horovod_global.shared_buffer != nullptr) {
          MPI_Win_fence(0, horovod_global.window);
          MPI_Win_free(&horovod_global.window);
          horovod_global.shared_buffer = nullptr;
        }
        int64_t window_size =
            horovod_global.local_rank == 0 ? total_size * element_size : 0;

        // Allocate shared memory, give each rank their respective pointer
        ACTIVITY_START_ALL(entries, timeline, ALLOCATE_SHARED_BUFFER)
        MPI_Win_allocate_shared(
            window_size, element_size, MPI_INFO_NULL, horovod_global.local_comm,
            &horovod_global.shared_buffer, &horovod_global.window);

        if (horovod_global.local_rank != 0) {
          int disp_unit;
          MPI_Aint winsize;
          MPI_Win_shared_query(horovod_global.window, 0, &winsize, &disp_unit,
                               &horovod_global.shared_buffer);
        }
        horovod_global.shared_buffer_size = total_size * element_size;
        ACTIVITY_END_ALL(entries, timeline)
      }

      // Compute cross-node allgather displacements and recvcounts for
      // homogeneous/parallelized case
      auto* cross_recvcounts =  new int[horovod_global.cross_size]();
      auto* cross_displcmnts =  new int[horovod_global.cross_size]();

      if (horovod_global.is_homogeneous) {
        for (int i = 0; i < horovod_global.cross_size; i++) {
          cross_recvcounts[i] = recvcounts[horovod_global.local_size * i +
                                         horovod_global.local_rank];
          cross_displcmnts[i] = displcmnts[horovod_global.local_size * i +
                                         horovod_global.local_rank];
        }
      } else if (horovod_global.local_rank == 0) {

        // In this case local rank 0 will allgather with all local data
        int offset = 0;
        for (int i=0; i < horovod_global.cross_size; i++) {
          for (int j=offset; j<offset+horovod_global.local_sizes[i]; j++) {
            cross_recvcounts[i] += recvcounts[j];
          }
          cross_displcmnts[i] = displcmnts[offset];
          offset += horovod_global.local_sizes[i]; 
        }
      }

      int64_t copy_len = recvcounts[horovod_global.rank] * element_size;
      void* shared_buffer_at_offset =
          (uint8_t*)horovod_global.shared_buffer +
          displcmnts[horovod_global.rank] * element_size;

#if HAVE_CUDA
      // If data is on GPU, create CUDA stream if needed and copy data into
      // shared buffer with appropriate offset 
      if (on_gpu_no_mpi) {
        cudaStream_t& stream = horovod_global.streams[e.device];
        CUDA_CHECK(entries, "cudaSetDevice", cudaSetDevice(e.device))

        if (stream == nullptr) {
          int greatest_priority;
          CUDA_CHECK(entries, "cudaDeviceGetStreamPriorityRange",
                     cudaDeviceGetStreamPriorityRange(NULL, &greatest_priority))
          CUDA_CHECK(entries, "cudaStreamCreateWithPriority",
                     cudaStreamCreateWithPriority(
                         &stream, cudaStreamNonBlocking, greatest_priority))
        }
        auto event_queue = std::queue<std::pair<std::string, cudaEvent_t>>();

        // Copy to shared buffer at the cpu
        CUDA_CHECK(entries, "cudaMemcpyAsync",
                   cudaMemcpyAsync(shared_buffer_at_offset, e.tensor->data(),
                                   copy_len, cudaMemcpyDeviceToHost, stream))

        if (timeline.Initialized()) {
          RECORD_EVENT(entries, event_queue, MEMCPY_IN_HOST_BUFFER, stream)
        }
        WAIT_FOR_EVENTS(entries, timeline, event_queue)
      } else {
#endif
          // CPU copy to shared buffer
          ACTIVITY_START_ALL(entries, timeline, MEMCPY_IN_SHARED_BUFFER)
          memcpy(shared_buffer_at_offset, e.tensor->data(), copy_len);
          MPI_CHECK(entries, "MPI_Barrier", MPI_Barrier(horovod_global.mpi_comm));
          ACTIVITY_END_ALL(entries, timeline)
#if HAVE_CUDA
      }
#endif
      // Perform the cross-node allgather. If the cluster is homogeneous all
      // local ranks participate, otherwise local rank 0 handles all data 
      ACTIVITY_START_ALL(entries, timeline, MPI_CROSS_ALLGATHER)
      if (horovod_global.is_homogeneous || horovod_global.local_rank == 0) {
          auto cross_result = MPI_Allgatherv(
              MPI_IN_PLACE, 0, MPI_DATATYPE_NULL, horovod_global.shared_buffer,
              cross_recvcounts, cross_displcmnts, GetMPIDataType(e.tensor),
              horovod_global.cross_comm);
          MPI_CHECK(entries, "MPI_Allgatherv", cross_result)      
      } 
      MPI_CHECK(entries, "MPI_Barrier", MPI_Barrier(horovod_global.mpi_comm));
      ACTIVITY_END_ALL(entries, timeline)

#if HAVE_CUDA
      if (on_gpu_no_mpi) {
        cudaStream_t& stream = horovod_global.streams[e.device];
        auto event_queue = std::queue<std::pair<std::string, cudaEvent_t>>();

        // Copy back to the output buffer at the gpu
        CUDA_CHECK(entries, "cudaMemcpyAsync",
                   cudaMemcpyAsync((void*)e.output->data(),
                                   horovod_global.shared_buffer,
                                   (size_t)(total_size * element_size),
                                   cudaMemcpyHostToDevice, stream))

        if (timeline.Initialized()) {
          RECORD_EVENT(entries, event_queue, MEMCPY_OUT_HOST_BUFFER, stream)
        }
        WAIT_FOR_EVENTS(entries, timeline, event_queue)
      } else {
#endif
        // Copy the result from MPI shared memory to rank-specific output buffer
        ACTIVITY_START_ALL(entries, timeline, COPY_ALLGATHER_OUTPUT)
        memcpy((void*)e.output->data(), horovod_global.shared_buffer,
               total_size * element_size);
        ACTIVITY_END_ALL(entries, timeline)
#if HAVE_CUDA
      }
#endif
      // Free the buffers
      delete[] cross_displcmnts;
      delete[] cross_recvcounts;
    } else {
        // Data is at the CPU and hierarchical allgather is disabled, or
        // Data is at the GPU and HOROVOD_GPU_ALLGATHER == MPI 
        ACTIVITY_START_ALL(entries, timeline, MPI_ALLGATHER)
        auto result = MPI_Allgatherv(
            e.tensor->data(), (int)e.tensor->shape().num_elements(),
            GetMPIDataType(e.tensor), (void*)e.output->data(), recvcounts,
            displcmnts, GetMPIDataType(e.tensor), horovod_global.mpi_comm);
        MPI_CHECK(entries, "MPI_Allgatherv", result)
        ACTIVITY_END_ALL(entries, timeline)
    }
    delete[] recvcounts;
    delete[] displcmnts;
    timeline.End(e.tensor_name, e.output);
    e.callback(Status::OK());

  } else if (response.response_type() == MPIResponse::ALLREDUCE) {
    auto& first_entry = entries[0];
#if HAVE_CUDA
    bool on_gpu = first_entry.device != CPU_DEVICE_ID;
    if (on_gpu) {
      CUDA_CHECK(entries, "cudaSetDevice", cudaSetDevice(first_entry.device))

      // Ensure stream is in the map before executing reduction.
      cudaStream_t& stream = horovod_global.streams[first_entry.device];
      if (stream == nullptr) {
        int greatest_priority;
        CUDA_CHECK(entries, "cudaDeviceGetStreamPriorityRange",
                   cudaDeviceGetStreamPriorityRange(NULL, &greatest_priority))
        CUDA_CHECK(entries, "cudaStreamCreateWithPriority",
                   cudaStreamCreateWithPriority(&stream, cudaStreamNonBlocking,
                                                greatest_priority))
      }
    }
#endif

// 'N' stands for NCCL and 'D' for DDL
#if HOROVOD_GPU_ALLREDUCE == 'N' || HOROVOD_GPU_ALLREDUCE == 'D'
    if (on_gpu) {
      auto stream = horovod_global.streams[first_entry.device];
      auto event_queue = std::queue<std::pair<std::string, cudaEvent_t>>();

      // Determine GPU IDs of the devices participating in this communicator.
      std::vector<int32_t> nccl_device_map;
      if (horovod_global.param_manager.HierarchicalAllreduce()) {
        for (int rank : horovod_global.local_comm_ranks) {
          nccl_device_map.push_back(response.devices()[rank]);
        }
      } else {
        nccl_device_map = response.devices();
      }

#if HOROVOD_GPU_ALLREDUCE == 'N'
      // Ensure NCCL communicator is in the map before executing reduction.
      ncclComm_t& nccl_comm = horovod_global.nccl_comms[nccl_device_map];
      if (nccl_comm == nullptr) {
        ACTIVITY_START_ALL(entries, timeline, INIT_NCCL)

        int nccl_rank, nccl_size;
        MPI_Comm nccl_id_bcast_comm;
        if (horovod_global.param_manager.HierarchicalAllreduce()) {
          nccl_rank = horovod_global.local_rank;
          nccl_size = horovod_global.local_size;
          nccl_id_bcast_comm = horovod_global.local_comm;
        } else {
          nccl_rank = horovod_global.rank;
          nccl_size = horovod_global.size;
          nccl_id_bcast_comm = horovod_global.mpi_comm;
        }

        ncclUniqueId nccl_id;
        if (nccl_rank == 0) {
          NCCL_CHECK(entries, "ncclGetUniqueId", ncclGetUniqueId(&nccl_id))
        }

        MPI_CHECK(entries, "MPI_Bcast",
                  MPI_Bcast((void*)&nccl_id, sizeof(nccl_id), MPI_BYTE, 0,
                            nccl_id_bcast_comm));

        ncclComm_t new_nccl_comm;
        NCCL_CHECK(
            entries, "ncclCommInitRank",
            ncclCommInitRank(&new_nccl_comm, nccl_size, nccl_id, nccl_rank))
        nccl_comm = new_nccl_comm;

        // Barrier helps NCCL to synchronize after initialization and avoid
        // deadlock that we've been seeing without it.
        MPI_CHECK(entries, "MPI_Barrier", MPI_Barrier(horovod_global.mpi_comm));

        ACTIVITY_END_ALL(entries, timeline)
      }
#elif HOROVOD_GPU_ALLREDUCE == 'D'
      if (!horovod_global.ddl_initialized) {
        // Initialize DDL
        auto ddl_options = std::getenv("DDL_OPTIONS");
        if (ddl_options == nullptr) {
          OP_ERROR(entries,
                   "DDL_OPTIONS env variable needs to be set to use DDL.")
        }
        DDL_CHECK(entries, "ddl_init", ddl_init(ddl_options))
        horovod_global.ddl_initialized = true;
        horovod_global.ddl_local_device_id = first_entry.device;
      } else if (horovod_global.ddl_local_device_id != first_entry.device) {
        OP_ERROR(entries,
                 "DDL does not support more than one GPU device per process.")
      }
#endif

      if (timeline.Initialized()) {
        RECORD_EVENT(entries, event_queue, QUEUE, stream)
      }

      // If entries.size() > 1, we copy tensors into fusion buffer before
      // allreduce, and distribute results of allreduce back into target
      // tensors after allreduce.

      const void* fused_input_data;
      void* buffer_data;
      int64_t num_elements = 0;
      size_t buffer_len;
      if (entries.size() > 1) {
        // Access the fusion buffer.
        auto& buffer = horovod_global.fusion_buffer.GetBuffer(
            first_entry.device, first_entry.context->framework());
        buffer_data =
            const_cast<void*>(buffer->AccessData(first_entry.context));

        // Copy memory into the fusion buffer.
        int64_t offset = 0;
        for (auto& e : entries) {
          void* buffer_data_at_offset = (uint8_t*)buffer_data + offset;
          CUDA_CHECK(entries, "cudaMemcpyAsync",
                     cudaMemcpyAsync(buffer_data_at_offset, e.tensor->data(),
                                     (size_t)e.tensor->size(),
                                     cudaMemcpyDeviceToDevice, stream))
          offset += e.tensor->size();
        }

        buffer_len = (size_t)offset;

        if (timeline.Initialized() || horovod_global.ddl_initialized) {
          RECORD_EVENT(entries, event_queue, MEMCPY_IN_FUSION_BUFFER, stream)
        }

        // Set the input data to originate from the buffer.
        fused_input_data = buffer_data;

        // Perform the reduction on the fusion buffer.
        for (auto& e : entries) {
          num_elements += e.tensor->shape().num_elements();
        }

      } else {
        fused_input_data = first_entry.tensor->data();
        buffer_data = (void*)first_entry.output->data();
        num_elements = first_entry.tensor->shape().num_elements();
        buffer_len = (size_t)first_entry.output->size();

        if (horovod_global.ddl_initialized) {
          // Copy input buffer content to output buffer
          // because DDL only supports in-place allreduce
          CUDA_CHECK(entries, "cudaMemcpyAsync",
                     cudaMemcpyAsync(buffer_data, fused_input_data, buffer_len,
                                     cudaMemcpyDeviceToDevice, stream))
          RECORD_EVENT(entries, event_queue, MEMCPY_IN_FUSION_BUFFER, stream)
        }
      }

      void* host_buffer = nullptr;

#if HOROVOD_GPU_ALLREDUCE == 'D'
      // Synchronize.
      WAIT_FOR_EVENTS(entries, timeline, event_queue)
      DDL_Type ddl_data_type;
      try {
        ddl_data_type = GetDDLDataType(first_entry.tensor);
      } catch (const std::logic_error& ex) {
        OP_ERROR(entries, ex.what())
      }
      DDL_CHECK(entries, "ddl_allreduce",
                ddl_allreduce(buffer_data, (size_t)num_elements, ddl_data_type,
                              DDL_OP_SUM))
#else
      if (horovod_global.param_manager.HierarchicalAllreduce()) {
        int element_size;
        MPI_Type_size(GetMPIDataType(first_entry.tensor), &element_size);

        // If cluster is homogeneous and we are using fusion buffer, include
        // dummy elements from the buffer (if necessary) to make sure the data
        // is divisible by local_size. This is always possible since we
        // set the fusion buffer size divisible by local_size.
        if (horovod_global.is_homogeneous && entries.size() > 1) {
          // Making sure the number of elements is divisible by
          // FUSION_BUFFER_ATOMIC_UNIT for improved performance
          int div = horovod_global.local_size * FUSION_BUFFER_ATOMIC_UNIT;
          num_elements = ((num_elements + div - 1) / div) * div;
          buffer_len = num_elements * element_size;
        }

        // Split the elements into two groups: num_elements_per_rank*local_size,
        // and num_elements_remaining. Cross-node reduction for the first group
        // is done by all local_rank's in parallel, while for the second group
        // it it is only done by the root_rank. If the cluster is not
        // homogeneous first group is zero, and root_rank is 0.

        // Homogeneous case:
        // For the part of data divisible by local_size, perform NCCL
        // ReduceScatter - Parallelized MPI Allreduce - NCCL Allgather. For the
        // non-divisible part (if any), do NCCL Reduce (at rank local_size-1),
        // MPI Allreduce (across rank (local_size-1)'s), and NCCL Bcast

        int64_t num_elements_per_rank =
            horovod_global.is_homogeneous
                ? num_elements / horovod_global.local_size
                : 0;

        size_t buffer_len_per_rank = element_size * num_elements_per_rank;

        void* buffer_data_at_rank_offset =
            (uint8_t*)buffer_data +
            buffer_len_per_rank * horovod_global.local_rank;

        int64_t num_elements_remaining =
            horovod_global.is_homogeneous
                ? num_elements % horovod_global.local_size
                : num_elements;

        size_t buffer_len_remaining = element_size * num_elements_remaining;

        void* buffer_data_remainder =
            (uint8_t*)buffer_data +
            buffer_len_per_rank * horovod_global.local_size;

        void* fused_input_data_remainder =
            (uint8_t*)fused_input_data +
            buffer_len_per_rank * horovod_global.local_size;

        int root_rank =
            horovod_global.is_homogeneous ? horovod_global.local_size - 1 : 0;
        bool is_root_rank = horovod_global.local_rank == root_rank;

        int64_t total_num_elements =
            is_root_rank ? num_elements_per_rank + num_elements_remaining
                         : num_elements_per_rank;
        int64_t total_buffer_len =
            is_root_rank ? buffer_len_per_rank + buffer_len_remaining
                         : buffer_len_per_rank;

        if (num_elements_per_rank > 0) {
          NCCL_CHECK(entries, "ncclReduceScatter",
                     ncclReduceScatter(fused_input_data,
                                       buffer_data_at_rank_offset,
                                       (size_t)num_elements_per_rank,
                                       GetNCCLDataType(first_entry.tensor),
                                       ncclSum, nccl_comm, stream))

          if (timeline.Initialized()) {
            RECORD_EVENT(entries, event_queue, NCCL_REDUCESCATTER, stream)
          }
        }

        if (num_elements_remaining > 0) {
          // Reduce the remaining data at local_size-1 to append to
          // existing buffer
          NCCL_CHECK(entries, "ncclReduce",
                     ncclReduce(fused_input_data_remainder,
                                buffer_data_remainder,
                                (size_t)num_elements_remaining,
                                GetNCCLDataType(first_entry.tensor), ncclSum,
                                root_rank, nccl_comm, stream))

          if (timeline.Initialized()) {
            RECORD_EVENT(entries, event_queue, NCCL_REDUCE, stream)
          }
        }

        if (horovod_global.is_homogeneous || is_root_rank) {
          // cudaHostAlloc is significantly slower than malloc.  Pre-allocating
          // a buffer is not safe since the tensor can be arbitrarily large.
          host_buffer = malloc(total_buffer_len);

          // Synchronize.
          WAIT_FOR_EVENTS(entries, timeline, event_queue)

          // According to https://docs.nvidia.com/cuda/cuda-runtime-api/
          // api-sync-behavior.html#api-sync-behavior__memcpy-async,
          // cudaMemcpyAsync is synchronous with respect to the host, so we
          // memcpy (effectively) synchronously to generate an accurate timeline
          ACTIVITY_START_ALL(entries, timeline, MEMCPY_IN_HOST_BUFFER)
          CUDA_CHECK(entries, "cudaMemcpyAsync",
                     cudaMemcpyAsync(host_buffer, buffer_data_at_rank_offset,
                                     total_buffer_len, cudaMemcpyDeviceToHost,
                                     stream))
          ACTIVITY_END_ALL(entries, timeline)

          ACTIVITY_START_ALL(entries, timeline, MPI_ALLREDUCE)
          MPI_CHECK(entries, "MPI_Allreduce",
                    MPI_Allreduce(MPI_IN_PLACE, host_buffer,
                                  (int)total_num_elements,
                                  GetMPIDataType(first_entry.tensor),
                                  first_entry.tensor->dtype() == HOROVOD_FLOAT16
                                      ? horovod_global.mpi_float16_sum
                                      : MPI_SUM,
                                  horovod_global.cross_comm))
          ACTIVITY_END_ALL(entries, timeline)

          ACTIVITY_START_ALL(entries, timeline, MEMCPY_OUT_HOST_BUFFER)
          CUDA_CHECK(entries, "cudaMemcpyAsync",
                     cudaMemcpyAsync(buffer_data_at_rank_offset, host_buffer,
                                     total_buffer_len, cudaMemcpyHostToDevice,
                                     stream))
          ACTIVITY_END_ALL(entries, timeline)
        }

        if (num_elements_per_rank > 0) {
          NCCL_CHECK(entries, "ncclAllGather",
                     ncclAllGather(buffer_data_at_rank_offset, buffer_data,
                                   (size_t)num_elements_per_rank,
                                   GetNCCLDataType(first_entry.tensor),
                                   nccl_comm, stream))

          if (timeline.Initialized()) {
            RECORD_EVENT(entries, event_queue, NCCL_ALLGATHER, stream)
          }
        }
        if (num_elements_remaining > 0) {
          NCCL_CHECK(entries, "ncclBcast",
                     ncclBcast(buffer_data_remainder,
                               (size_t)num_elements_remaining,
                               GetNCCLDataType(first_entry.tensor), root_rank,
                               nccl_comm, stream))

          if (timeline.Initialized()) {
            RECORD_EVENT(entries, event_queue, NCCL_BCAST, stream)
          }
        }
      } else {
        NCCL_CHECK(entries, "ncclAllReduce",
                   ncclAllReduce(fused_input_data, buffer_data,
                                 (size_t)num_elements,
                                 GetNCCLDataType(first_entry.tensor), ncclSum,
                                 nccl_comm, stream))
        if (timeline.Initialized()) {
          RECORD_EVENT(entries, event_queue, NCCL_ALLREDUCE, stream)
        }
      }
#endif

      if (entries.size() > 1) {
        // Copy memory out of the fusion buffer.
        int64_t offset = 0;
        for (auto& e : entries) {
          void* buffer_data_at_offset = (uint8_t*)buffer_data + offset;
          CUDA_CHECK(entries, "cudaMemcpyAsync",
                     cudaMemcpyAsync((void*)e.output->data(),
                                     buffer_data_at_offset,
                                     (size_t)e.tensor->size(),
                                     cudaMemcpyDeviceToDevice, stream))
          offset += e.tensor->size();
        }
        if (timeline.Initialized()) {
          RECORD_EVENT(entries, event_queue, MEMCPY_OUT_FUSION_BUFFER, stream)
        }
      }

      // Use completion marker via event because it's faster than
      // blocking cudaStreamSynchronize() in this thread.
      RECORD_EVENT(entries, event_queue, "", stream)

      // TODO: use thread pool or single thread for callbacks
      std::thread finalizer_thread([entries, first_entry, host_buffer, response,
                                    event_queue, &timeline]() mutable {
        CUDA_CHECK(entries, "cudaSetDevice", cudaSetDevice(first_entry.device))

        WAIT_FOR_EVENTS(entries, timeline, event_queue)

        if (host_buffer != nullptr) {
          free(host_buffer);
        }

        for (auto& e : entries) {
          timeline.End(e.tensor_name, e.output);
          e.callback(Status::OK());
        }
      });
      finalizer_thread.detach();
      return;
    }
#endif

    if (entries.size() > 1) {
      // Access the fusion buffer.
      auto& buffer = horovod_global.fusion_buffer.GetBuffer(
          first_entry.device, first_entry.context->framework());
      auto buffer_data = buffer->AccessData(first_entry.context);

      // Copy memory into the fusion buffer.
      ACTIVITY_START_ALL(entries, timeline, MEMCPY_IN_FUSION_BUFFER)
      int64_t offset = 0;
      for (auto& e : entries) {
        void* buffer_data_at_offset = (uint8_t*)buffer_data + offset;
#if HAVE_CUDA
        if (on_gpu) {
          CUDA_CHECK(entries, "cudaMemcpyAsync",
                     cudaMemcpyAsync(
                         buffer_data_at_offset, e.tensor->data(),
                         (size_t)e.tensor->size(), cudaMemcpyDeviceToDevice,
                         horovod_global.streams[first_entry.device]))
        } else {
#endif
          std::memcpy(buffer_data_at_offset, e.tensor->data(),
                      (size_t)e.tensor->size());
#if HAVE_CUDA
        }
#endif
        offset += e.tensor->size();
      }
#if HAVE_CUDA
      if (on_gpu) {
        CUDA_CHECK(
            entries, "cudaStreamSynchronize",
            cudaStreamSynchronize(horovod_global.streams[first_entry.device]))
      }
#endif
      ACTIVITY_END_ALL(entries, timeline)

      ACTIVITY_START_ALL(entries, timeline, MPI_ALLREDUCE)
      int64_t num_elements = 0;
      for (auto& e : entries) {
        num_elements += e.tensor->shape().num_elements();
      }
      MPI_CHECK(entries, "MPI_Allreduce",
                MPI_Allreduce(MPI_IN_PLACE, (void*)buffer_data,
                              (int)num_elements,
                              GetMPIDataType(first_entry.tensor),
                              first_entry.tensor->dtype() == HOROVOD_FLOAT16
                                  ? horovod_global.mpi_float16_sum
                                  : MPI_SUM,
                              horovod_global.mpi_comm))
      ACTIVITY_END_ALL(entries, timeline)

      // Copy memory out of the fusion buffer.
      ACTIVITY_START_ALL(entries, timeline, MEMCPY_OUT_FUSION_BUFFER)
      offset = 0;
      for (auto& e : entries) {
        void* buffer_data_at_offset = (uint8_t*)buffer_data + offset;
#if HAVE_CUDA
        if (on_gpu) {
          CUDA_CHECK(entries, "cudaMemcpyAsync",
                     cudaMemcpyAsync(
                         (void*)e.output->data(), buffer_data_at_offset,
                         (size_t)e.tensor->size(), cudaMemcpyDeviceToDevice,
                         horovod_global.streams[first_entry.device]))
        } else {
#endif
          std::memcpy((void*)e.output->data(), buffer_data_at_offset,
                      (size_t)e.tensor->size());
#if HAVE_CUDA
        }
#endif
        offset += e.tensor->size();
      }
#if HAVE_CUDA
      if (on_gpu) {
        CUDA_CHECK(
            entries, "cudaStreamSynchronize",
            cudaStreamSynchronize(horovod_global.streams[first_entry.device]))
      }
#endif
      ACTIVITY_END_ALL(entries, timeline)
    } else {
      auto& e = first_entry;
      ACTIVITY_START_ALL(entries, timeline, MPI_ALLREDUCE)
      const void* sendbuf = e.tensor->data() == e.output->data()
                                ? MPI_IN_PLACE
                                : e.tensor->data();
      MPI_CHECK(entries, "MPI_Allreduce",
                MPI_Allreduce(sendbuf, (void*)e.output->data(),
                              (int)e.tensor->shape().num_elements(),
                              GetMPIDataType(e.tensor),
                              first_entry.tensor->dtype() == HOROVOD_FLOAT16
                                  ? horovod_global.mpi_float16_sum
                                  : MPI_SUM,
                              horovod_global.mpi_comm))
      ACTIVITY_END_ALL(entries, timeline)
    }

    for (auto& e : entries) {
      timeline.End(e.tensor_name, e.output);
      e.callback(Status::OK());
    }
  } else if (response.response_type() == MPIResponse::BROADCAST) {
    assert(entries.size() == 1);
    auto e = entries[0];

    // On root rank, MPI_Bcast sends data, on other ranks it receives data.
    void* data_ptr;
    if (horovod_global.rank == e.root_rank) {
      data_ptr = (void*)e.tensor->data();
    } else {
      data_ptr = (void*)e.output->data();
    }

    ACTIVITY_START_ALL(entries, timeline, MPI_BCAST)
    MPI_CHECK(entries, "MPI_Bcast",
              MPI_Bcast(data_ptr, (int)e.tensor->shape().num_elements(),
                        GetMPIDataType(e.tensor), e.root_rank,
                        horovod_global.mpi_comm))
    ACTIVITY_END_ALL(entries, timeline)

    timeline.End(e.tensor_name, e.output);
    e.callback(Status::OK());
  } else if (response.response_type() == MPIResponse::ERROR) {
    assert(entries.size() == 1);
    auto e = entries[0];

    status = Status::PreconditionError(response.error_message());
    timeline.End(e.tensor_name, nullptr);
    e.callback(status);
  }
}

// Report Tensors that were submitted to be reduced, gathered or broadcasted by
// some ranks but not others and are waiting for long time to get processed.
void CheckForStalledTensors(HorovodGlobalState& state) {
  bool preamble = false;
  auto now = std::chrono::steady_clock::now();
  for (auto& m : *state.message_table) {
    auto tensor_name = m.first;
    std::vector<MPIRequest>& messages = std::get<0>(m.second);
    std::chrono::steady_clock::time_point start_at = std::get<1>(m.second);

    if (now - start_at > STALL_WARNING_TIME) {
      if (!preamble) {
        std::cerr << "WARNING: One or more tensors were submitted to be "
                     "reduced, gathered or broadcasted by subset of ranks and "
                     "are waiting for remainder of ranks for more than "
                  << std::chrono::duration_cast<std::chrono::seconds>(
                         STALL_WARNING_TIME)
                         .count()
                  << " seconds. ";
        std::cerr << "This may indicate that different ranks are trying to "
                     "submit different tensors or that only subset of ranks is "
                     "submitting tensors, which will cause deadlock. "
                  << std::endl;
        std::cerr << "Stalled ops:" << std::endl;
        preamble = true;
      }
      std::cerr << tensor_name;
      std::cerr << " [missing ranks:";
      std::unordered_set<int32_t> ready_ranks;
      bool missing_preamble = false;
      for (auto msg_iter = messages.begin(); msg_iter != messages.end();
           msg_iter++) {
        ready_ranks.insert(msg_iter->request_rank());
      }
      for (int32_t rank = 0; rank < state.size; rank++) {
        if (ready_ranks.find(rank) == ready_ranks.end()) {
          if (!missing_preamble) {
            std::cerr << " ";
            missing_preamble = true;
          } else {
            std::cerr << ", ";
          }
          std::cerr << rank;
        }
      }
      std::cerr << "]" << std::endl;
    }
  }
}

// The MPI background thread loop coordinates all the MPI processes and the
// tensor reductions. The design of the communicator mechanism is limited by a
// few considerations:
//
//      1. Some MPI implementations require all MPI calls to happen from a
//      single thread. Since TensorFlow may use several threads for graph
//      processing, this means we must have our own dedicated thread for dealing
//      with MPI.
//      2. We want to gracefully handle errors, when MPI processes do not
//      properly agree upon what should happen (such as mismatched types or
//      shapes). To do so requires the MPI processes to know about the shapes
//      and types of the relevant tensors on the other processes.
//      3. The MPI reductions and gathers should be able to happen in parallel
//      with other ongoing operations. This means that they cannot be blocking
//      ops, but rather must be async ops, the execution of which happens on a
//      separate thread.
//      4. We cannot guarantee that all the MPI processes reduce their tensors
//      in the same order, so we cannot dispatch one thread per tensor,
//      otherwise we may end up dispatching many blocked threads and never make
//      progress if we have a thread pool limit.
bool RunLoopOnce(HorovodGlobalState& state, bool is_coordinator);
void BackgroundThreadLoop(HorovodGlobalState& state) {
  // Initialize MPI if it was not initialized. This must happen on the
  // background thread, since not all MPI implementations support being called
  // from multiple threads.
  //
  // In some cases MPI library has multi-threading support, but it slows down
  // certain components, e.g. OpenIB BTL in OpenMPI gets disabled if
  // MPI_THREAD_MULTIPLE is requested.
  //
  // By default, we will ask for multiple threads, so other libraries like
  // mpi4py can be used together with Horovod if multi-threaded MPI is
  // installed.
  auto mpi_threads_disable = std::getenv(HOROVOD_MPI_THREADS_DISABLE);
  int required = MPI_THREAD_MULTIPLE;
  if (mpi_threads_disable != nullptr &&
      std::strtol(mpi_threads_disable, nullptr, 10) > 0) {
    required = MPI_THREAD_SINGLE;
  }
  int provided;
  int is_mpi_initialized = 0;
  MPI_Initialized(&is_mpi_initialized);
  if (is_mpi_initialized) {
    MPI_Query_thread(&provided);
    if (provided < MPI_THREAD_MULTIPLE) {
      std::cerr << "WARNING: MPI has already been initialized without "
                   "multi-threading support (MPI_THREAD_MULTIPLE). This will "
                   "likely cause a segmentation fault."
                << std::endl;
    }
  } else {
    MPI_Init_thread(NULL, NULL, required, &provided);
    state.should_finalize = true;
  }

  if (state.ranks.size() > 0) {
    MPI_Group world_group;
    MPI_Comm_group(MPI_COMM_WORLD, &world_group);
    MPI_Group work_group;
    MPI_Group_incl(world_group, state.ranks.size(), &(state.ranks[0]),
                   &work_group);
    MPI_Comm_create_group(MPI_COMM_WORLD, work_group, 0, &(state.mpi_comm));
    if (state.mpi_comm == MPI_COMM_NULL) {
      std::cerr << "WARNING: Unable to create Horovod communicator, using "
                   "MPI_COMM_WORLD instead."
                << std::endl;
      state.mpi_comm = MPI_COMM_WORLD;
    }
    MPI_Group_free(&world_group);
    MPI_Group_free(&work_group);
  } else if (!state.mpi_comm) {
    // No ranks were given and no communicator provided to horovod_init() so use
    // MPI_COMM_WORLD
    MPI_Comm_dup(MPI_COMM_WORLD, &(horovod_global.mpi_comm));
  }

  // Get MPI rank to determine if we are rank zero.
  int rank;
  MPI_Comm_rank(state.mpi_comm, &rank);
  bool is_coordinator = rank == 0;

  // Get MPI size to determine how many tensors to wait for before reducing.
  int size;
  MPI_Comm_size(state.mpi_comm, &size);

  // Determine local rank by querying the local communicator.
  MPI_Comm local_comm;
  MPI_Comm_split_type(state.mpi_comm, MPI_COMM_TYPE_SHARED, 0, MPI_INFO_NULL,
                      &local_comm);
  int local_rank, local_size;
  MPI_Comm_rank(local_comm, &local_rank);
  MPI_Comm_size(local_comm, &local_size);
  std::vector<int> local_comm_ranks((size_t)local_size);
  local_comm_ranks[local_rank] = rank;
  MPI_Allgather(MPI_IN_PLACE, 0, MPI_DATATYPE_NULL, local_comm_ranks.data(), 1,
                MPI_INT, local_comm);

  // Determine if cluster is homogeneous, i.e., if every node has the same
  // local_size
  auto local_sizes = new int[size];
  MPI_Allgather(&local_size, 1, MPI_INT, local_sizes, 1, MPI_INT,
                state.mpi_comm);

  bool is_homogeneous = true;
  for (int i = 0; i < size; i++) {
    if (local_sizes[i] != local_size) {
      is_homogeneous = false;
      break;
    }
  }
  for (int i = 0; i < size; i += local_sizes[i]) { 
    state.local_sizes.push_back(local_sizes[i]);
  }

  delete[] local_sizes;
  state.is_homogeneous = is_homogeneous;

  // Set up cross-communicator in case of hierarchical allreduce.
  MPI_Comm cross_comm;
  MPI_Comm_split(state.mpi_comm, local_rank, rank, &cross_comm);
  int cross_rank, cross_size;
  MPI_Comm_rank(cross_comm, &cross_rank);
  MPI_Comm_size(cross_comm, &cross_size);

  // Create custom MPI float16 data type.
  MPI_Datatype mpi_float16_t;
  MPI_Type_contiguous(2, MPI_BYTE, &mpi_float16_t);
  MPI_Type_commit(&mpi_float16_t);

  // Create custom MPI float16 summation op.
  MPI_Op mpi_float16_sum;
  MPI_Op_create(&float16_sum, 1, &mpi_float16_sum);

  // Create custom datatypes for the parameter manager.
  state.param_manager.CreateMpiTypes();

  state.rank = rank;
  state.local_rank = local_rank;
  state.cross_rank = cross_rank;
  state.size = size;
  state.local_size = local_size;
  state.cross_size = cross_size;
  state.local_comm = local_comm;
  state.cross_comm = cross_comm;
  state.mpi_float16_t = mpi_float16_t;
  state.mpi_float16_sum = mpi_float16_sum;
  state.mpi_threads_supported = (provided == MPI_THREAD_MULTIPLE);
  state.local_comm_ranks = local_comm_ranks;

  // Open the timeline file on coordinator.
  auto horovod_timeline = std::getenv(HOROVOD_TIMELINE);
  if (is_coordinator && horovod_timeline != nullptr) {
    state.timeline.Initialize(std::string(horovod_timeline));
  }

  // Override Tensor Fusion threshold, if it's set.
  state.param_manager.SetTensorFusionThresholdBytes(64 * 1024 * 1024);
  auto horovod_fusion_threshold = std::getenv(HOROVOD_FUSION_THRESHOLD);
  if (horovod_fusion_threshold != nullptr) {
    int64_t threshold = std::strtol(horovod_fusion_threshold, nullptr, 10);
    state.param_manager.SetTensorFusionThresholdBytes(threshold, true);
  }

  // Override the cycle time.
  state.param_manager.SetCycleTimeMs(5);
  auto horovod_cycle_time = std::getenv(HOROVOD_CYCLE_TIME);
  if (horovod_cycle_time != nullptr) {
    state.param_manager.SetCycleTimeMs(std::strtof(horovod_cycle_time, nullptr), true);
  }

  // Disable stall check.
  auto horovod_stall_check_disable = std::getenv(HOROVOD_STALL_CHECK_DISABLE);
  if (horovod_stall_check_disable != nullptr &&
      std::strtol(horovod_stall_check_disable, nullptr, 10) > 0) {
    state.perform_stall_check = false;
  }

  // Set flag for hierarchical allgather. Ignore if Horovod is running on a
  // single node.
  auto horovod_hierarchical_allgather =
      std::getenv(HOROVOD_HIERARCHICAL_ALLGATHER);
  if (horovod_hierarchical_allgather != nullptr &&
      std::strtol(horovod_hierarchical_allgather, nullptr, 10) > 0 &&
      (size != local_size)) {
    state.hierarchical_allgather = true;
  }

  // Set flag for hierarchical allreduce. Ignore if Horovod is running on a
  // single node.
  auto horovod_hierarchical_allreduce = std::getenv(HOROVOD_HIERARCHICAL_ALLREDUCE);
  state.param_manager.SetHierarchicalAllreduce(false);
  if (horovod_hierarchical_allreduce != nullptr) {
    bool value = std::strtol(horovod_hierarchical_allreduce, nullptr, 10) > 0 &&
                 (size != local_size);
    state.param_manager.SetHierarchicalAllreduce(value, true);
  }

<<<<<<< HEAD
  // Issue warning if cluster is heterogeneous
  if (is_coordinator && !state.is_homogeneous && 
        (state.hierarchical_allgather || state.hierarchical_allreduce)) {
=======
#if HOROVOD_GPU_ALLREDUCE != 'N' && HOROVOD_GPU_ALLREDUCE != 'D'
  // Hierarchical allreduce is not supported without NCCL or DDL
  state.param_manager.SetHierarchicalAllreduce(false, true);
#endif

  // Issue warning if hierarchical allreduce is enabled in heterogeneous cluster
  if (is_coordinator && state.param_manager.HierarchicalAllreduce() && !state.is_homogeneous) {
>>>>>>> a5abcf0c
    std::cerr
        << "WARNING: Using different number of ranks per node might cause "
           "performance loss in hierarchical allgather and "
           "hierarchical allreduce. Consider assigning the same "
           "number of ranks to each node, or disabling hierarchical "
           "allgather and hierarchical allreduce."
        << std::endl;
  }

  // Enable auto-tuning.
  auto horovod_autotune = std::getenv(HOROVOD_AUTOTUNE);
  if (horovod_autotune != nullptr && std::strtol(horovod_autotune, nullptr, 10) > 0) {
    auto horovod_autotune_log = std::getenv(HOROVOD_AUTOTUNE_LOG);
    state.param_manager.Initialize(rank, RANK_ZERO, state.mpi_comm,
                                   horovod_autotune_log != nullptr ? std::string(horovod_autotune_log) : "");
    state.param_manager.SetAutoTuning(true);
  }

  // Initialize the tensor count table. No tensors are available yet.
  if (is_coordinator) {
    state.message_table = std::unique_ptr<MessageTable>(new MessageTable());
  }

  // Signal that initialization is completed.
  state.initialization_done = true;

  // Iterate until shutdown.
  while (RunLoopOnce(state, is_coordinator))
    ;

  // Signal that shutdown has been requested.
  state.shut_down = true;

  // TODO: init.cu:645 WARN Cuda failure 'driver shutting down'
  //#if HAVE_NCCL
  //  for (auto it = horovod_global.streams.begin();
  //       it != horovod_global.streams.end(); it++) {
  //    cudaStreamSynchronize(it->second);
  //  }
  //  for (auto it = horovod_global.nccl_comms.begin();
  //       it != horovod_global.nccl_comms.end(); it++) {
  //    ncclCommDestroy(it->second);
  //  }
  //#endif

  // Notify all outstanding operations that Horovod has been shut down
  // and clear up the tensor table and message queue.
  std::vector<StatusCallback> callbacks;
  {
    std::lock_guard<std::mutex> guard(state.mutex);
    for (auto& e : state.tensor_table) {
      callbacks.emplace_back(e.second.callback);
    }
    state.tensor_table.clear();
    while (!state.message_queue.empty()) {
      state.message_queue.pop();
    }
  }
  for (auto& cb : callbacks) {
    cb(SHUT_DOWN_ERROR);
  }

  if (horovod_global.shared_buffer != nullptr) {
    MPI_Win_free(&horovod_global.window);
    horovod_global.shared_buffer = nullptr;
  }

  if (horovod_global.mpi_comm != MPI_COMM_NULL &&
      horovod_global.mpi_comm != MPI_COMM_WORLD) {
    MPI_Comm_free(&horovod_global.mpi_comm);
  }

  if (horovod_global.local_comm != MPI_COMM_NULL) {
    MPI_Comm_free(&horovod_global.local_comm);
  }

  if (horovod_global.cross_comm != MPI_COMM_NULL) {
    MPI_Comm_free(&horovod_global.cross_comm);
  }

  if (horovod_global.mpi_float16_t != MPI_DATATYPE_NULL) {
    MPI_Type_free(&horovod_global.mpi_float16_t);
  }

  if (horovod_global.mpi_float16_sum != MPI_OP_NULL) {
    MPI_Op_free(&horovod_global.mpi_float16_sum);
  }

  horovod_global.param_manager.FreeMpiTypes();

  if (horovod_global.should_finalize) {
#if HAVE_DDL
    // ddl_finalize calls MPI_Finalize
    ddl_finalize();
#else
    int is_mpi_finalized = 0;
    MPI_Finalized(&is_mpi_finalized);
    if (!is_mpi_finalized) {
      MPI_Finalize();
    }
#endif
  }
}

// The coordinator currently follows a master-worker paradigm. Rank zero acts
// as the master (the "coordinator"), whereas all other ranks are simply
// workers. Each rank runs its own background thread which progresses in ticks.
// In each tick, the following actions happen:
//
//      a) The workers send an MPIRequest to the coordinator, indicating what
//      they would like to do (which tensor they would like to gather and
//      reduce, as well as their shape and type). They repeat this for every
//      tensor that they would like to operate on.
//
//      b) The workers send an empty "DONE" message to the coordinator to
//      indicate that there are no more tensors they wish to operate on.
//
//      c) The coordinator receives the MPIRequests from the workers, as well
//      as from its own TensorFlow ops, and stores them in a request table. The
//      coordinator continues to receive MPIRequest messages until it has
//      received MPI_SIZE number of empty "DONE" messages.
//
//      d) The coordinator finds all tensors that are ready to be reduced,
//      gathered, or all operations that result in an error. For each of those,
//      it sends an MPIResponse to all the workers. When no more MPIResponses
//      are available, it sends a "DONE" response to the workers. If the process
//      is being shutdown, it instead sends a "SHUTDOWN" response.
//
//      e) The workers listen for MPIResponse messages, processing each one by
//      doing the required reduce or gather, until they receive a "DONE"
//      response from the coordinator. At that point, the tick ends.
//      If instead of "DONE" they receive "SHUTDOWN", they exit their background
//      loop.
bool RunLoopOnce(HorovodGlobalState& state, bool is_coordinator) {
  // This delay determines thread frequency and MPI message latency
  auto start_time = std::chrono::steady_clock::now();
  auto sleep_duration =
      state.last_cycle_start +
      std::chrono::microseconds(long(state.param_manager.CycleTimeMs() * 1000.)) -
      start_time;
  if (sleep_duration > std::chrono::steady_clock::duration::zero()) {
    std::this_thread::sleep_for(sleep_duration);
  }
  state.last_cycle_start = std::chrono::steady_clock::now();

  // Copy the data structures from global state under this lock.
  // However, don't keep the lock for the rest of the loop, so that
  // enqueued stream callbacks can continue.
  std::queue<MPIRequest> message_queue;
  {
    std::lock_guard<std::mutex> guard(state.mutex);
    while (!state.message_queue.empty()) {
      MPIRequest message = state.message_queue.front();
      state.message_queue.pop();
      message_queue.push(message);
    }
  }

  // Flag indicating that the background thread should shut down.
  bool should_shut_down = state.shut_down;

  // Collect all tensors that are ready to be reduced. Record them in the
  // tensor count table (rank zero) or send them to rank zero to be
  // recorded (everyone else).
  std::vector<std::string> ready_to_reduce;
  if (is_coordinator) {
    while (!message_queue.empty()) {
      // Pop the first available message message
      MPIRequest message = message_queue.front();
      message_queue.pop();

      bool reduce =
          IncrementTensorCount(state.message_table, message, state.size);
      if (reduce) {
        ready_to_reduce.push_back(message.tensor_name());
      }
    }

    // Rank zero has put all its own tensors in the tensor count table.
    // Now, it should count all the tensors that are coming from other
    // ranks at this tick.

    // 1. Get message lengths from every rank.
    auto recvcounts = new int[state.size];
    recvcounts[0] = 0;
    MPI_Gather(MPI_IN_PLACE, 1, MPI_INT, recvcounts, 1, MPI_INT, RANK_ZERO,
               state.mpi_comm);

    // 2. Compute displacements.
    auto displcmnts = new int[state.size];
    size_t total_size = 0;
    for (int i = 0; i < state.size; i++) {
      if (i == 0) {
        displcmnts[i] = 0;
      } else {
        displcmnts[i] = recvcounts[i - 1] + displcmnts[i - 1];
      }
      total_size += recvcounts[i];
    }

    // 3. Collect messages from every rank.
    auto buffer = new char[total_size];
    MPI_Gatherv(nullptr, 0, MPI_BYTE, buffer, recvcounts, displcmnts, MPI_BYTE,
                RANK_ZERO, state.mpi_comm);

    // 4. Process messages.
    for (int i = 1; i < state.size; i++) {
      std::string received_data(buffer + displcmnts[i], (size_t)recvcounts[i]);

      MPIRequestList received_message_list;
      MPIRequestList::ParseFromString(received_message_list, received_data);
      for (auto& received_message : received_message_list.requests()) {
        auto& received_name = received_message.tensor_name();

        bool reduce = IncrementTensorCount(state.message_table,
                                           received_message, state.size);
        if (reduce) {
          ready_to_reduce.push_back(received_name);
        }
      }
      if (received_message_list.shutdown()) {
        // Received SHUTDOWN request from one of the workers.
        should_shut_down = true;
      }
    }

    // 5. Free buffers.
    delete[] recvcounts;
    delete[] displcmnts;
    delete[] buffer;

    // At this point, rank zero should have a fully updated tensor count
    // table and should know all the tensors that need to be reduced or
    // gathered, and everyone else should have sent all their information
    // to rank zero. We can now do reductions and gathers; rank zero will
    // choose which ones and in what order, and will notify the other ranks
    // before doing each reduction.
    std::deque<MPIResponse> responses;
    for (auto& tensor_name : ready_to_reduce) {
      MPIResponse response =
          ConstructMPIResponse(state.message_table, tensor_name);
      responses.push_back(std::move(response));
    }

    MPIResponseList response_list;
    response_list.set_shutdown(should_shut_down);

    {
      // Protect access to tensor table.
      std::lock_guard<std::mutex> guard(horovod_global.mutex);
      while (!responses.empty()) {
        auto response = responses.front();
        assert(response.tensor_names().size() == 1);
        responses.pop_front();

        if (response.response_type() == MPIResponse::ResponseType::ALLREDUCE) {
          // Attempt to add more responses to this fused response.
          auto& entry = state.tensor_table[response.tensor_names()[0]];
          int64_t tensor_size = entry.tensor->size();

          while (!responses.empty()) {
            auto new_response = responses.front();
            assert(new_response.tensor_names().size() == 1);
            auto& new_entry = state.tensor_table[new_response.tensor_names()[0]];
            int64_t new_tensor_size = new_entry.tensor->size();

          if (response.response_type() == new_response.response_type() &&
              response.devices() == new_response.devices() &&
              entry.tensor->dtype() == new_entry.tensor->dtype() &&
              tensor_size + new_tensor_size <= TensorFusionThresholdBytes()) {
            // These tensors will fuse together well.
            tensor_size += new_tensor_size;
            response.add_tensor_names(new_response.tensor_names()[0]);
            responses.pop_front();
          } else {
            // Don't try to fuse additional tensors since they are usually
            // computed in order of requests and skipping tensors may mean
            // that the batch will have to wait longer while skipped tensors
            // could be reduced at that time.
            break;
          }
        }
      }

        response_list.add_responses(response);
      }
    }

    // Notify all nodes which tensors we'd like to reduce at this step.
    std::string encoded_response;
    MPIResponseList::SerializeToString(response_list, encoded_response);
    int encoded_response_length = (int)encoded_response.length() + 1;
    MPI_Bcast(&encoded_response_length, 1, MPI_INT, RANK_ZERO, state.mpi_comm);
    MPI_Bcast((void*)encoded_response.c_str(), encoded_response_length,
              MPI_BYTE, RANK_ZERO, state.mpi_comm);

    std::vector<std::string> tensor_names;
    int64_t total_tensor_size = 0;
    if (state.param_manager.IsAutoTuning()) {
      for (auto &response : response_list.responses()) {
        if (response.response_type() == MPIResponse::ResponseType::ALLREDUCE) {
          for (auto& tensor_name : response.tensor_names()) {
            tensor_names.push_back(tensor_name);
            auto &entry = state.tensor_table[tensor_name];
            total_tensor_size += entry.tensor->size();
          }
        }
      }
    }

    // Perform the collective operation. All nodes should end up performing
    // the same operation.
    for (auto& response : response_list.responses()) {
      PerformOperation(state.tensor_table, response);
    }

    // Check for stalled tensors.
    if (state.perform_stall_check &&
        std::chrono::steady_clock::now() - state.last_stall_check >
            STALL_WARNING_TIME) {
      CheckForStalledTensors(state);
      state.last_stall_check = std::chrono::steady_clock::now();
    }

    if (state.param_manager.IsAutoTuning()) {
      double duration = std::chrono::duration_cast<std::chrono::microseconds>(
          std::chrono::steady_clock::now() - start_time).count();
      state.param_manager.Update(tensor_names, total_tensor_size, duration);
    }
  } else {
    std::string encoded_message;
    MPIRequestList message_list;
    message_list.set_shutdown(should_shut_down);
    while (!message_queue.empty()) {
      message_list.add_requests(message_queue.front());
      message_queue.pop();
    }
    MPIRequestList::SerializeToString(message_list, encoded_message);
    int encoded_message_length = (int)encoded_message.length() + 1;
    MPI_Gather(&encoded_message_length, 1, MPI_INT, nullptr, 1, MPI_INT,
               RANK_ZERO, state.mpi_comm);
    MPI_Gatherv((void*)encoded_message.c_str(), encoded_message_length,
                MPI_BYTE, nullptr, nullptr, nullptr, MPI_BYTE, RANK_ZERO,
                state.mpi_comm);

    int msg_length;
    MPI_Bcast(&msg_length, 1, MPI_INT, RANK_ZERO, state.mpi_comm);
    auto buffer = new char[msg_length];
    MPI_Bcast(buffer, msg_length, MPI_BYTE, RANK_ZERO, state.mpi_comm);
    std::string received_message(buffer, (size_t)msg_length);
    MPIResponseList response_list;
    MPIResponseList::ParseFromString(response_list, received_message);
    delete[] buffer;

    std::vector<std::string> tensor_names;
    int64_t total_tensor_size = 0;
    if (state.param_manager.IsAutoTuning()) {
      for (auto &response : response_list.responses()) {
        if (response.response_type() == MPIResponse::ResponseType::ALLREDUCE) {
          for (auto& tensor_name : response.tensor_names()) {
            tensor_names.push_back(tensor_name);
            auto &entry = state.tensor_table[tensor_name];
            total_tensor_size += entry.tensor->size();
          }
        }
      }
    }

    // Perform the collective operation. All nodes should end up performing
    // the same operation.
    for (auto& response : response_list.responses()) {
      PerformOperation(state.tensor_table, response);
    }

    if (state.param_manager.IsAutoTuning()) {
      state.param_manager.Update(tensor_names, total_tensor_size, 1.0);
    }

    if (response_list.shutdown()) {
      should_shut_down = true;
    }
  }

  return !should_shut_down;
}

// Start Horovod background thread. Ensure that this is
// only done once no matter how many times this function is called.
void InitializeHorovodOnce(const int* ranks, int nranks) {
  // Ensure background thread is only started once.
  if (!horovod_global.initialize_flag.test_and_set()) {
    for (int i = 0; i < nranks; i++) {
      horovod_global.ranks.push_back(ranks[i]);
    }

    // Reset initialization flag
    horovod_global.initialization_done = false;

    horovod_global.background_thread =
        std::thread(BackgroundThreadLoop, std::ref(horovod_global));
  }

  // Wait to ensure that the background thread has finished initializing MPI.
  while (!horovod_global.initialization_done) {
    std::this_thread::sleep_for(std::chrono::milliseconds(1));
  }
}

} // namespace

Status CheckInitialized() {
  if (!horovod_global.initialization_done) {
    return NOT_INITIALIZED_ERROR;
  }
  return Status::OK();
}

extern "C" {

void horovod_init(const int* ranks, int nranks) {
  InitializeHorovodOnce(ranks, nranks);
}

void horovod_init_comm(MPI_Comm comm) {
  MPI_Comm_dup(comm, &(horovod_global.mpi_comm));
  InitializeHorovodOnce(NULL, 0);
}

void horovod_shutdown() {
  if (horovod_global.background_thread.joinable()) {
    horovod_global.shut_down = true;
    horovod_global.background_thread.join();
    // Reset the initialization flag to allow restarting with horovod_init(...)
    horovod_global.initialize_flag.clear();
    horovod_global.shut_down = false;
  }
}

int horovod_rank() {
  if (!horovod_global.initialization_done) {
    return -1;
  }
  return horovod_global.rank;
}

int horovod_local_rank() {
  if (!horovod_global.initialization_done) {
    return -1;
  }
  return horovod_global.local_rank;
}

int horovod_size() {
  if (!horovod_global.initialization_done) {
    return -1;
  }
  return horovod_global.size;
}

int horovod_local_size() {
  if (!horovod_global.initialization_done) {
    return -1;
  }
  return horovod_global.local_size;
}

int horovod_mpi_threads_supported() {
  if (!horovod_global.initialization_done) {
    return -1;
  }
  return horovod_global.mpi_threads_supported ? 1 : 0;
}
}

// MPI must be initialized and the background thread must be running before
// this function is called.
Status EnqueueTensorAllreduce(std::shared_ptr<OpContext> context,
                              std::shared_ptr<Tensor> tensor,
                              std::shared_ptr<Tensor> output,
                              std::shared_ptr<ReadyEvent> ready_event,
                              const std::string name, const int device,
                              StatusCallback callback) {
  MPIRequest message;
  message.set_request_rank(horovod_global.rank);
  message.set_tensor_name(name);
  message.set_tensor_type(tensor->dtype());
  message.set_device(device);
  message.set_request_type(MPIRequest::ALLREDUCE);
  for (int i = 0; i < tensor->shape().dims(); i++) {
    message.add_tensor_shape((int64_t)tensor->shape().dim_size(i));
  }

  TensorTableEntry e;
  e.tensor_name = name;
  e.context = context;
  e.tensor = tensor;
  e.output = output;
  e.ready_event = ready_event;
  e.device = device;
  e.callback = callback;

  std::lock_guard<std::mutex> guard(horovod_global.mutex);
  if (horovod_global.shut_down) {
    return SHUT_DOWN_ERROR;
  }
  if (horovod_global.tensor_table.find(name) !=
      horovod_global.tensor_table.end()) {
    return DUPLICATE_NAME_ERROR;
  }
  horovod_global.tensor_table.emplace(name, std::move(e));
  horovod_global.message_queue.push(message);
  return Status::OK();
}

// MPI must be initialized and the background thread must be running before
// this function is called.
Status EnqueueTensorAllgather(std::shared_ptr<OpContext> context,
                              std::shared_ptr<Tensor> tensor,
                              std::shared_ptr<ReadyEvent> ready_event,
                              const std::string name, const int device,
                              StatusCallback callback) {
  MPIRequest message;
  message.set_request_rank(horovod_global.rank);
  message.set_tensor_name(name);
  message.set_tensor_type(tensor->dtype());
  message.set_device(device);
  message.set_request_type(MPIRequest::ALLGATHER);
  for (int i = 0; i < tensor->shape().dims(); i++) {
    message.add_tensor_shape((int64_t)tensor->shape().dim_size(i));
  }

  TensorTableEntry e;
  e.tensor_name = name;
  e.context = context;
  e.tensor = tensor;
  e.ready_event = ready_event;
  e.device = device;
  e.callback = callback;

  std::lock_guard<std::mutex> guard(horovod_global.mutex);
  if (horovod_global.shut_down) {
    return SHUT_DOWN_ERROR;
  }
  if (horovod_global.tensor_table.find(name) !=
      horovod_global.tensor_table.end()) {
    return DUPLICATE_NAME_ERROR;
  }
  horovod_global.tensor_table.emplace(name, std::move(e));
  horovod_global.message_queue.push(message);
  return Status::OK();
}

// MPI must be initialized and the background thread must be running before
// this function is called.
Status EnqueueTensorBroadcast(std::shared_ptr<OpContext> context,
                              std::shared_ptr<Tensor> tensor,
                              std::shared_ptr<Tensor> output, int root_rank,
                              std::shared_ptr<ReadyEvent> ready_event,
                              const std::string name, const int device,
                              StatusCallback callback) {
  MPIRequest message;
  message.set_request_rank(horovod_global.rank);
  message.set_tensor_name(name);
  message.set_tensor_type(tensor->dtype());
  message.set_root_rank(root_rank);
  message.set_device(device);
  message.set_request_type(MPIRequest::BROADCAST);
  for (int i = 0; i < tensor->shape().dims(); i++) {
    message.add_tensor_shape((int64_t)tensor->shape().dim_size(i));
  }

  TensorTableEntry e;
  e.tensor_name = name;
  e.context = context;
  e.tensor = tensor;
  e.output = output;
  e.root_rank = root_rank;
  e.ready_event = ready_event;
  e.device = device;
  e.callback = callback;

  std::lock_guard<std::mutex> guard(horovod_global.mutex);
  if (horovod_global.shut_down) {
    return SHUT_DOWN_ERROR;
  }
  if (horovod_global.tensor_table.find(name) !=
      horovod_global.tensor_table.end()) {
    return DUPLICATE_NAME_ERROR;
  }
  horovod_global.tensor_table.emplace(name, std::move(e));
  horovod_global.message_queue.push(message);
  return Status::OK();
}

} // namespace common
} // namespace horovod<|MERGE_RESOLUTION|>--- conflicted
+++ resolved
@@ -192,13 +192,6 @@
   // Cross-node communicator for hierarchical allreduce.
   MPI_Comm cross_comm;
 
-<<<<<<< HEAD
-  // Do hierarchical allreduce with MPI + NCCL.
-  bool hierarchical_allreduce = false;
-
-  // Do hierarchical allgather with MPI.
-  bool hierarchical_allgather = false;
-
   // MPI Window used for shared memory allgather
   MPI_Win window;
 
@@ -208,8 +201,6 @@
   // Current shared buffer size
   int64_t shared_buffer_size = 0;
 
-=======
->>>>>>> a5abcf0c
 // The CUDA stream used for data transfers and within-allreduce operations.
 // A naive implementation would use the TensorFlow StreamExecutor CUDA
 // stream. However, the allreduce and allgather require doing memory copies
@@ -882,7 +873,7 @@
     // on_gpu_no_mpi == true if the data is in GPU but Horovod was not
     // compiled with CUDA-aware MPI
 
-    if (on_gpu_no_mpi || horovod_global.hierarchical_allgather) {
+    if (on_gpu_no_mpi || horovod_global.param_manager.HierarchicalAllgather()) {
       // If shared buffer is not initialized or is not large enough, reallocate
       if (horovod_global.shared_buffer == nullptr ||
           horovod_global.shared_buffer_size < total_size * element_size) {
@@ -1769,12 +1760,12 @@
 
   // Set flag for hierarchical allgather. Ignore if Horovod is running on a
   // single node.
-  auto horovod_hierarchical_allgather =
-      std::getenv(HOROVOD_HIERARCHICAL_ALLGATHER);
-  if (horovod_hierarchical_allgather != nullptr &&
-      std::strtol(horovod_hierarchical_allgather, nullptr, 10) > 0 &&
-      (size != local_size)) {
-    state.hierarchical_allgather = true;
+  auto horovod_hierarchical_allgather = std::getenv(HOROVOD_HIERARCHICAL_ALLGATHER);
+  state.param_manager.SetHierarchicalAllgather(false);
+  if (horovod_hierarchical_allgather != nullptr) {
+    bool value = std::strtol(horovod_hierarchical_allgather, nullptr, 10) > 0 &&
+                 (size != local_size);
+    state.param_manager.SetHierarchicalAllgather(value, true);
   }
 
   // Set flag for hierarchical allreduce. Ignore if Horovod is running on a
@@ -1787,19 +1778,14 @@
     state.param_manager.SetHierarchicalAllreduce(value, true);
   }
 
-<<<<<<< HEAD
-  // Issue warning if cluster is heterogeneous
-  if (is_coordinator && !state.is_homogeneous && 
-        (state.hierarchical_allgather || state.hierarchical_allreduce)) {
-=======
 #if HOROVOD_GPU_ALLREDUCE != 'N' && HOROVOD_GPU_ALLREDUCE != 'D'
   // Hierarchical allreduce is not supported without NCCL or DDL
   state.param_manager.SetHierarchicalAllreduce(false, true);
 #endif
 
   // Issue warning if hierarchical allreduce is enabled in heterogeneous cluster
-  if (is_coordinator && state.param_manager.HierarchicalAllreduce() && !state.is_homogeneous) {
->>>>>>> a5abcf0c
+  if (is_coordinator && (state.param_manager.HierarchicalAllreduce()
+              || state.param_manager.HierarchicalAllgather()) && !state.is_homogeneous) {
     std::cerr
         << "WARNING: Using different number of ranks per node might cause "
            "performance loss in hierarchical allgather and "
