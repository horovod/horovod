// Copyright 2016 The TensorFlow Authors. All Rights Reserved.
// Modifications copyright (C) 2018 Uber Technologies, Inc.
//
// Licensed under the Apache License, Version 2.0 (the "License");
// you may not use this file except in compliance with the License.
// You may obtain a copy of the License at
//
//     http://www.apache.org/licenses/LICENSE-2.0
//
// Unless required by applicable law or agreed to in writing, software
// distributed under the License is distributed on an "AS IS" BASIS,
// WITHOUT WARRANTIES OR CONDITIONS OF ANY KIND, either express or implied.
// See the License for the specific language governing permissions and
// limitations under the License.
// =============================================================================

#include <atomic>
#include <cassert>
#include <cstring>
#include <queue>
#include <sstream>
#include <thread>
#include <unordered_map>
#include <unordered_set>
#include <mxnet/base.h>

#if HAVE_CUDA
#include <cuda_runtime.h>
#endif

#if HAVE_NCCL
#include <nccl.h>
#endif

#if HAVE_DDL
#include <ddl.hpp>
#endif

#define OMPI_SKIP_MPICXX
#include "hashes.h"
#include "mpi.h"
#include "mpi_message.h"
#include "operations.h"
#include "timeline.h"

/*
 * Allreduce, Allgather and Broadcast Ops.
 *
 * This module implements MPI ops for allgather, allreduce and broadcast, which
 * do optimized gathers, reductions and broadcasts and can take advantage of
 * hardware-optimized communication libraries through the MPI implementation.
 *
 * The primary logic of the allreduce, allgather and broadcast are in MPI and
 * NCCL implementations. The background thread which facilitates MPI operations
 * is run in BackgroundThreadLoop(). The provided ops are:
 *      – HorovodAllreduce:
 *          Perform an allreduce on a Tensor, returning the sum
 *          across all MPI processes in the global communicator.
 *      – HorovodAllgather:
 *          Perform an allgather on a Tensor, returning the concatenation of
 *          the tensor on the first dimension across all MPI processes in the
 *          global communicator.
 *      - HorovodBroadcast:
 *          Perform a broadcast on a Tensor, broadcasting Tensor
 *          value from root rank to all other ranks.
 *
 * Additionally, this library provides C APIs to initialize Horovod and query
 * rank, local rank and world size.  These are used in Python directly through
 * ctypes.
 */

namespace horovod {
namespace common {

namespace {

// Table storing Tensors to be reduced, keyed by unique name.
// This table contains everything necessary to do the reduction.
struct TensorTableEntry {
  // Name of the tensor.
  std::string tensor_name;
  // Operation context.
  std::shared_ptr<OpContext> context;
  // Input tensor.
  std::shared_ptr<Tensor> tensor;
  // Pre-allocated output tensor.
  std::shared_ptr<Tensor> output;
  // Root rank for broadcast operation.
  int root_rank = 0;
  // Event indicating that data is ready.
  std::shared_ptr<ReadyEvent> ready_event;
  // GPU to do reduction on, or CPU_DEVICE_ID in case of CPU.
  int device = CPU_DEVICE_ID;
  // A callback to call with the status.
  StatusCallback callback;
};
using TensorTable = std::unordered_map<std::string, TensorTableEntry>;

// Table for storing Tensor metadata on rank zero. This is used for error
// checking, stall checking and size calculations, as well as determining
// when a reduction is ready to be done (when all nodes are ready to do it).
using MessageTable = std::unordered_map<
    std::string,
    std::tuple<std::vector<MPIRequest>, std::chrono::steady_clock::time_point>>;

// The global state required for the MPI ops.
//
// MPI is a library that stores a lot of global per-program state and often
// requires running on a single thread. As a result, we have to have a single
// background thread responsible for all MPI operations, and communicate with
// that background thread through global state.
struct HorovodGlobalState {
  // An atomic boolean which is set to true when background thread is started.
  // This ensures that only one background thread is spawned.
  std::atomic_flag initialize_flag = ATOMIC_FLAG_INIT;

  // A mutex that needs to be used whenever MPI operations are done.
  std::mutex mutex;

  // Tensors waiting to be allreduced or allgathered.
  TensorTable tensor_table;

  // Queue of MPI requests waiting to be sent to the coordinator node.
  std::queue<MPIRequest> message_queue;

  // Background thread running MPI communication.
  std::thread background_thread;

  // Whether the background thread should shutdown.
  bool shut_down = false;

  // Only exists on the coordinator node (rank zero). Maintains a count of
  // how many nodes are ready to allreduce every tensor (keyed by tensor
  // name) and time point when tensor started allreduce op.
  std::unique_ptr<MessageTable> message_table;

  // Time point when coordinator last checked for stalled tensors.
  std::chrono::steady_clock::time_point last_stall_check;

  // Timeline writer.
  Timeline timeline;

  // Threshold for Tensor Fusion.  All tensors that occupy memory beyond this
  // threshold will be fused.
  int64_t tensor_fusion_threshold = 64 * 1024 * 1024;

  // Background thread cycle time in milliseconds.  Fractional numbers are
  // permitted.
  double cycle_time_ms = 5;

  // Time point when last cycle started.
  std::chrono::steady_clock::time_point last_cycle_start;

  // Memory buffers for Tensor Fusion.  They are keyed off device ID and
  // framework, and all are allocated tensor_fusion_threshold bytes if
  // initialized.
  std::unordered_map<std::tuple<int, Framework>,
                     std::shared_ptr<PersistentBuffer>>
      tensor_fusion_buffers;

  // Whether MPI_Init has been completed on the background thread.
  bool initialization_done = false;

  // The MPI rank, local rank, size, local size and flag indicating whether MPI
  // multi-threading is supported.
  int rank = 0;
  int local_rank = 0;
  int cross_rank = 0;
  int size = 1;
  int local_size = 1;
  int cross_size = 1;
  bool mpi_threads_supported = false;

  // COMM_WORLD ranks of processes running on this node.
  std::vector<int> local_comm_ranks;

  // Private MPI communicator for Horovod to ensure no collisions with other
  // threads using MPI.
  MPI_Comm mpi_comm;

  // Node-local communicator.
  MPI_Comm local_comm;

  // Cross-node communicator for hierarchical allreduce.
  MPI_Comm cross_comm;

  // Do hierarchical allreduce with MPI + NCCL.
  bool hierarchical_allreduce = false;

// The CUDA stream used for data transfers and within-allreduce operations.
// A naive implementation would use the TensorFlow StreamExecutor CUDA
// stream. However, the allreduce and allgather require doing memory copies
// and kernel executions (for accumulation of values on the GPU). However,
// the subsequent operations must wait for those operations to complete,
// otherwise MPI (which uses its own stream internally) will begin the data
// transfers before the CUDA calls are complete. In order to wait for those
// CUDA operations, if we were using the TensorFlow stream, we would have to
// synchronize that stream; however, other TensorFlow threads may be
// submitting more work to that stream, so synchronizing on it can cause the
// allreduce to be delayed, waiting for compute totally unrelated to it in
// other parts of the graph. Overlaying memory transfers and compute during
// backpropagation is crucial for good performance, so we cannot use the
// TensorFlow stream, and must use our own stream.
#if HAVE_CUDA
  std::unordered_map<int, cudaStream_t> streams;
#endif
#if HAVE_NCCL
  std::unordered_map<std::vector<int32_t>, ncclComm_t> nccl_comms;
#endif

  // Will be set to true after initialization when ddl is used
  bool ddl_initialized = false;
  int32_t ddl_local_device_id = 0;

// We reuse CUDA events as it appears that their creation carries non-zero cost.
// Event management code is only used in NCCL path.
#if HAVE_NCCL || HAVE_DDL
  std::unordered_map<int, std::queue<cudaEvent_t>> cuda_events;
  std::mutex cuda_events_mutex;
#endif

  ~HorovodGlobalState() {
    // Make sure that the destructor of the background thread is safe to
    // call. If a thread is still joinable (not detached or complete) its
    // destructor cannot be called.
    if (background_thread.joinable()) {
      shut_down = true;
      background_thread.join();
    }
  }
};

// All the Horovod state that must be stored globally per-process.
HorovodGlobalState horovod_global;

// For clarify in argument lists.
#define RANK_ZERO 0

// Stall-check warning time
#define STALL_WARNING_TIME std::chrono::seconds(60)

const Status NOT_INITIALIZED_ERROR = Status::PreconditionError(
    "Horovod has not been initialized; use hvd.init().");

const Status SHUT_DOWN_ERROR = Status::Aborted(
    "Horovod has been shut down. This was caused by an exception on one of the "
    "ranks or an attempt to allreduce, allgather or broadcast a tensor after "
    "one of the ranks finished execution. If the shutdown was caused by an "
    "exception, you should see the exception in the log before the first "
    "shutdown message.");

#define OP_ERROR(entries, error_message)                                       \
  {                                                                            \
      for (auto& e : (entries)) {                                              \
        timeline.End(e.tensor_name, nullptr);                                  \
        e.callback(Status::UnknownError(error_message));                       \
      }                                                                        \
      return;                                                                  \
  }

// Store the MPIRequest for a name, and return whether the total count of
// MPIRequests for that tensor is now equal to the MPI size (and thus we are
// ready to reduce the tensor).
bool IncrementTensorCount(std::unique_ptr<MessageTable>& message_table,
                          MPIRequest msg, int mpi_size) {
  auto& name = msg.tensor_name();
  auto& timeline = horovod_global.timeline;
  auto table_iter = message_table->find(name);
  if (table_iter == message_table->end()) {
    std::vector<MPIRequest> messages = {msg};
    auto now = std::chrono::steady_clock::now();
    message_table->emplace(name, std::make_tuple(std::move(messages), now));
    table_iter = message_table->find(name);
    timeline.NegotiateStart(name, msg.request_type());
  } else {
    std::vector<MPIRequest>& messages = std::get<0>(table_iter->second);
    messages.push_back(msg);
  }

  timeline.NegotiateRankReady(name, msg.request_rank());

  std::vector<MPIRequest>& messages = std::get<0>(table_iter->second);
  int count = (int)messages.size();
  bool ready_to_reduce = count == mpi_size;
  if (ready_to_reduce) {
    timeline.NegotiateEnd(name);
  }
  return ready_to_reduce;
}

// Once a tensor is ready to be reduced, the coordinator sends an MPIResponse
// instructing all ranks to start the reduction to all ranks. The MPIResponse
// also contains error messages in case the submitted MPIRequests were not
// valid (for example, contained mismatched shapes or types).
//
// Constructing the MPIResponse, thus, requires a whole lot of error checking.
MPIResponse ConstructMPIResponse(std::unique_ptr<MessageTable>& message_table,
                                 std::string name) {
  bool error = false;
  auto it = message_table->find(name);
  assert(it != message_table->end());

  std::vector<MPIRequest>& requests = std::get<0>(it->second);
  assert(requests.size() > 0);

  std::ostringstream error_message_stream;

  // Check that all data types of tensors being reduced, gathered or broadcasted
  // are identical.
  auto data_type = requests[0].tensor_type();
  for (unsigned int i = 1; i < requests.size(); i++) {
    auto request_type = requests[i].tensor_type();
    if (data_type != request_type) {
      error = true;
      error_message_stream << "Mismatched data types: One rank had type "
                           << MPIDataType_Name(data_type)
                           << ", but another rank had type "
                           << MPIDataType_Name(request_type) << ".";
      break;
    }
  }

  // Check that all requested operations are the same
  auto message_type = requests[0].request_type();
  for (unsigned int i = 1; i < requests.size(); i++) {
    if (error) {
      break;
    }

    auto request_type = requests[i].request_type();
    if (message_type != request_type) {
      error = true;
      error_message_stream << "Mismatched MPI operations: One rank did an "
                           << MPIRequest::RequestType_Name(message_type)
                           << ", but another rank did an "
                           << MPIRequest::RequestType_Name(request_type) << ".";
      break;
    }
  }

  // If we are doing an allreduce or broadcast, check that all tensor shapes are
  // identical.
  if (message_type == MPIRequest::ALLREDUCE ||
      message_type == MPIRequest::BROADCAST) {
    TensorShape tensor_shape;
    for (auto dim : requests[0].tensor_shape()) {
      tensor_shape.AddDim(dim);
    }
    for (unsigned int i = 1; i < requests.size(); i++) {
      if (error) {
        break;
      }

      TensorShape request_shape;
      for (auto dim : requests[i].tensor_shape()) {
        request_shape.AddDim(dim);
      }
      if (tensor_shape != request_shape) {
        error = true;
        error_message_stream
            << "Mismatched " << MPIRequest::RequestType_Name(message_type)
            << " tensor shapes: One rank sent a tensor of shape "
            << tensor_shape.DebugString()
            << ", but another rank sent a tensor of shape "
            << request_shape.DebugString() << ".";
        break;
      }
    }
  }

  // If we are doing an allgather, make sure all but the first dimension are
  // the same. The first dimension may be different and the output tensor is
  // the sum of the first dimension. Collect the sizes by rank.
  std::vector<int64_t> tensor_sizes(requests.size());
  if (message_type == MPIRequest::ALLGATHER) {
    TensorShape tensor_shape;
    for (auto dim : requests[0].tensor_shape()) {
      tensor_shape.AddDim(dim);
    }

    if (tensor_shape.dims() == 0) {
      error = true;
      error_message_stream << "Rank zero tried to "
                           << MPIRequest::RequestType_Name(message_type)
                           << " a rank-zero tensor.";
    } else {
      tensor_sizes[requests[0].request_rank()] = tensor_shape.dim_size(0);
    }

    for (unsigned int i = 1; i < requests.size(); i++) {
      if (error) {
        break;
      }

      TensorShape request_shape;
      for (auto dim : requests[i].tensor_shape()) {
        request_shape.AddDim(dim);
      }
      if (tensor_shape.dims() != request_shape.dims()) {
        error = true;
        error_message_stream
            << "Mismatched " << MPIRequest::RequestType_Name(message_type)
            << " tensor shapes: One rank sent a tensor of rank "
            << tensor_shape.dims()
            << ", but another rank sent a tensor of rank "
            << request_shape.dims() << ".";
        break;
      }

      bool dim_mismatch = false;
      for (int dim = 1; dim < tensor_shape.dims(); dim++) {
        if (tensor_shape.dim_size(dim) != request_shape.dim_size(dim)) {
          error = true;
          error_message_stream
              << "Mismatched " << MPIRequest::RequestType_Name(message_type)
              << " tensor shapes: One rank sent a tensor with dimension " << dim
              << " equal to " << tensor_shape.dim_size(dim)
              << ", but another rank sent a tensor with dimension " << dim
              << " equal to " << request_shape.dim_size(dim) << ".";
          dim_mismatch = true;
          break;
        }
      }
      if (dim_mismatch) {
        break;
      }

      tensor_sizes[requests[i].request_rank()] = request_shape.dim_size(0);
    }
  }

  // If we are doing a broadcast, check that all root ranks are identical.
  if (message_type == MPIRequest::BROADCAST) {
    int first_root_rank = requests[0].root_rank();
    for (unsigned int i = 1; i < requests.size(); i++) {
      if (error) {
        break;
      }

      int this_root_rank = requests[i].root_rank();
      if (first_root_rank != this_root_rank) {
        error = true;
        error_message_stream
            << "Mismatched " << MPIRequest::RequestType_Name(message_type)
            << " root ranks: One rank specified root rank " << first_root_rank
            << ", but another rank specified root rank " << this_root_rank
            << ".";
        break;
      }
    }
  }

  bool first_device_is_cpu = requests[0].device() == CPU_DEVICE_ID;
  for (unsigned int i = 1; i < requests.size(); i++) {
    if (error) {
      break;
    }

    bool this_device_is_cpu = requests[i].device() == CPU_DEVICE_ID;
    if (first_device_is_cpu != this_device_is_cpu) {
      error = true;
      error_message_stream
          << "Mismatched " << MPIRequest::RequestType_Name(message_type)
          << " CPU/GPU device selection: One rank specified device "
          << (first_device_is_cpu ? "CPU" : "GPU")
          << ", but another rank specified device "
          << (this_device_is_cpu ? "CPU" : "GPU") << ".";
      break;
    }
  }
  std::vector<int32_t> devices(requests.size());
  for (auto& request : requests) {
    devices[request.request_rank()] = request.device();
  }

  MPIResponse response;
  response.add_tensor_names(name);
  if (error) {
    std::string error_message = error_message_stream.str();
    response.set_response_type(MPIResponse::ERROR);
    response.set_error_message(error_message);
  } else if (message_type == MPIRequest::ALLGATHER) {
    response.set_response_type(MPIResponse::ALLGATHER);
    for (auto dim : tensor_sizes) {
      response.add_tensor_sizes(dim);
    }
  } else if (message_type == MPIRequest::ALLREDUCE) {
    response.set_response_type(MPIResponse::ALLREDUCE);
  } else if (message_type == MPIRequest::BROADCAST) {
    response.set_response_type(MPIResponse::BROADCAST);
  }
  response.set_devices(devices);

  // Clear all queued up requests for this name. They are now taken care of
  // by the constructed MPI response.
  message_table->erase(it);

  return response;
}

MPI_Datatype GetMPIDataType(const std::shared_ptr<Tensor> tensor) {
  switch (tensor->dtype()) {
  case HOROVOD_UINT8:
    return MPI_UINT8_T;
  case HOROVOD_INT8:
    return MPI_INT8_T;
  case HOROVOD_UINT16:
    return MPI_UINT16_T;
  case HOROVOD_INT16:
    return MPI_INT16_T;
  case HOROVOD_INT32:
    return MPI_INT32_T;
  case HOROVOD_INT64:
    return MPI_INT64_T;
  case HOROVOD_FLOAT32:
    return MPI_FLOAT;
  case HOROVOD_FLOAT64:
    return MPI_DOUBLE;
  case HOROVOD_BOOL:
    return MPI_C_BOOL;
  default:
    throw std::logic_error("Type " + MPIDataType_Name(tensor->dtype()) +
                           " is not supported in MPI mode.");
  }
}

#if HAVE_NCCL
ncclDataType_t GetNCCLDataType(const std::shared_ptr<Tensor> tensor) {
  switch (tensor->dtype()) {
  case HOROVOD_INT32:
    return ncclInt32;
  case HOROVOD_INT64:
    return ncclInt64;
  case HOROVOD_FLOAT32:
    return ncclFloat32;
  case HOROVOD_FLOAT64:
    return ncclFloat64;
  default:
    throw std::logic_error("Type " + MPIDataType_Name(tensor->dtype()) +
                           " is not supported in NCCL mode.");
  }
}
#endif

#if HAVE_DDL
DDL_Type GetDDLDataType(const std::shared_ptr<Tensor> tensor) {
  switch (tensor->dtype()) {
  case HOROVOD_FLOAT32:
    return DDL_TYPE_FLOAT;
  default:
    throw std::logic_error("Type " + MPIDataType_Name(tensor->dtype()) +
                           " is not supported in DDL mode.");
  }
}
#endif

#define MPI_CHECK(entries, op_name, op)                                        \
  {                                                                            \
    auto mpi_result = (op);                                                    \
    if (mpi_result != MPI_SUCCESS) {                                           \
      for (auto& e : (entries)) {                                              \
        timeline.End(e.tensor_name, nullptr);                                  \
        e.callback(Status::UnknownError(                                       \
            std::string(op_name) + " failed, see MPI output for details."));   \
      }                                                                        \
      return;                                                                  \
    }                                                                          \
  }

#define CUDA_CHECK(entries, op_name, op)                                       \
  {                                                                            \
    auto cuda_result = (op);                                                   \
    if (cuda_result != cudaSuccess) {                                          \
      for (auto& e : (entries)) {                                              \
        timeline.End(e.tensor_name, nullptr);                                  \
        e.callback(Status::UnknownError(std::string(op_name) + " failed: " +   \
                                        cudaGetErrorString(cuda_result)));     \
      }                                                                        \
      return;                                                                  \
    }                                                                          \
  }

#define NCCL_CHECK(entries, op_name, op)                                       \
  {                                                                            \
    auto nccl_result = (op);                                                   \
    if (nccl_result != ncclSuccess) {                                          \
      for (auto& e : (entries)) {                                              \
        timeline.End(e.tensor_name, nullptr);                                  \
        e.callback(Status::UnknownError(std::string(op_name) + " failed: " +   \
                                        ncclGetErrorString(nccl_result)));     \
      }                                                                        \
      return;                                                                  \
    }                                                                          \
  }

#define DDL_CHECK(entries, op_name, op)                                        \
  {                                                                            \
    auto ddl_result = (op);                                                    \
    if (ddl_result != DDL_SUCCESS) {                                           \
      for (auto& e : (entries)) {                                              \
        timeline.End(e.tensor_name, nullptr);                                  \
        e.callback(Status::UnknownError(std::string(op_name) + " failed."));   \
      }                                                                        \
      return;                                                                  \
    }                                                                          \
  }

// This event management code is only used in NCCL.
#if HAVE_NCCL || HAVE_DDL
cudaError_t GetCudaEvent(cudaEvent_t* event) {
  int device;
  auto status = cudaGetDevice(&device);
  if (status != cudaSuccess) {
    return status;
  }

  auto& mutex = horovod_global.cuda_events_mutex;
  {
    std::lock_guard<std::mutex> guard(mutex);
    auto& queue = horovod_global.cuda_events[device];
    if (!queue.empty()) {
      *event = queue.front();
      queue.pop();
      return cudaSuccess;
    }
  }

  return cudaEventCreateWithFlags(event, cudaEventBlockingSync |
                                             cudaEventDisableTiming);
}

cudaError_t ReleaseCudaEvent(cudaEvent_t event) {
  int device;
  auto status = cudaGetDevice(&device);
  if (status != cudaSuccess) {
    return status;
  }

  auto& mutex = horovod_global.cuda_events_mutex;
  {
    std::lock_guard<std::mutex> guard(mutex);
    auto& queue = horovod_global.cuda_events[device];
    queue.push(event);
  }

  return cudaSuccess;
}

#define RECORD_EVENT(entries, event_queue, name, stream)                       \
  {                                                                            \
    cudaEvent_t event;                                                         \
    CUDA_CHECK(entries, "GetCudaEvent", GetCudaEvent(&event))                  \
    CUDA_CHECK(entries, "cudaEventRecord", cudaEventRecord(event, stream))     \
    (event_queue).emplace(name, event);                                        \
  }

#define WAIT_FOR_EVENTS(entries, timeline, event_queue)                        \
  {                                                                            \
    while (!(event_queue).empty()) {                                           \
      std::string name;                                                        \
      cudaEvent_t event;                                                       \
      std::tie(name, event) = (event_queue).front();                           \
      (event_queue).pop();                                                     \
      if (name != "") {                                                        \
        ACTIVITY_START_ALL(entries, timeline, name)                            \
      }                                                                        \
      CUDA_CHECK(entries, "cudaEventSynchronize", cudaEventSynchronize(event)) \
      if (name != "") {                                                        \
        ACTIVITY_END_ALL(entries, timeline)                                    \
      }                                                                        \
      CUDA_CHECK(entries, "ReleaseCudaEvent", ReleaseCudaEvent(event))         \
    }                                                                          \
  }
#endif

#define ACTIVITY_START_ALL(entries, timeline, activity)                        \
  {                                                                            \
    for (auto& e : (entries)) {                                                \
      (timeline).ActivityStart(e.tensor_name, activity);                       \
    }                                                                          \
  }

#define ACTIVITY_END_ALL(entries, timeline)                                    \
  {                                                                            \
    for (auto& e : (entries)) {                                                \
      (timeline).ActivityEnd(e.tensor_name);                                   \
    }                                                                          \
  }

// Process an MPIResponse by doing a reduction, a gather, a broadcast, or
// raising an error.
void PerformOperation(TensorTable& tensor_table, MPIResponse response) {
  std::vector<TensorTableEntry> entries;
  {
    // Lock on the tensor table.
    std::lock_guard<std::mutex> guard(horovod_global.mutex);

    for (auto& name : response.tensor_names()) {
      // We should never fail at finding this key in the tensor table.
      auto iter = tensor_table.find(name);
      assert(iter != tensor_table.end());

      assert(response.response_type() == MPIResponse::ALLREDUCE ||
             response.response_type() == MPIResponse::ALLGATHER ||
             response.response_type() == MPIResponse::BROADCAST ||
             response.response_type() == MPIResponse::ERROR);

      entries.push_back(iter->second);

      // Clear the tensor table of this tensor and its callbacks; the rest of
      // this function takes care of it.
      tensor_table.erase(iter);
    }
  }

  auto& timeline = horovod_global.timeline;
  for (auto& e : entries) {
    timeline.Start(e.tensor_name, response.response_type());
  }

  if (entries.size() > 1) {
    auto first_entry = entries[0];
    // Note: it is OK for different entries to come from different frameworks
    // since buffer allocated here is guaranteed to survive at least till the
    // end of this operation.
    auto& buffer = horovod_global.tensor_fusion_buffers[std::make_tuple(
        first_entry.device, first_entry.context->framework())];
    if (buffer == nullptr) {
      ACTIVITY_START_ALL(entries, timeline, INIT_FUSION_BUFFER)

      // Lazily allocate persistent buffer for Tensor Fusion and keep it
      // forever per device.
      Status status = first_entry.context->AllocatePersistent(
          horovod_global.tensor_fusion_threshold, &buffer);
      if (!status.ok()) {
        for (auto& e : entries) {
          timeline.End(e.tensor_name, nullptr);
          e.callback(status);
        }
        return;
      }

      ACTIVITY_END_ALL(entries, timeline)
    }
  }

  // On GPU data readiness is signalled by ready_event.
  //LOG(WARNING) << horovod_local_rank() << " Wait for ready_event";
  std::vector<TensorTableEntry> waiting_tensors;
  for (auto& e : entries) {
    if (e.ready_event != nullptr) {
      timeline.ActivityStart(e.tensor_name, WAIT_FOR_DATA);
      waiting_tensors.push_back(e);
    }
  }
  while (!waiting_tensors.empty()) {
    for (auto it = waiting_tensors.begin(); it != waiting_tensors.end();) {
      if (it->ready_event->Ready()) {
        timeline.ActivityEnd(it->tensor_name);
        timeline.ActivityStart(it->tensor_name, WAIT_FOR_OTHER_TENSOR_DATA);
        it = waiting_tensors.erase(it);
      } else {
        ++it;
      }
    }
    std::this_thread::sleep_for(std::chrono::nanoseconds(100));
  }
  for (auto& e : entries) {
    if (e.ready_event != nullptr) {
      timeline.ActivityEnd(e.tensor_name);
    }
  }

  Status status;
  //LOG(WARNING) << horovod_local_rank() << " Synchronize";
  if (response.response_type() == MPIResponse::ALLGATHER) {
    assert(entries.size() == 1);
    auto e = entries[0];

    // Copy tensor sizes from the MPI response into a vector of int64_t
    // and compute total size.  This is size of first dimension.
    std::vector<int64_t> tensor_sizes;
    int64_t total_dimension_size = 0;
    for (auto sz : response.tensor_sizes()) {
      tensor_sizes.push_back(sz);
      total_dimension_size += sz;
    }

    // Every tensor participating in Allgather operation may have different
    // first dimension size, but the rest of dimensions are same for all
    // tensors.  Here we get shape of tensor sliced by first dimension.
    TensorShape single_slice_shape;
    for (int i = 1; i < e.tensor->shape().dims(); ++i) {
      single_slice_shape.AddDim(e.tensor->shape().dim_size(i));
    }

    // Allgather output will have shape of:
    // (sum of first dimension of every tensor) x (tensor slice shape).
    TensorShape output_shape;
    output_shape.AddDim((int64_t)total_dimension_size);
    output_shape.AppendShape(single_slice_shape);

    ACTIVITY_START_ALL(entries, timeline, ALLOCATE_OUTPUT)
    status = e.context->AllocateOutput(output_shape, &e.output);
    if (!status.ok()) {
      timeline.End(e.tensor_name, nullptr);
      e.callback(status);
      return;
    }
    ACTIVITY_END_ALL(entries, timeline)

    // Tensors may have different first dimension, so we need to use
    // MPI_Allgatherv API that supports gathering arrays of different length.
    ACTIVITY_START_ALL(entries, timeline, MPI_ALLGATHER)
    auto* recvcounts = new int[tensor_sizes.size()];
    auto* displcmnts = new int[tensor_sizes.size()];
    for (unsigned int i = 0; i < tensor_sizes.size(); i++) {
      recvcounts[i] =
          (int)(single_slice_shape.num_elements() * tensor_sizes[i]);
      if (i == 0) {
        displcmnts[i] = 0;
      } else {
        displcmnts[i] = recvcounts[i - 1] + displcmnts[i - 1];
      }
    }
    auto result = MPI_Allgatherv(
        e.tensor->data(), (int)e.tensor->shape().num_elements(),
        GetMPIDataType(e.tensor), (void*)e.output->data(), recvcounts,
        displcmnts, GetMPIDataType(e.tensor), horovod_global.mpi_comm);
    delete[] recvcounts;
    delete[] displcmnts;
    MPI_CHECK(entries, "MPI_Allgatherv", result)
    ACTIVITY_END_ALL(entries, timeline)

    timeline.End(e.tensor_name, e.output);
    e.callback(Status::OK());

  } else if (response.response_type() == MPIResponse::ALLREDUCE) {
    auto& first_entry = entries[0];

    //LOG(WARNING) << horovod_local_rank() << " Begin CUDA Set Device";
#if HAVE_CUDA
    bool on_gpu = first_entry.device != CPU_DEVICE_ID;
    if (on_gpu) {
      CUDA_CHECK(entries, "cudaSetDevice", cudaSetDevice(first_entry.device))

      // Ensure stream is in the map before executing reduction.
      cudaStream_t& stream = horovod_global.streams[first_entry.device];
      if (stream == nullptr) {
        int greatest_priority;
        CUDA_CHECK(entries, "cudaDeviceGetStreamPriorityRange",
                   cudaDeviceGetStreamPriorityRange(NULL, &greatest_priority))
        CUDA_CHECK(entries, "cudaStreamCreateWithPriority",
                   cudaStreamCreateWithPriority(&stream, cudaStreamNonBlocking,
                                                greatest_priority))
      }
    }
#endif

<<<<<<< HEAD
#ifdef HOROVOD_GPU_ALLREDUCE //== 'N' // 'N' stands for NCCL
=======
// 'N' stands for NCCL and 'D' for DDL
#if HOROVOD_GPU_ALLREDUCE == 'N' || HOROVOD_GPU_ALLREDUCE == 'D'
>>>>>>> 83eca3bc
    if (on_gpu) {
      //LOG(WARNING) << horovod_local_rank() << " Begin NCCL init";
      auto stream = horovod_global.streams[first_entry.device];
      auto event_queue = std::queue<std::pair<std::string, cudaEvent_t>>();

      // Determine GPU IDs of the devices participating in this communicator.
      std::vector<int32_t> nccl_device_map;
      if (horovod_global.hierarchical_allreduce) {
        for (int rank : horovod_global.local_comm_ranks) {
          nccl_device_map.push_back(response.devices()[rank]);
        }
      } else {
        nccl_device_map = response.devices();
      }

#if HOROVOD_GPU_ALLREDUCE == 'N'
      // Ensure NCCL communicator is in the map before executing reduction.
      ncclComm_t& nccl_comm = horovod_global.nccl_comms[nccl_device_map];
      if (nccl_comm == nullptr) {
        ACTIVITY_START_ALL(entries, timeline, INIT_NCCL)

        int nccl_rank, nccl_size;
        MPI_Comm nccl_id_bcast_comm;
        if (horovod_global.hierarchical_allreduce) {
          nccl_rank = horovod_global.local_rank;
          nccl_size = horovod_global.local_size;
          nccl_id_bcast_comm = horovod_global.local_comm;
        } else {
          nccl_rank = horovod_global.rank;
          nccl_size = horovod_global.size;
          nccl_id_bcast_comm = horovod_global.mpi_comm;
        }

        ncclUniqueId nccl_id;
        if (nccl_rank == 0) {
          NCCL_CHECK(entries, "ncclGetUniqueId", ncclGetUniqueId(&nccl_id))
        }

        MPI_CHECK(entries, "MPI_Bcast",
                  MPI_Bcast((void*)&nccl_id, sizeof(nccl_id), MPI_BYTE, 0,
                            nccl_id_bcast_comm));

        ncclComm_t new_nccl_comm;
        NCCL_CHECK(
            entries, "ncclCommInitRank",
            ncclCommInitRank(&new_nccl_comm, nccl_size, nccl_id, nccl_rank))
        nccl_comm = new_nccl_comm;

        // Barrier helps NCCL to synchronize after initialization and avoid
        // deadlock that we've been seeing without it.
        MPI_CHECK(entries, "MPI_Barrier", MPI_Barrier(horovod_global.mpi_comm));

        ACTIVITY_END_ALL(entries, timeline)
      }
#elif HOROVOD_GPU_ALLREDUCE == 'D'
      if (!horovod_global.ddl_initialized) {
        // Initialize DDL
        auto ddl_options = std::getenv("DDL_OPTIONS");
        if (ddl_options == nullptr) {
          OP_ERROR(entries, "DDL_OPTIONS env variable needs to be set to use DDL.")
        }
        DDL_CHECK(entries, "ddl_init", ddl_init(ddl_options))
        horovod_global.ddl_initialized = true;
        horovod_global.ddl_local_device_id = first_entry.device;
      } else if (horovod_global.ddl_local_device_id != first_entry.device) {
        OP_ERROR(entries, "DDL does not support more than one GPU device per process.")
      }
#endif

      if (timeline.Initialized()) {
        RECORD_EVENT(entries, event_queue, QUEUE, stream)
      }

      // If entries.size() > 1, we copy tensors into fusion buffer before
      // allreduce, and distribute results of allreduce back into target
      // tensors after allreduce.

      //LOG(WARNING) << horovod_local_rank() << " Begin Allreduce Fusion";
      const void* fused_input_data;
      void* buffer_data;
      int64_t num_elements = 0;
      size_t buffer_len;
      if (entries.size() > 1) {
        // Access the fusion buffer.
        auto& buffer = horovod_global.tensor_fusion_buffers[std::make_tuple(
            first_entry.device, first_entry.context->framework())];
        buffer_data =
            const_cast<void*>(buffer->AccessData(first_entry.context));

        // Copy memory into the fusion buffer.
        int64_t offset = 0;
        for (auto& e : entries) {
          void* buffer_data_at_offset = (uint8_t*)buffer_data + offset;
          CUDA_CHECK(entries, "cudaMemcpyAsync",
                     cudaMemcpyAsync(buffer_data_at_offset, e.tensor->data(),
                                     (size_t)e.tensor->size(),
                                     cudaMemcpyDeviceToDevice, stream))
          offset += e.tensor->size();
        }
        buffer_len = (size_t)offset;
        if (timeline.Initialized() || horovod_global.ddl_initialized) {
          RECORD_EVENT(entries, event_queue, MEMCPY_IN_FUSION_BUFFER, stream)
        }

        // Set the input data to originate from the buffer.
        fused_input_data = buffer_data;

        // Perform the reduction on the fusion buffer.
        for (auto& e : entries) {
          num_elements += e.tensor->shape().num_elements();
        }
      } else {
        fused_input_data = first_entry.tensor->data();
        buffer_data = (void*)first_entry.output->data();
        num_elements = first_entry.tensor->shape().num_elements();
        buffer_len = (size_t)first_entry.output->size();
        if (horovod_global.ddl_initialized) {
          // Copy input buffer content to output buffer
          // because DDL only supports in-place allreduce
          CUDA_CHECK(entries, "cudaMemcpyAsync",
                     cudaMemcpyAsync(buffer_data, fused_input_data,
                                     buffer_len,
                                     cudaMemcpyDeviceToDevice, stream))
          RECORD_EVENT(entries, event_queue, MEMCPY_IN_FUSION_BUFFER, stream)
        }
      }

      void* host_buffer = nullptr;
<<<<<<< HEAD
      //LOG(WARNING) << horovod_local_rank() << " Begin Allreduce NCCL";
=======
#if HOROVOD_GPU_ALLREDUCE == 'D'
      // Synchronize.
      WAIT_FOR_EVENTS(entries, timeline, event_queue)
      DDL_Type ddl_data_type;
      try {
        ddl_data_type = GetDDLDataType(first_entry.tensor);
      } catch (const std::logic_error& ex) {
        OP_ERROR(entries, ex.what())
      }
      DDL_CHECK(entries, "ddl_allreduce",
                ddl_allreduce(buffer_data,
                              (size_t)num_elements,
                              ddl_data_type,
                              DDL_OP_SUM))
#else
>>>>>>> 83eca3bc
      if (horovod_global.hierarchical_allreduce) {
        NCCL_CHECK(entries, "ncclReduce",
                   ncclReduce(fused_input_data, buffer_data,
                              (size_t)num_elements,
                              GetNCCLDataType(first_entry.tensor), ncclSum, 0,
                              nccl_comm, stream))
        if (timeline.Initialized()) {
          RECORD_EVENT(entries, event_queue, NCCL_REDUCE, stream)
        }

        if (horovod_global.local_rank == 0) {
          // cudaHostAlloc is significantly slower than malloc.  Pre-allocating
          // a buffer is not safe since the tensor can be arbitrarily large.
          host_buffer = malloc(buffer_len);

          CUDA_CHECK(entries, "cudaMemcpyAsync",
                     cudaMemcpyAsync(host_buffer, buffer_data, buffer_len,
                                     cudaMemcpyDeviceToHost, stream))
          // This event must be recorded for the subsequent synchronize.
          RECORD_EVENT(entries, event_queue, MEMCPY_IN_HOST_BUFFER, stream)

          // Synchronize.
          WAIT_FOR_EVENTS(entries, timeline, event_queue)

          ACTIVITY_START_ALL(entries, timeline, MPI_ALLREDUCE)
          MPI_CHECK(entries, "MPI_Allreduce",
                    MPI_Allreduce(MPI_IN_PLACE, host_buffer, (int)num_elements,
                                  GetMPIDataType(first_entry.tensor), MPI_SUM,
                                  horovod_global.cross_comm))
          ACTIVITY_END_ALL(entries, timeline)

          CUDA_CHECK(entries, "cudaMemcpyAsync",
                     cudaMemcpyAsync(buffer_data, host_buffer, buffer_len,
                                     cudaMemcpyHostToDevice, stream))
          if (timeline.Initialized()) {
            RECORD_EVENT(entries, event_queue, MEMCPY_OUT_HOST_BUFFER, stream)
          }
        }

        NCCL_CHECK(entries, "ncclBcast",
                   ncclBcast(buffer_data, (size_t)num_elements,
                             GetNCCLDataType(first_entry.tensor), 0, nccl_comm,
                             stream))
        if (timeline.Initialized()) {
          RECORD_EVENT(entries, event_queue, NCCL_BCAST, stream)
        }
      } else {
        NCCL_CHECK(entries, "ncclAllReduce",
                   ncclAllReduce(fused_input_data, buffer_data,
                                 (size_t)num_elements,
                                 GetNCCLDataType(first_entry.tensor), ncclSum,
                                 nccl_comm, stream))
      }
#endif
      if (timeline.Initialized()) {
        RECORD_EVENT(entries, event_queue, NCCL_ALLREDUCE, stream)
      }

      //LOG(WARNING) << horovod_local_rank() << " Begin Allreduce Copy From Fusion Buffer";
      if (entries.size() > 1) {
        // Copy memory out of the fusion buffer.
        int64_t offset = 0;
        for (auto& e : entries) {
          void* buffer_data_at_offset = (uint8_t*)buffer_data + offset;
          CUDA_CHECK(entries, "cudaMemcpyAsync",
                     cudaMemcpyAsync((void*)e.output->data(),
                                     buffer_data_at_offset,
                                     (size_t)e.tensor->size(),
                                     cudaMemcpyDeviceToDevice, stream))
          offset += e.tensor->size();
        }
        if (timeline.Initialized()) {
          RECORD_EVENT(entries, event_queue, MEMCPY_OUT_FUSION_BUFFER, stream)
        }
      }

      //LOG(WARNING) << horovod_local_rank() << " Allreduce Copy From Fusion Buffer Complete";
      // Use completion marker via event because it's faster than
      // blocking cudaStreamSynchronize() in this thread.
      RECORD_EVENT(entries, event_queue, "", stream)
      

      //LOG(WARNING) << horovod_local_rank() << " Begin Wait for thread pool to finish";
      // TODO: use thread pool or single thread for callbacks
      std::thread finalizer_thread([entries, first_entry, host_buffer, response,
                                    event_queue, &timeline]() mutable {
        CUDA_CHECK(entries, "cudaSetDevice", cudaSetDevice(first_entry.device))

        WAIT_FOR_EVENTS(entries, timeline, event_queue)

        if (host_buffer != nullptr) {
          free(host_buffer);
        }

        for (auto& e : entries) {
          timeline.End(e.tensor_name, e.output);
          e.callback(Status::OK());
        }
      });
      finalizer_thread.detach();
      //LOG(WARNING) << horovod_local_rank() << " Finished Wait for thread pool";
      return;
    }
#endif

    //LOG(WARNING) << horovod_local_rank() << " Begin AllReduce MPI";
    if (entries.size() > 1) {
      // Access the fusion buffer.
      auto& buffer = horovod_global.tensor_fusion_buffers[std::make_tuple(
          first_entry.device, first_entry.context->framework())];
      auto buffer_data = buffer->AccessData(first_entry.context);

      // Copy memory into the fusion buffer.
      ACTIVITY_START_ALL(entries, timeline, MEMCPY_IN_FUSION_BUFFER)
      int64_t offset = 0;
      for (auto& e : entries) {
        void* buffer_data_at_offset = (uint8_t*)buffer_data + offset;
#if HAVE_CUDA
        if (on_gpu) {
          CUDA_CHECK(entries, "cudaMemcpyAsync",
                     cudaMemcpyAsync(
                         buffer_data_at_offset, e.tensor->data(),
                         (size_t)e.tensor->size(), cudaMemcpyDeviceToDevice,
                         horovod_global.streams[first_entry.device]))
        } else {
#endif
          std::memcpy(buffer_data_at_offset, e.tensor->data(),
                      (size_t)e.tensor->size());
#if HAVE_CUDA
        }
#endif
        offset += e.tensor->size();
      }
#if HAVE_CUDA
      if (on_gpu) {
        CUDA_CHECK(
            entries, "cudaStreamSynchronize",
            cudaStreamSynchronize(horovod_global.streams[first_entry.device]))
      }
#endif
      ACTIVITY_END_ALL(entries, timeline)

      ACTIVITY_START_ALL(entries, timeline, MPI_ALLREDUCE)
      int64_t num_elements = 0;
      for (auto& e : entries) {
        num_elements += e.tensor->shape().num_elements();
      }
      MPI_CHECK(entries, "MPI_Allreduce",
                MPI_Allreduce(MPI_IN_PLACE, (void*)buffer_data,
                              (int)num_elements,
                              GetMPIDataType(first_entry.tensor), MPI_SUM,
                              horovod_global.mpi_comm))
      ACTIVITY_END_ALL(entries, timeline)

      // Copy memory out of the fusion buffer.
      ACTIVITY_START_ALL(entries, timeline, MEMCPY_OUT_FUSION_BUFFER)
      offset = 0;
      for (auto& e : entries) {
        void* buffer_data_at_offset = (uint8_t*)buffer_data + offset;
#if HAVE_CUDA
        if (on_gpu) {
          CUDA_CHECK(entries, "cudaMemcpyAsync",
                     cudaMemcpyAsync(
                         (void*)e.output->data(), buffer_data_at_offset,
                         (size_t)e.tensor->size(), cudaMemcpyDeviceToDevice,
                         horovod_global.streams[first_entry.device]))
        } else {
#endif
          std::memcpy((void*)e.output->data(), buffer_data_at_offset,
                      (size_t)e.tensor->size());
#if HAVE_CUDA
        }
#endif
        offset += e.tensor->size();
      }
#if HAVE_CUDA
      if (on_gpu) {
        CUDA_CHECK(
            entries, "cudaStreamSynchronize",
            cudaStreamSynchronize(horovod_global.streams[first_entry.device]))
      }
#endif
      ACTIVITY_END_ALL(entries, timeline)
    } else {
      auto& e = first_entry;
      ACTIVITY_START_ALL(entries, timeline, MPI_ALLREDUCE)
      const void* sendbuf = e.tensor->data() == e.output->data()
                                ? MPI_IN_PLACE
                                : e.tensor->data();
      MPI_CHECK(entries, "MPI_Allreduce",
                MPI_Allreduce(sendbuf, (void*)e.output->data(),
                              (int)e.tensor->shape().num_elements(),
                              GetMPIDataType(e.tensor), MPI_SUM,
                              horovod_global.mpi_comm))
      ACTIVITY_END_ALL(entries, timeline)
    }

    for (auto& e : entries) {
      timeline.End(e.tensor_name, e.output);
      e.callback(Status::OK());
    }
  } else if (response.response_type() == MPIResponse::BROADCAST) {
    assert(entries.size() == 1);
    auto first_entry = entries[0];

    // On root rank, MPI_Bcast sends data, on other ranks it receives data.
    void* data_ptr;
    if (horovod_global.rank == first_entry.root_rank) {
      data_ptr = (void*)first_entry.tensor->data();
    } else {
      data_ptr = (void*)first_entry.output->data();
    }

#ifdef HOROVOD_GPU_BROADCAST
    //LOG(WARNING) << horovod_local_rank() << " Begin CUDA Set Device";
#if HAVE_CUDA
    bool on_gpu = first_entry.device != CPU_DEVICE_ID;
    if (on_gpu) {
      CUDA_CHECK(entries, "cudaSetDevice", cudaSetDevice(first_entry.device))

      // Ensure stream is in the map before executing reduction.
      cudaStream_t& stream = horovod_global.streams[first_entry.device];
      if (stream == nullptr) {
        int greatest_priority;
        CUDA_CHECK(entries, "cudaDeviceGetStreamPriorityRange",
                   cudaDeviceGetStreamPriorityRange(NULL, &greatest_priority))
        CUDA_CHECK(entries, "cudaStreamCreateWithPriority",
                   cudaStreamCreateWithPriority(&stream, cudaStreamNonBlocking,
                                                greatest_priority))
      }
    }
#endif

    /*if (on_gpu) {
      //LOG(WARNING) << horovod_local_rank() << " Begin NCCL init";
      auto stream = horovod_global.streams[first_entry.device];
      auto event_queue = std::queue<std::pair<std::string, cudaEvent_t>>();

      // Determine GPU IDs of the devices participating in this communicator.
      std::vector<int32_t> nccl_device_map;
      nccl_device_map = response.devices();

      // Ensure NCCL communicator is in the map before executing broadcast.
      ncclComm_t& nccl_comm = horovod_global.nccl_comms[nccl_device_map];
      if (nccl_comm == nullptr) {
        ACTIVITY_START_ALL(entries, timeline, INIT_NCCL)

        int nccl_rank, nccl_size;
        MPI_Comm nccl_id_bcast_comm;
        nccl_rank = horovod_global.rank;
        nccl_size = horovod_global.size;
        nccl_id_bcast_comm = horovod_global.mpi_comm;

        ncclUniqueId nccl_id;
        if (nccl_rank == 0) {
          NCCL_CHECK(entries, "ncclGetUniqueId", ncclGetUniqueId(&nccl_id))
        }

        MPI_CHECK(entries, "MPI_Bcast",
                  MPI_Bcast((void*)&nccl_id, sizeof(nccl_id), MPI_BYTE, 0,
                            nccl_id_bcast_comm));

        ncclComm_t new_nccl_comm;
        NCCL_CHECK(
            entries, "ncclCommInitRank",
            ncclCommInitRank(&new_nccl_comm, nccl_size, nccl_id, nccl_rank))
        nccl_comm = new_nccl_comm;

        // Barrier helps NCCL to synchronize after initialization and avoid
        // deadlock that we've been seeing without it.
        MPI_CHECK(entries, "MPI_Barrier", MPI_Barrier(horovod_global.mpi_comm));

        ACTIVITY_END_ALL(entries, timeline)
      }

      if (timeline.Initialized()) {
        RECORD_EVENT(entries, event_queue, QUEUE, stream)
      }

      //LOG(WARNING) << horovod_local_rank() << " Begin NCCL Broadcast";
      NCCL_CHECK(entries, "ncclBcast",
                 ncclBcast(data_ptr, 
                           (size_t)first_entry.tensor->shape().num_elements(),
                           GetNCCLDataType(first_entry.tensor), 
                           first_entry.root_rank, 
                           nccl_comm, stream))
      if (timeline.Initialized()) {
        RECORD_EVENT(entries, event_queue, NCCL_BCAST, stream)
      }
    }
#else*/
    //LOG(WARNING) << horovod_local_rank() << " Begin MPI Broadcast";
    ACTIVITY_START_ALL(entries, timeline, MPI_BCAST)
    MPI_CHECK(entries, "MPI_Bcast",
              MPI_Bcast(data_ptr, (int)first_entry.tensor->shape().num_elements(),
                        GetMPIDataType(first_entry.tensor), first_entry.root_rank,
                        horovod_global.mpi_comm))
    ACTIVITY_END_ALL(entries, timeline)

#endif
    timeline.End(first_entry.tensor_name, first_entry.output);
    first_entry.callback(Status::OK());
  } else if (response.response_type() == MPIResponse::ERROR) {
    assert(entries.size() == 1);
    auto e = entries[0];

    status = Status::PreconditionError(response.error_message());
    timeline.End(e.tensor_name, nullptr);
    e.callback(status);
  }
}

// Report Tensors that were submitted to be reduced, gathered or broadcasted by
// some ranks but not others and are waiting for long time to get processed.
void CheckForStalledTensors(HorovodGlobalState& state) {
  bool preamble = false;
  auto now = std::chrono::steady_clock::now();
  for (auto& m : *state.message_table) {
    auto tensor_name = m.first;
    std::vector<MPIRequest>& messages = std::get<0>(m.second);
    std::chrono::steady_clock::time_point start_at = std::get<1>(m.second);

    if (now - start_at > STALL_WARNING_TIME) {
      if (!preamble) {
        std::cerr << "WARNING: One or more tensors were submitted to be "
                     "reduced, gathered or broadcasted by subset of ranks and "
                     "are waiting for remainder of ranks for more than "
                  << std::chrono::duration_cast<std::chrono::seconds>(
                         STALL_WARNING_TIME)
                         .count()
                  << " seconds. ";
        std::cerr << "This may indicate that different ranks are trying to "
                     "submit different tensors or that only subset of ranks is "
                     "submitting tensors, which will cause deadlock. " << std::endl;
        std::cerr << "Stalled ops:" << std::endl;
        preamble = true;
      }
      std::cerr << tensor_name;
      std::cerr << " [missing ranks:";
      std::unordered_set<int32_t> ready_ranks;
      bool missing_preamble = false;
      for (auto msg_iter = messages.begin(); msg_iter != messages.end();
           msg_iter++) {
             ready_ranks.insert(msg_iter->request_rank());
      }
      for (int32_t rank = 0; rank < state.size; rank++) {
        if (ready_ranks.find(rank) == ready_ranks.end()) {
          if (!missing_preamble) {
            std::cerr << " ";
            missing_preamble = true;
          } else {
            std::cerr << ", ";
          }
          std::cerr << rank;
        }
      }
      std::cerr << "]" << std::endl;
    }
  }
}

// The MPI background thread loop coordinates all the MPI processes and the
// tensor reductions. The design of the communicator mechanism is limited by a
// few considerations:
//
//      1. Some MPI implementations require all MPI calls to happen from a
//      single thread. Since TensorFlow may use several threads for graph
//      processing, this means we must have our own dedicated thread for dealing
//      with MPI.
//      2. We want to gracefully handle errors, when MPI processes do not
//      properly agree upon what should happen (such as mismatched types or
//      shapes). To do so requires the MPI processes to know about the shapes
//      and types of the relevant tensors on the other processes.
//      3. The MPI reductions and gathers should be able to happen in parallel
//      with other ongoing operations. This means that they cannot be blocking
//      ops, but rather must be async ops, the execution of which happens on a
//      separate thread.
//      4. We cannot guarantee that all the MPI processes reduce their tensors
//      in the same order, so we cannot dispatch one thread per tensor,
//      otherwise we may end up dispatching many blocked threads and never make
//      progress if we have a thread pool limit.
bool RunLoopOnce(HorovodGlobalState& state, bool is_coordinator);
void BackgroundThreadLoop(HorovodGlobalState& state) {
  // Initialize MPI. This must happen on the background thread, since not all
  // MPI implementations support being called from multiple threads.
  //
  // In some cases MPI library has multi-threading support, but it slows down
  // certain components, e.g. OpenIB BTL in OpenMPI gets disabled if
  // MPI_THREAD_MULTIPLE is requested.
  //
  // By default, we will ask for multiple threads, so other libraries like
  // mpi4py can be used together with Horovod if multi-threaded MPI is
  // installed.
  auto mpi_threads_disable = std::getenv("HOROVOD_MPI_THREADS_DISABLE");
  int required = MPI_THREAD_MULTIPLE;
  if (mpi_threads_disable != nullptr &&
      std::strtol(mpi_threads_disable, nullptr, 10) > 0) {
    required = MPI_THREAD_FUNNELED;
  }
  int provided;
  MPI_Init_thread(NULL, NULL, required, &provided);

  // Create a private MPI communicator for Horovod to avoid collisions with
  // other threads using MPI.
  MPI_Comm mpi_comm;
  MPI_Comm_dup(MPI_COMM_WORLD, &mpi_comm);

  // Get MPI rank to determine if we are rank zero.
  int rank;
  MPI_Comm_rank(mpi_comm, &rank);
  bool is_coordinator = rank == 0;

  // Get MPI size to determine how many tensors to wait for before reducing.
  int size;
  MPI_Comm_size(mpi_comm, &size);

  // Determine local rank by querying the local communicator.
  MPI_Comm local_comm;
  MPI_Comm_split_type(mpi_comm, MPI_COMM_TYPE_SHARED, 0, MPI_INFO_NULL,
                      &local_comm);
  int local_rank, local_size;
  MPI_Comm_rank(local_comm, &local_rank);
  MPI_Comm_size(local_comm, &local_size);
  std::vector<int> local_comm_ranks((size_t)local_size);
  local_comm_ranks[local_rank] = rank;
  MPI_Allgather(MPI_IN_PLACE, 0, MPI_DATATYPE_NULL, local_comm_ranks.data(), 1,
                MPI_INT, local_comm);

  // Set up cross-communicator in case of hierarchical allreduce.
  MPI_Comm cross_comm;
  MPI_Comm_split(mpi_comm, local_rank, rank, &cross_comm);
  int cross_rank, cross_size;
  MPI_Comm_rank(cross_comm, &cross_rank);
  MPI_Comm_size(cross_comm, &cross_size);

  state.rank = rank;
  state.local_rank = local_rank;
  state.cross_rank = cross_rank;
  state.size = size;
  state.local_size = local_size;
  state.cross_size = cross_size;
  state.mpi_comm = mpi_comm;
  state.local_comm = local_comm;
  state.cross_comm = cross_comm;
  state.mpi_threads_supported = (provided == MPI_THREAD_MULTIPLE);
  state.local_comm_ranks = local_comm_ranks;

  // Open the timeline file on coordinator.
  auto horovod_timeline = std::getenv("HOROVOD_TIMELINE");
  if (is_coordinator && horovod_timeline != nullptr) {
    state.timeline.Initialize(std::string(horovod_timeline));
  }

  // Override Tensor Fusion threshold, if it's set.
  auto horovod_fusion_threshold = std::getenv("HOROVOD_FUSION_THRESHOLD");
  if (horovod_fusion_threshold != nullptr) {
    state.tensor_fusion_threshold =
        std::strtol(horovod_fusion_threshold, nullptr, 10);
  }

  // Override the cycle time.
  auto horovod_cycle_time = std::getenv("HOROVOD_CYCLE_TIME");
  if (horovod_cycle_time != nullptr) {
    state.cycle_time_ms = std::strtof(horovod_cycle_time, nullptr);
  }

  // Set flag for hierarchical allreduce. Ignore if Horovod is running on a
  // single node.
  auto horovod_hierarchical_allreduce =
      std::getenv("HOROVOD_HIERARCHICAL_ALLREDUCE");
  if (horovod_hierarchical_allreduce != nullptr &&
      std::strtol(horovod_hierarchical_allreduce, nullptr, 10) > 0 &&
      cross_size > 1) {
    state.hierarchical_allreduce = true;
  }

  // Initialize the tensor count table. No tensors are available yet.
  if (is_coordinator) {
    state.message_table = std::unique_ptr<MessageTable>(new MessageTable());
  }

  // Signal that initialization is completed.
  state.initialization_done = true;

  // Iterate until shutdown.
  unsigned count = 0;
  while (RunLoopOnce(state, is_coordinator)) { //LOG(WARNING) << horovod_local_rank() << " Iteration: " << count++;}
  };

  // TODO: init.cu:645 WARN Cuda failure 'driver shutting down'
  //#if HAVE_NCCL
  //  for (auto it = horovod_global.streams.begin();
  //       it != horovod_global.streams.end(); it++) {
  //    cudaStreamSynchronize(it->second);
  //  }
  //  for (auto it = horovod_global.nccl_comms.begin();
  //       it != horovod_global.nccl_comms.end(); it++) {
  //    ncclCommDestroy(it->second);
  //  }
  //#endif

  // Notify all outstanding operations that Horovod has been shut down
  // and clear up the tensor table and message queue.
  std::vector<StatusCallback> callbacks;
  {
    std::lock_guard<std::mutex> guard(state.mutex);
    for (auto& e : state.tensor_table) {
      callbacks.emplace_back(e.second.callback);
    }
    state.tensor_table.clear();
    while (!state.message_queue.empty()) {
      state.message_queue.pop();
    }
  }
  for (auto& cb : callbacks) {
    cb(SHUT_DOWN_ERROR);
  }

  MPI_Comm_free(&state.mpi_comm);
  MPI_Comm_free(&state.local_comm);
  MPI_Comm_free(&state.cross_comm);

#if HAVE_DDL
  // ddl_finalize calls MPI_Finalize
  ddl_finalize();
#else
  MPI_Finalize();
#endif
}

// The coordinator currently follows a master-worker paradigm. Rank zero acts
// as the master (the "coordinator"), whereas all other ranks are simply
// workers. Each rank runs its own background thread which progresses in ticks.
// In each tick, the following actions happen:
//
//      a) The workers send an MPIRequest to the coordinator, indicating what
//      they would like to do (which tensor they would like to gather and
//      reduce, as well as their shape and type). They repeat this for every
//      tensor that they would like to operate on.
//
//      b) The workers send an empty "DONE" message to the coordinator to
//      indicate that there are no more tensors they wish to operate on.
//
//      c) The coordinator receives the MPIRequests from the workers, as well
//      as from its own TensorFlow ops, and stores them in a request table. The
//      coordinator continues to receive MPIRequest messages until it has
//      received MPI_SIZE number of empty "DONE" messages.
//
//      d) The coordinator finds all tensors that are ready to be reduced,
//      gathered, or all operations that result in an error. For each of those,
//      it sends an MPIResponse to all the workers. When no more MPIResponses
//      are available, it sends a "DONE" response to the workers. If the process
//      is being shutdown, it instead sends a "SHUTDOWN" response.
//
//      e) The workers listen for MPIResponse messages, processing each one by
//      doing the required reduce or gather, until they receive a "DONE"
//      response from the coordinator. At that point, the tick ends.
//      If instead of "DONE" they receive "SHUTDOWN", they exit their background
//      loop.
bool RunLoopOnce(HorovodGlobalState& state, bool is_coordinator) {
  // The coordinator sends a SHUTDOWN message to trigger shutdown.
  bool should_shut_down = false;

  // This delay determines thread frequency and MPI message latency
  auto sleep_duration =
      state.last_cycle_start +
      std::chrono::microseconds(long(state.cycle_time_ms * 1000.)) -
      std::chrono::steady_clock::now();
  if (sleep_duration > std::chrono::steady_clock::duration::zero()) {
    std::this_thread::sleep_for(sleep_duration);
  }
  state.last_cycle_start = std::chrono::steady_clock::now();

  // Copy the data structures from global state under this lock.
  // However, don't keep the lock for the rest of the loop, so that
  // enqueued stream callbacks can continue.
  std::queue<MPIRequest> message_queue;
  {
    std::lock_guard<std::mutex> guard(state.mutex);
    while (!state.message_queue.empty()) {
      MPIRequest message = state.message_queue.front();
      state.message_queue.pop();
      message_queue.push(message);
    }
  }

  // Collect all tensors that are ready to be reduced. Record them in the
  // tensor count table (rank zero) or send them to rank zero to be
  // recorded (everyone else).
  std::vector<std::string> ready_to_reduce;
  if (is_coordinator) {
    while (!message_queue.empty()) {
      // Pop the first available message message
      MPIRequest message = message_queue.front();
      message_queue.pop();

      bool reduce =
          IncrementTensorCount(state.message_table, message, state.size);
      if (reduce) {
        ready_to_reduce.push_back(message.tensor_name());
      }
    }

    // Rank zero has put all its own tensors in the tensor count table.
    // Now, it should count all the tensors that are coming from other
    // ranks at this tick.

    // 1. Get message lengths from every rank.
    auto recvcounts = new int[state.size];
    recvcounts[0] = 0;
    MPI_Gather(MPI_IN_PLACE, 1, MPI_INT, recvcounts, 1, MPI_INT, RANK_ZERO,
               state.mpi_comm);

    // 2. Compute displacements.
    auto displcmnts = new int[state.size];
    size_t total_size = 0;
    for (int i = 0; i < state.size; i++) {
      if (i == 0) {
        displcmnts[i] = 0;
      } else {
        displcmnts[i] = recvcounts[i - 1] + displcmnts[i - 1];
      }
      total_size += recvcounts[i];
    }

    // 3. Collect messages from every rank.
    auto buffer = new char[total_size];
    MPI_Gatherv(nullptr, 0, MPI_BYTE, buffer, recvcounts, displcmnts, MPI_BYTE,
                RANK_ZERO, state.mpi_comm);

    // 4. Process messages.
    for (int i = 1; i < state.size; i++) {
      std::string received_data(buffer + displcmnts[i], (size_t)recvcounts[i]);

      MPIRequestList received_message_list;
      MPIRequestList::ParseFromString(received_message_list, received_data);
      for (auto& received_message : received_message_list.requests()) {
        auto& received_name = received_message.tensor_name();

        bool reduce = IncrementTensorCount(state.message_table,
                                           received_message, state.size);
        if (reduce) {
          ready_to_reduce.push_back(received_name);
        }
      }
      if (received_message_list.shutdown()) {
        // Received SHUTDOWN request from one of the workers.
        state.shut_down = true;
      }
    }

    // 5. Free buffers.
    delete[] recvcounts;
    delete[] displcmnts;
    delete[] buffer;

    // At this point, rank zero should have a fully updated tensor count
    // table and should know all the tensors that need to be reduced or
    // gathered, and everyone else should have sent all their information
    // to rank zero. We can now do reductions and gathers; rank zero will
    // choose which ones and in what order, and will notify the other ranks
    // before doing each reduction.
    std::deque<MPIResponse> responses;
    for (auto& tensor_name : ready_to_reduce) {
      MPIResponse response =
          ConstructMPIResponse(state.message_table, tensor_name);
      responses.push_back(std::move(response));
    }

    MPIResponseList response_list;
    response_list.set_shutdown(state.shut_down);
    should_shut_down = state.shut_down;

    while (!responses.empty()) {
      auto response = responses.front();
      assert(response.tensor_names().size() == 1);
      responses.pop_front();

      if (response.response_type() == MPIResponse::ResponseType::ALLREDUCE) {
        // Attempt to add more responses to this fused response.
        auto& entry = state.tensor_table[response.tensor_names()[0]];
        int64_t tensor_size = entry.tensor->size();

        while (!responses.empty()) {
          auto new_response = responses.front();
          assert(new_response.tensor_names().size() == 1);
          auto& new_entry = state.tensor_table[new_response.tensor_names()[0]];
          int64_t new_tensor_size = new_entry.tensor->size();

          if (response.response_type() == new_response.response_type() &&
              response.devices() == new_response.devices() &&
              entry.tensor->dtype() == new_entry.tensor->dtype() &&
              tensor_size + new_tensor_size <= state.tensor_fusion_threshold) {
            // These tensors will fuse together well.
            tensor_size += new_tensor_size;
            response.add_tensor_names(new_response.tensor_names()[0]);
            responses.pop_front();
          } else {
            // Don't try to fuse additional tensors since they are usually
            // computed in order of requests and skipping tensors may mean
            // that the batch will have to wait longer while skipped tensors
            // could be reduced at that time.
            break;
          }
        }
      }

      response_list.add_responses(response);
    }

    // Notify all nodes which tensors we'd like to reduce at this step.
    std::string encoded_response;
    MPIResponseList::SerializeToString(response_list, encoded_response);
    int encoded_response_length = (int)encoded_response.length() + 1;
    MPI_Bcast(&encoded_response_length, 1, MPI_INT, RANK_ZERO, state.mpi_comm);
    MPI_Bcast((void*)encoded_response.c_str(), encoded_response_length,
              MPI_BYTE, RANK_ZERO, state.mpi_comm);

    // Perform the collective operation. All nodes should end up performing
    // the same operation.
    for (auto& response : response_list.responses()) {
      //LOG(WARNING) << horovod_local_rank() << " 1st PerformOperation";
      PerformOperation(state.tensor_table, response);
    }

    //LOG(WARNING) << horovod_local_rank() << " Begin Check for stalled tensors";
    // Check for stalled tensors.
    if (std::chrono::steady_clock::now() - state.last_stall_check >
        STALL_WARNING_TIME) {
      CheckForStalledTensors(state);
      state.last_stall_check = std::chrono::steady_clock::now();
    }
    //LOG(WARNING) << horovod_local_rank() << " Finish Check for stalled tensors";
  } else {
    std::string encoded_message;
    MPIRequestList message_list;
    message_list.set_shutdown(state.shut_down);
    while (!message_queue.empty()) {
      message_list.add_requests(message_queue.front());
      message_queue.pop();
    }
    MPIRequestList::SerializeToString(message_list, encoded_message);
    int encoded_message_length = (int)encoded_message.length() + 1;
    MPI_Gather(&encoded_message_length, 1, MPI_INT, nullptr, 1, MPI_INT,
               RANK_ZERO, state.mpi_comm);
    MPI_Gatherv((void*)encoded_message.c_str(), encoded_message_length,
                MPI_BYTE, nullptr, nullptr, nullptr, MPI_BYTE, RANK_ZERO,
                state.mpi_comm);

    int msg_length;
    MPI_Bcast(&msg_length, 1, MPI_INT, RANK_ZERO, state.mpi_comm);
    auto buffer = new char[msg_length];
    MPI_Bcast(buffer, msg_length, MPI_BYTE, RANK_ZERO, state.mpi_comm);
    std::string received_message(buffer, (size_t)msg_length);
    MPIResponseList response_list;
    MPIResponseList::ParseFromString(response_list, received_message);
    delete[] buffer;

    // Perform the collective operation. All nodes should end up performing
    // the same operation.
    for (auto& response : response_list.responses()) {
      //LOG(WARNING) << horovod_local_rank() << " 2nd PerformOperation";
      PerformOperation(state.tensor_table, response);
    }

    //LOG(WARNING) << horovod_local_rank() << " Begin shutdown test";
    if (response_list.shutdown()) {
      should_shut_down = true;
    }
    //LOG(WARNING) << horovod_local_rank() << " Finish shutdown test";
  }

  return !should_shut_down;
}

// Start Horovod background thread. Ensure that this is
// only done once no matter how many times this function is called.
void InitializeHorovodOnce() {
  // Ensure background thread is only started once.
  if (!horovod_global.initialize_flag.test_and_set()) {
    horovod_global.background_thread =
        std::thread(BackgroundThreadLoop, std::ref(horovod_global));
  }

  // Wait to ensure that the background thread has finished initializing MPI.
  while (!horovod_global.initialization_done) {
    std::this_thread::sleep_for(std::chrono::milliseconds(1));
  }
}

} // namespace

Status CheckInitialized() {
  if (!horovod_global.initialization_done) {
    return NOT_INITIALIZED_ERROR;
  }
  return Status::OK();
}

extern "C" {

void horovod_init() { InitializeHorovodOnce(); }

int horovod_rank() {
  if (!horovod_global.initialization_done) {
    return -1;
  }
  return horovod_global.rank;
}

int horovod_local_rank() {
  if (!horovod_global.initialization_done) {
    return -1;
  }
  return horovod_global.local_rank;
}

int horovod_size() {
  if (!horovod_global.initialization_done) {
    return -1;
  }
  return horovod_global.size;
}

int horovod_local_size() {
  if (!horovod_global.initialization_done) {
    return -1;
  }
  return horovod_global.local_size;
}

int horovod_mpi_threads_supported() {
  if (!horovod_global.initialization_done) {
    return -1;
  }
  return horovod_global.mpi_threads_supported ? 1 : 0;
}
}

// MPI must be initialized and the background thread must be running before
// this function is called.
Status EnqueueTensorAllreduce(std::shared_ptr<OpContext> context,
                              std::shared_ptr<Tensor> tensor,
                              std::shared_ptr<Tensor> output,
                              std::shared_ptr<ReadyEvent> ready_event,
                              const std::string name, const int device,
                              StatusCallback callback) {
  //LOG(WARNING) << horovod_local_rank() << " EnqueueAllreduce Begin";
  MPIRequest message;
  message.set_request_rank(horovod_global.rank);
  message.set_tensor_name(name);
  message.set_tensor_type(tensor->dtype());
  message.set_device(device);
  message.set_request_type(MPIRequest::ALLREDUCE);
  for (int i = 0; i < tensor->shape().dims(); i++) {
    message.add_tensor_shape((int64_t)tensor->shape().dim_size(i));
  }

  TensorTableEntry e;
  e.tensor_name = name;
  e.context = context;
  e.tensor = tensor;
  e.output = output;
  e.ready_event = ready_event;
  e.device = device;
  e.callback = callback;

  std::lock_guard<std::mutex> guard(horovod_global.mutex);
  //LOG(WARNING) << horovod_local_rank() << " EnqueueAllreduce End";
  if (!horovod_global.shut_down) {
    horovod_global.tensor_table.emplace(name, std::move(e));
    horovod_global.message_queue.push(message);
    return Status::OK();
  } else {
    return SHUT_DOWN_ERROR;
  }
}

// MPI must be initialized and the background thread must be running before
// this function is called.
Status EnqueueTensorAllgather(std::shared_ptr<OpContext> context,
                              std::shared_ptr<Tensor> tensor,
                              std::shared_ptr<ReadyEvent> ready_event,
                              const std::string name, const int device,
                              StatusCallback callback) {
  //LOG(WARNING) << horovod_local_rank() << " EnqueueAllgather Begin";
  MPIRequest message;
  message.set_request_rank(horovod_global.rank);
  message.set_tensor_name(name);
  message.set_tensor_type(tensor->dtype());
  message.set_device(device);
  message.set_request_type(MPIRequest::ALLGATHER);
  for (int i = 0; i < tensor->shape().dims(); i++) {
    message.add_tensor_shape((int64_t)tensor->shape().dim_size(i));
  }

  TensorTableEntry e;
  e.tensor_name = name;
  e.context = context;
  e.tensor = tensor;
  e.ready_event = ready_event;
  e.device = device;
  e.callback = callback;

  std::lock_guard<std::mutex> guard(horovod_global.mutex);
  //LOG(WARNING) << horovod_local_rank() << " EnqueueAllgather End";
  if (!horovod_global.shut_down) {
    horovod_global.tensor_table.emplace(name, std::move(e));
    horovod_global.message_queue.push(message);
    return Status::OK();
  } else {
    return SHUT_DOWN_ERROR;
  }
}

// MPI must be initialized and the background thread must be running before
// this function is called.
Status EnqueueTensorBroadcast(std::shared_ptr<OpContext> context,
                              std::shared_ptr<Tensor> tensor,
                              std::shared_ptr<Tensor> output, int root_rank,
                              std::shared_ptr<ReadyEvent> ready_event,
                              const std::string name, const int device,
                              StatusCallback callback) {
  //LOG(WARNING) << horovod_local_rank() << " EnqueueBroadcast Begin";
  MPIRequest message;
  message.set_request_rank(horovod_global.rank);
  message.set_tensor_name(name);
  message.set_tensor_type(tensor->dtype());
  message.set_root_rank(root_rank);
  message.set_device(device);
  message.set_request_type(MPIRequest::BROADCAST);
  for (int i = 0; i < tensor->shape().dims(); i++) {
    message.add_tensor_shape((int64_t)tensor->shape().dim_size(i));
  }

  TensorTableEntry e;
  e.tensor_name = name;
  e.context = context;
  e.tensor = tensor;
  e.output = output;
  e.root_rank = root_rank;
  e.ready_event = ready_event;
  e.device = device;
  e.callback = callback;

  std::lock_guard<std::mutex> guard(horovod_global.mutex);
  //LOG(WARNING) << horovod_local_rank() << " EnqueueBroadcast End";
  if (!horovod_global.shut_down) {
    horovod_global.tensor_table.emplace(name, std::move(e));
    horovod_global.message_queue.push(message);
    return Status::OK();
  } else {
    return SHUT_DOWN_ERROR;
  }
}

} // namespace common
} // namespace horovod<|MERGE_RESOLUTION|>--- conflicted
+++ resolved
@@ -857,12 +857,7 @@
     }
 #endif
 
-<<<<<<< HEAD
 #ifdef HOROVOD_GPU_ALLREDUCE //== 'N' // 'N' stands for NCCL
-=======
-// 'N' stands for NCCL and 'D' for DDL
-#if HOROVOD_GPU_ALLREDUCE == 'N' || HOROVOD_GPU_ALLREDUCE == 'D'
->>>>>>> 83eca3bc
     if (on_gpu) {
       //LOG(WARNING) << horovod_local_rank() << " Begin NCCL init";
       auto stream = horovod_global.streams[first_entry.device];
@@ -991,9 +986,6 @@
       }
 
       void* host_buffer = nullptr;
-<<<<<<< HEAD
-      //LOG(WARNING) << horovod_local_rank() << " Begin Allreduce NCCL";
-=======
 #if HOROVOD_GPU_ALLREDUCE == 'D'
       // Synchronize.
       WAIT_FOR_EVENTS(entries, timeline, event_queue)
@@ -1009,7 +1001,6 @@
                               ddl_data_type,
                               DDL_OP_SUM))
 #else
->>>>>>> 83eca3bc
       if (horovod_global.hierarchical_allreduce) {
         NCCL_CHECK(entries, "ncclReduce",
                    ncclReduce(fused_input_data, buffer_data,
