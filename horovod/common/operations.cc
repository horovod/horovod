--- conflicted
+++ resolved
@@ -1420,20 +1420,11 @@
   // By default, we will ask for multiple threads, so other libraries like
   // mpi4py can be used together with Horovod if multi-threaded MPI is
   // installed.
-<<<<<<< HEAD
-
-  auto mpi_threads_disable = std::getenv("HOROVOD_MPI_THREADS_DISABLE");
-  int required = MPI_THREAD_MULTIPLE;
-  if (mpi_threads_disable != nullptr &&
-      std::strtol(mpi_threads_disable, nullptr, 10) > 0) {
-    required = MPI_THREAD_FUNNELED;
-=======
   auto mpi_threads_disable = std::getenv(HOROVOD_MPI_THREADS_DISABLE);
   int required = MPI_THREAD_MULTIPLE;
   if (mpi_threads_disable != nullptr &&
     std::strtol(mpi_threads_disable, nullptr, 10) > 0) {
     required = MPI_THREAD_SINGLE;
->>>>>>> bdbd0564
   }
   int provided;
   int is_mpi_initialized = 0;
@@ -1532,16 +1523,6 @@
     state.timeline.Initialize(std::string(horovod_timeline));
   }
 
-<<<<<<< HEAD
-=======
-  // Override Tensor Fusion threshold, if it's set.
-  auto horovod_fusion_threshold = std::getenv(HOROVOD_FUSION_THRESHOLD);
-  if (horovod_fusion_threshold != nullptr) {
-    state.tensor_fusion_threshold =
-        std::strtol(horovod_fusion_threshold, nullptr, 10);
-  }
-
->>>>>>> bdbd0564
   // Override the cycle time.
   auto horovod_cycle_time = std::getenv(HOROVOD_CYCLE_TIME);
   if (horovod_cycle_time != nullptr) {
