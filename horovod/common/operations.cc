// Copyright 2016 The TensorFlow Authors. All Rights Reserved.
// Modifications copyright (C) 2018 Uber Technologies, Inc.
//
// Licensed under the Apache License, Version 2.0 (the "License");
// you may not use this file except in compliance with the License.
// You may obtain a copy of the License at
//
//     http://www.apache.org/licenses/LICENSE-2.0
//
// Unless required by applicable law or agreed to in writing, software
// distributed under the License is distributed on an "AS IS" BASIS,
// WITHOUT WARRANTIES OR CONDITIONS OF ANY KIND, either express or implied.
// See the License for the specific language governing permissions and
// limitations under the License.
// =============================================================================

#include <atomic>
#include <cassert>
#include <cstring>
#include <queue>
#include <sstream>
#include <thread>
#include <unordered_map>
#include <unordered_set>

#if HAVE_CUDA
#include <cuda_runtime.h>
#endif

#if HAVE_NCCL
#include <nccl.h>
#endif

#if HAVE_DDL
#include <ddl.hpp>
#endif

#define OMPI_SKIP_MPICXX
#include "fusion_buffer_manager.h"
#include "half.h"
#include "hashes.h"
#include "mpi.h"
#include "mpi_message.h"
#include "operations.h"
#include "parameter_manager.h"
#include "timeline.h"
#include "logging.h"

/*
 * Allreduce, Allgather and Broadcast Ops.
 *
 * This module implements MPI ops for allgather, allreduce and broadcast, which
 * do optimized gathers, reductions and broadcasts and can take advantage of
 * hardware-optimized communication libraries through the MPI implementation.
 *
 * The primary logic of the allreduce, allgather and broadcast are in MPI and
 * NCCL implementations. The background thread which facilitates MPI operations
 * is run in BackgroundThreadLoop(). The provided ops are:
 *      – HorovodAllreduce:
 *          Perform an allreduce on a Tensor, returning the sum
 *          across all MPI processes in the global communicator.
 *      – HorovodAllgather:
 *          Perform an allgather on a Tensor, returning the concatenation of
 *          the tensor on the first dimension across all MPI processes in the
 *          global communicator.
 *      - HorovodBroadcast:
 *          Perform a broadcast on a Tensor, broadcasting Tensor
 *          value from root rank to all other ranks.
 *
 * Additionally, this library provides C APIs to initialize Horovod and query
 * rank, local rank and world size.  These are used in Python directly through
 * ctypes.
 */

namespace horovod {
namespace common {

namespace {

// Table storing Tensors to be reduced, keyed by unique name.
// This table contains everything necessary to do the reduction.
struct TensorTableEntry {
  // Name of the tensor.
  std::string tensor_name;
  // Operation context.
  std::shared_ptr<OpContext> context;
  // Input tensor.
  std::shared_ptr<Tensor> tensor;
  // Pre-allocated output tensor.
  std::shared_ptr<Tensor> output;
  // Root rank for broadcast operation.
  int root_rank = 0;
  // Event indicating that data is ready.
  std::shared_ptr<ReadyEvent> ready_event;
  // GPU to do reduction on, or CPU_DEVICE_ID in case of CPU.
  int device = CPU_DEVICE_ID;
  // A callback to call with the status.
  StatusCallback callback;
};
using TensorTable = std::unordered_map<std::string, TensorTableEntry>;

// Table for storing Tensor metadata on rank zero. This is used for error
// checking, stall checking and size calculations, as well as determining
// when a reduction is ready to be done (when all nodes are ready to do it).
using MessageTable = std::unordered_map<
    std::string,
    std::tuple<std::vector<MPIRequest>, std::chrono::steady_clock::time_point>>;

// The global state required for the MPI ops.
//
// MPI is a library that stores a lot of global per-program state and often
// requires running on a single thread. As a result, we have to have a single
// background thread responsible for all MPI operations, and communicate with
// that background thread through global state.
struct HorovodGlobalState {
  // An atomic boolean which is set to true when background thread is started.
  // This ensures that only one background thread is spawned.
  std::atomic_flag initialize_flag = ATOMIC_FLAG_INIT;

  // A mutex that needs to be used whenever MPI operations are done.
  std::mutex mutex;

  // Tensors waiting to be allreduced or allgathered.
  TensorTable tensor_table;

  // Queue of MPI requests waiting to be sent to the coordinator node.
  std::queue<MPIRequest> message_queue;

  // Background thread running MPI communication.
  std::thread background_thread;

  // Whether the background thread should shutdown.
  std::atomic_bool shut_down{false};

  // Whether Horovod should finalize MPI (only if it has initialized it).
  bool should_finalize = false;

  // Only exists on the coordinator node (rank zero). Maintains a count of
  // how many nodes are ready to allreduce every tensor (keyed by tensor
  // name) and time point when tensor started allreduce op.
  std::unique_ptr<MessageTable> message_table;

  // Time point when coordinator last checked for stalled tensors.
  std::chrono::steady_clock::time_point last_stall_check;

  // Flag indicating whether to perform stall tensor check.
  bool perform_stall_check = true;

  // Timeline writer.
  Timeline timeline;

  ParameterManager param_manager;

  // Encapsulates the fusion buffers, handles resizing and auto-tuning of buffer
  // size.
  FusionBufferManager fusion_buffer;

  // Time point when last cycle started.
  std::chrono::steady_clock::time_point last_cycle_start;

  // Whether MPI_Init has been completed on the background thread.
  std::atomic_bool initialization_done{false};

  // The MPI rank, local rank, size, local size, flag indicating whether MPI
  // multi-threading is supported, ranks from which the MPI communicator will
  // be made and the communicator itself.
  int rank = 0;
  int local_rank = 0;
  int cross_rank = 0;
  int size = 1;
  int local_size = 1;
  int cross_size = 1;
  bool mpi_threads_supported = false;
  bool is_homogeneous = false;
  std::vector<int> ranks;

  // COMM_WORLD ranks of processes running on this node.
  std::vector<int> local_comm_ranks;

  // Numbers of ranks running per node
  std::vector<int> local_sizes;

  // MPI custom data type for float16.
  MPI_Datatype mpi_float16_t;
  MPI_Op mpi_float16_sum;

  // Private MPI communicator for Horovod to ensure no collisions with other
  // threads using MPI.
  MPI_Comm mpi_comm;

  // Node-local communicator.
  MPI_Comm local_comm;

  // Cross-node communicator for hierarchical allreduce.
  MPI_Comm cross_comm;

  // MPI Window used for shared memory allgather
  MPI_Win window;

  // Pointer to shared buffer for allgather
  void* shared_buffer = nullptr;

  // Current shared buffer size
  int64_t shared_buffer_size = 0;

// The CUDA stream used for data transfers and within-allreduce operations.
// A naive implementation would use the TensorFlow StreamExecutor CUDA
// stream. However, the allreduce and allgather require doing memory copies
// and kernel executions (for accumulation of values on the GPU). However,
// the subsequent operations must wait for those operations to complete,
// otherwise MPI (which uses its own stream internally) will begin the data
// transfers before the CUDA calls are complete. In order to wait for those
// CUDA operations, if we were using the TensorFlow stream, we would have to
// synchronize that stream; however, other TensorFlow threads may be
// submitting more work to that stream, so synchronizing on it can cause the
// allreduce to be delayed, waiting for compute totally unrelated to it in
// other parts of the graph. Overlaying memory transfers and compute during
// backpropagation is crucial for good performance, so we cannot use the
// TensorFlow stream, and must use our own stream.
#if HAVE_CUDA
  std::unordered_map<int, cudaStream_t> streams;
#endif
#if HAVE_NCCL
  std::unordered_map<std::vector<int32_t>, ncclComm_t> nccl_comms;
#endif

  // Will be set to true after initialization when ddl is used
  bool ddl_initialized = false;
  int32_t ddl_local_device_id = 0;

// We reuse CUDA events as it appears that their creation carries non-zero cost.
#if HAVE_CUDA
  std::unordered_map<int, std::queue<cudaEvent_t>> cuda_events;
  std::mutex cuda_events_mutex;
#endif

  ~HorovodGlobalState() {
    // Make sure that the destructor of the background thread is safe to
    // call. If a thread is still joinable (not detached or complete) its
    // destructor cannot be called.
    if (background_thread.joinable()) {
      shut_down = true;
      background_thread.join();
    }
  }
};

// All the Horovod state that must be stored globally per-process.
HorovodGlobalState horovod_global;

// For clarify in argument lists.
#define RANK_ZERO 0

// Stall-check warning time
#define STALL_WARNING_TIME std::chrono::seconds(60)

const Status NOT_INITIALIZED_ERROR = Status::PreconditionError(
    "Horovod has not been initialized; use hvd.init().");

const Status SHUT_DOWN_ERROR = Status::UnknownError(
    "Horovod has been shut down. This was caused by an exception on one of the "
    "ranks or an attempt to allreduce, allgather or broadcast a tensor after "
    "one of the ranks finished execution. If the shutdown was caused by an "
    "exception, you should see the exception in the log before the first "
    "shutdown message.");

const Status DUPLICATE_NAME_ERROR = Status::InvalidArgument(
    "Requested to allreduce, allgather, or broadcast a tensor with the same "
    "name as another tensor that is currently being processed.  If you want "
    "to request another tensor, use a different tensor name.");

#define OP_ERROR(entries, error_message)                                       \
  {                                                                            \
    for (auto& e : (entries)) {                                                \
      timeline.End(e.tensor_name, nullptr);                                    \
      e.callback(Status::UnknownError(error_message));                         \
    }                                                                          \
    return;                                                                    \
  }

// Store the MPIRequest for a name, and return whether the total count of
// MPIRequests for that tensor is now equal to the MPI size (and thus we are
// ready to reduce the tensor).
bool IncrementTensorCount(std::unique_ptr<MessageTable>& message_table,
                          MPIRequest msg, int mpi_size) {
  auto& name = msg.tensor_name();
  auto& timeline = horovod_global.timeline;
  auto table_iter = message_table->find(name);
  if (table_iter == message_table->end()) {
    std::vector<MPIRequest> messages = {msg};
    auto now = std::chrono::steady_clock::now();
    message_table->emplace(name, std::make_tuple(std::move(messages), now));
    table_iter = message_table->find(name);
    timeline.NegotiateStart(name, msg.request_type());
  } else {
    std::vector<MPIRequest>& messages = std::get<0>(table_iter->second);
    messages.push_back(msg);
  }

  timeline.NegotiateRankReady(name, msg.request_rank());

  std::vector<MPIRequest>& messages = std::get<0>(table_iter->second);
  int count = (int)messages.size();
  bool ready_to_reduce = count == mpi_size;
  if (ready_to_reduce) {
    timeline.NegotiateEnd(name);
  }
  return ready_to_reduce;
}

// Once a tensor is ready to be reduced, the coordinator sends an MPIResponse
// instructing all ranks to start the reduction to all ranks. The MPIResponse
// also contains error messages in case the submitted MPIRequests were not
// valid (for example, contained mismatched shapes or types).
//
// Constructing the MPIResponse, thus, requires a whole lot of error checking.
MPIResponse ConstructMPIResponse(std::unique_ptr<MessageTable>& message_table,
                                 std::string name) {
  bool error = false;
  auto it = message_table->find(name);
  assert(it != message_table->end());

  std::vector<MPIRequest>& requests = std::get<0>(it->second);
  assert(requests.size() > 0);

  std::ostringstream error_message_stream;

  // Check that all data types of tensors being reduced, gathered or broadcasted
  // are identical.
  auto data_type = requests[0].tensor_type();
  for (unsigned int i = 1; i < requests.size(); i++) {
    auto request_type = requests[i].tensor_type();
    if (data_type != request_type) {
      error = true;
      error_message_stream << "Mismatched data types: One rank had type "
                           << MPIDataType_Name(data_type)
                           << ", but another rank had type "
                           << MPIDataType_Name(request_type) << ".";
      break;
    }
  }

  // Check that all requested operations are the same
  auto message_type = requests[0].request_type();
  for (unsigned int i = 1; i < requests.size(); i++) {
    if (error) {
      break;
    }

    auto request_type = requests[i].request_type();
    if (message_type != request_type) {
      error = true;
      error_message_stream << "Mismatched MPI operations: One rank did an "
                           << MPIRequest::RequestType_Name(message_type)
                           << ", but another rank did an "
                           << MPIRequest::RequestType_Name(request_type) << ".";
      break;
    }
  }

  // If we are doing an allreduce or broadcast, check that all tensor shapes are
  // identical.
  if (message_type == MPIRequest::ALLREDUCE ||
      message_type == MPIRequest::BROADCAST) {
    TensorShape tensor_shape;
    for (auto dim : requests[0].tensor_shape()) {
      tensor_shape.AddDim(dim);
    }
    for (unsigned int i = 1; i < requests.size(); i++) {
      if (error) {
        break;
      }

      TensorShape request_shape;
      for (auto dim : requests[i].tensor_shape()) {
        request_shape.AddDim(dim);
      }
      if (tensor_shape != request_shape) {
        error = true;
        error_message_stream
            << "Mismatched " << MPIRequest::RequestType_Name(message_type)
            << " tensor shapes: One rank sent a tensor of shape "
            << tensor_shape.DebugString()
            << ", but another rank sent a tensor of shape "
            << request_shape.DebugString() << ".";
        break;
      }
    }
  }

  // If we are doing an allgather, make sure all but the first dimension are
  // the same. The first dimension may be different and the output tensor is
  // the sum of the first dimension. Collect the sizes by rank.
  std::vector<int64_t> tensor_sizes(requests.size());
  if (message_type == MPIRequest::ALLGATHER) {
    TensorShape tensor_shape;
    for (auto dim : requests[0].tensor_shape()) {
      tensor_shape.AddDim(dim);
    }

    if (tensor_shape.dims() == 0) {
      error = true;
      error_message_stream << "Rank zero tried to "
                           << MPIRequest::RequestType_Name(message_type)
                           << " a rank-zero tensor.";
    } else {
      tensor_sizes[requests[0].request_rank()] = tensor_shape.dim_size(0);
    }

    for (unsigned int i = 1; i < requests.size(); i++) {
      if (error) {
        break;
      }

      TensorShape request_shape;
      for (auto dim : requests[i].tensor_shape()) {
        request_shape.AddDim(dim);
      }
      if (tensor_shape.dims() != request_shape.dims()) {
        error = true;
        error_message_stream
            << "Mismatched " << MPIRequest::RequestType_Name(message_type)
            << " tensor shapes: One rank sent a tensor of rank "
            << tensor_shape.dims()
            << ", but another rank sent a tensor of rank "
            << request_shape.dims() << ".";
        break;
      }

      bool dim_mismatch = false;
      for (int dim = 1; dim < tensor_shape.dims(); dim++) {
        if (tensor_shape.dim_size(dim) != request_shape.dim_size(dim)) {
          error = true;
          error_message_stream
              << "Mismatched " << MPIRequest::RequestType_Name(message_type)
              << " tensor shapes: One rank sent a tensor with dimension " << dim
              << " equal to " << tensor_shape.dim_size(dim)
              << ", but another rank sent a tensor with dimension " << dim
              << " equal to " << request_shape.dim_size(dim) << ".";
          dim_mismatch = true;
          break;
        }
      }
      if (dim_mismatch) {
        break;
      }

      tensor_sizes[requests[i].request_rank()] = request_shape.dim_size(0);
    }
  }

  // If we are doing a broadcast, check that all root ranks are identical.
  if (message_type == MPIRequest::BROADCAST) {
    int first_root_rank = requests[0].root_rank();
    for (unsigned int i = 1; i < requests.size(); i++) {
      if (error) {
        break;
      }

      int this_root_rank = requests[i].root_rank();
      if (first_root_rank != this_root_rank) {
        error = true;
        error_message_stream
            << "Mismatched " << MPIRequest::RequestType_Name(message_type)
            << " root ranks: One rank specified root rank " << first_root_rank
            << ", but another rank specified root rank " << this_root_rank
            << ".";
        break;
      }
    }
  }

  bool first_device_is_cpu = requests[0].device() == CPU_DEVICE_ID;
  for (unsigned int i = 1; i < requests.size(); i++) {
    if (error) {
      break;
    }

    bool this_device_is_cpu = requests[i].device() == CPU_DEVICE_ID;
    if (first_device_is_cpu != this_device_is_cpu) {
      error = true;
      error_message_stream
          << "Mismatched " << MPIRequest::RequestType_Name(message_type)
          << " CPU/GPU device selection: One rank specified device "
          << (first_device_is_cpu ? "CPU" : "GPU")
          << ", but another rank specified device "
          << (this_device_is_cpu ? "CPU" : "GPU") << ".";
      break;
    }
  }
  std::vector<int32_t> devices(requests.size());
  for (auto& request : requests) {
    devices[request.request_rank()] = request.device();
  }

  MPIResponse response;
  response.add_tensor_names(name);
  if (error) {
    std::string error_message = error_message_stream.str();
    response.set_response_type(MPIResponse::ERROR);
    response.set_error_message(error_message);
  } else if (message_type == MPIRequest::ALLGATHER) {
    response.set_response_type(MPIResponse::ALLGATHER);
    for (auto dim : tensor_sizes) {
      response.add_tensor_sizes(dim);
    }
  } else if (message_type == MPIRequest::ALLREDUCE) {
    response.set_response_type(MPIResponse::ALLREDUCE);
  } else if (message_type == MPIRequest::BROADCAST) {
    response.set_response_type(MPIResponse::BROADCAST);
  }
  response.set_devices(devices);

  // Clear all queued up requests for this name. They are now taken care of
  // by the constructed MPI response.
  message_table->erase(it);

  return response;
}

MPI_Datatype GetMPIDataType(const std::shared_ptr<Tensor> tensor) {
  switch (tensor->dtype()) {
  case HOROVOD_UINT8:
    return MPI_UINT8_T;
  case HOROVOD_INT8:
    return MPI_INT8_T;
  case HOROVOD_UINT16:
    return MPI_UINT16_T;
  case HOROVOD_INT16:
    return MPI_INT16_T;
  case HOROVOD_INT32:
    return MPI_INT32_T;
  case HOROVOD_INT64:
    return MPI_INT64_T;
  case HOROVOD_FLOAT16:
    return horovod_global.mpi_float16_t;
  case HOROVOD_FLOAT32:
    return MPI_FLOAT;
  case HOROVOD_FLOAT64:
    return MPI_DOUBLE;
  case HOROVOD_BOOL:
    return MPI_C_BOOL;
  default:
    throw std::logic_error("Type " + MPIDataType_Name(tensor->dtype()) +
                           " is not supported in MPI mode.");
  }
}

// Return the total byte size of the final allgathered output tensor
int64_t TotalByteSizeOfAllgatherOutput(const std::vector<int64_t> &tensor_sizes,
                                       const TensorTableEntry entry) {
  int64_t total_dimension_size = 0;
  for (auto sz : tensor_sizes) {
    total_dimension_size += sz;
  }
  // Every tensor participating in Allgather operation may have
  // different first dimension size, but the rest of dimensions are same
  // for all tensors.  Here we get shape of tensor sliced by first
  // dimension. Allgather output will have shape of: (sum of first
  // dimension of every tensor) x (tensor slice shape).
  int64_t total_count_of_output_entries = total_dimension_size;
  for (int i = 1; i < entry.tensor->shape().dims(); ++i) {
    total_count_of_output_entries *= entry.tensor->shape().dim_size(i);
  }
  int element_size;
  MPI_Type_size(GetMPIDataType(entry.tensor), &element_size);
  int64_t total_byte_size_of_output =
      total_count_of_output_entries * element_size;

  return total_byte_size_of_output;
}

#if HAVE_NCCL
ncclDataType_t GetNCCLDataType(const std::shared_ptr<Tensor> tensor) {
  switch (tensor->dtype()) {
  case HOROVOD_INT32:
    return ncclInt32;
  case HOROVOD_INT64:
    return ncclInt64;
  case HOROVOD_FLOAT16:
    return ncclFloat16;
  case HOROVOD_FLOAT32:
    return ncclFloat32;
  case HOROVOD_FLOAT64:
    return ncclFloat64;
  default:
    throw std::logic_error("Type " + MPIDataType_Name(tensor->dtype()) +
                           " is not supported in NCCL mode.");
  }
}
#endif

#if HAVE_DDL
DDL_Type GetDDLDataType(const std::shared_ptr<Tensor> tensor) {
  switch (tensor->dtype()) {
  case HOROVOD_FLOAT32:
    return DDL_TYPE_FLOAT;
  default:
    throw std::logic_error("Type " + MPIDataType_Name(tensor->dtype()) +
                           " is not supported in DDL mode.");
  }
}
#endif

#define MPI_CHECK(entries, op_name, op)                                        \
  {                                                                            \
    auto mpi_result = (op);                                                    \
    if (mpi_result != MPI_SUCCESS) {                                           \
      for (auto& e : (entries)) {                                              \
        timeline.End(e.tensor_name, nullptr);                                  \
        e.callback(Status::UnknownError(                                       \
            std::string(op_name) + " failed, see MPI output for details."));   \
      }                                                                        \
      return;                                                                  \
    }                                                                          \
  }

#define CUDA_CHECK(entries, op_name, op)                                       \
  {                                                                            \
    auto cuda_result = (op);                                                   \
    if (cuda_result != cudaSuccess) {                                          \
      for (auto& e : (entries)) {                                              \
        timeline.End(e.tensor_name, nullptr);                                  \
        e.callback(Status::UnknownError(std::string(op_name) + " failed: " +   \
                                        cudaGetErrorString(cuda_result)));     \
      }                                                                        \
      return;                                                                  \
    }                                                                          \
  }

#define NCCL_CHECK(entries, op_name, op)                                       \
  {                                                                            \
    auto nccl_result = (op);                                                   \
    if (nccl_result != ncclSuccess) {                                          \
      for (auto& e : (entries)) {                                              \
        timeline.End(e.tensor_name, nullptr);                                  \
        e.callback(Status::UnknownError(std::string(op_name) + " failed: " +   \
                                        ncclGetErrorString(nccl_result)));     \
      }                                                                        \
      return;                                                                  \
    }                                                                          \
  }

#define DDL_CHECK(entries, op_name, op)                                        \
  {                                                                            \
    auto ddl_result = (op);                                                    \
    if (ddl_result != DDL_SUCCESS) {                                           \
      for (auto& e : (entries)) {                                              \
        timeline.End(e.tensor_name, nullptr);                                  \
        e.callback(Status::UnknownError(std::string(op_name) + " failed."));   \
      }                                                                        \
      return;                                                                  \
    }                                                                          \
  }

// This event management code is only used with CUDA
#if HAVE_CUDA
cudaError_t GetCudaEvent(cudaEvent_t* event) {
  int device;
  auto status = cudaGetDevice(&device);
  if (status != cudaSuccess) {
    return status;
  }

  auto& mutex = horovod_global.cuda_events_mutex;
  {
    std::lock_guard<std::mutex> guard(mutex);
    auto& queue = horovod_global.cuda_events[device];
    if (!queue.empty()) {
      *event = queue.front();
      queue.pop();
      return cudaSuccess;
    }
  }

  return cudaEventCreateWithFlags(event, cudaEventBlockingSync |
                                             cudaEventDisableTiming);
}

cudaError_t ReleaseCudaEvent(cudaEvent_t event) {
  int device;
  auto status = cudaGetDevice(&device);
  if (status != cudaSuccess) {
    return status;
  }

  auto& mutex = horovod_global.cuda_events_mutex;
  {
    std::lock_guard<std::mutex> guard(mutex);
    auto& queue = horovod_global.cuda_events[device];
    queue.push(event);
  }

  return cudaSuccess;
}

#define RECORD_EVENT(entries, event_queue, name, stream)                       \
  {                                                                            \
    cudaEvent_t event;                                                         \
    CUDA_CHECK(entries, "GetCudaEvent", GetCudaEvent(&event))                  \
    CUDA_CHECK(entries, "cudaEventRecord", cudaEventRecord(event, stream))     \
    (event_queue).emplace(name, event);                                        \
  }

#define WAIT_FOR_EVENTS(entries, timeline, event_queue)                        \
  {                                                                            \
    while (!(event_queue).empty()) {                                           \
      std::string name;                                                        \
      cudaEvent_t event;                                                       \
      std::tie(name, event) = (event_queue).front();                           \
      (event_queue).pop();                                                     \
      if (name != "") {                                                        \
        ACTIVITY_START_ALL(entries, timeline, name)                            \
      }                                                                        \
      CUDA_CHECK(entries, "cudaEventSynchronize", cudaEventSynchronize(event)) \
      if (name != "") {                                                        \
        ACTIVITY_END_ALL(entries, timeline)                                    \
      }                                                                        \
      CUDA_CHECK(entries, "ReleaseCudaEvent", ReleaseCudaEvent(event))         \
    }                                                                          \
  }
#endif

#define ACTIVITY_START_ALL(entries, timeline, activity)                        \
  {                                                                            \
    for (auto& e : (entries)) {                                                \
      (timeline).ActivityStart(e.tensor_name, activity);                       \
    }                                                                          \
  }

#define ACTIVITY_END_ALL(entries, timeline)                                    \
  {                                                                            \
    for (auto& e : (entries)) {                                                \
      (timeline).ActivityEnd(e.tensor_name);                                   \
    }                                                                          \
  }

int64_t TensorFusionThresholdBytes() {
  int64_t proposed_fusion_threshold =
      horovod_global.param_manager.TensorFusionThresholdBytes();

  // If the cluster is homogeneous and hierarchical allreduce is enabled,
  // adjust buffer size to make sure it is divisible by local_size to improve
  // performance.
  if (horovod_global.is_homogeneous &&
      horovod_global.param_manager.HierarchicalAllreduce()) {
    // Assume the worst-case data type float64, since if it is divisible with
    // float64, it will be divisible for other types too.

    // Ensuring that fusion buffer can hold a number of elements divisible by
    // FUSION_BUFFER_ATOMIC_UNIT for performance
    int mpi_double_size;
    MPI_Type_size(MPI_DOUBLE, &mpi_double_size);
    int64_t div =
        horovod_global.local_size * mpi_double_size * FUSION_BUFFER_ATOMIC_UNIT;
    return ((proposed_fusion_threshold + div - 1) / div) * div;
  }

  return proposed_fusion_threshold;
}

// Process an MPIResponse by doing a reduction, a gather, a broadcast, or
// raising an error.
void PerformOperation(TensorTable& tensor_table, MPIResponse response) {
  std::vector<TensorTableEntry> entries;
  {
    // Lock on the tensor table.
    std::lock_guard<std::mutex> guard(horovod_global.mutex);
    for (auto& name : response.tensor_names()) {
      // We should never fail at finding this key in the tensor table.
      auto iter = tensor_table.find(name);
      assert(iter != tensor_table.end());

      assert(response.response_type() == MPIResponse::ALLREDUCE ||
             response.response_type() == MPIResponse::ALLGATHER ||
             response.response_type() == MPIResponse::BROADCAST ||
             response.response_type() == MPIResponse::ERROR);

      entries.push_back(iter->second);

      // Clear the tensor table of this tensor and its callbacks; the rest of
      // this function takes care of it.
      tensor_table.erase(iter);
    }
  }

  auto& timeline = horovod_global.timeline;
  for (auto& e : entries) {
    timeline.Start(e.tensor_name, response.response_type());
  }

  if (entries.size() > 1) {
    auto first_entry = entries[0];
    // Note: it is OK for different entries to come from different frameworks
    // since buffer allocated here is guaranteed to survive at least till the
    // end of this operation.
    Status status = horovod_global.fusion_buffer.InitializeBuffer(
        TensorFusionThresholdBytes(), first_entry.device, first_entry.context,
        [&]() { ACTIVITY_START_ALL(entries, timeline, INIT_FUSION_BUFFER) },
        [&]() { ACTIVITY_END_ALL(entries, timeline) });
    if (!status.ok()) {
      for (auto& e : entries) {
        timeline.End(e.tensor_name, nullptr);
        e.callback(status);
      }
      return;
    }
  }

  // On GPU data readiness is signalled by ready_event.
  std::vector<TensorTableEntry> waiting_tensors;
  for (auto& e : entries) {
    if (e.ready_event != nullptr) {
      timeline.ActivityStart(e.tensor_name, WAIT_FOR_DATA);
      waiting_tensors.push_back(e);
    }
  }
  while (!waiting_tensors.empty()) {
    for (auto it = waiting_tensors.begin(); it != waiting_tensors.end();) {
      if (it->ready_event->Ready()) {
        timeline.ActivityEnd(it->tensor_name);
        timeline.ActivityStart(it->tensor_name, WAIT_FOR_OTHER_TENSOR_DATA);
        it = waiting_tensors.erase(it);
      } else {
        ++it;
      }
    }
    std::this_thread::sleep_for(std::chrono::nanoseconds(100));
  }
  for (auto& e : entries) {
    if (e.ready_event != nullptr) {
      timeline.ActivityEnd(e.tensor_name);
    }
  }

  Status status;
  if (response.response_type() == MPIResponse::ALLGATHER) {

    // Sizes of subcomponents of each entry from all ranks
    auto** entry_component_sizes = new int64_t*[entries.size()];

    // Offset of each subcomponent of every entry in the final buffer after
    // allgatherv
    auto** entry_component_offsets = new int64_t*[entries.size()];

    auto* recvcounts = new int[horovod_global.size]();
    auto* displcmnts = new int[horovod_global.size]();

    for (int ec = 0; ec < entries.size(); ec++) {
      entry_component_sizes[ec] = new int64_t[horovod_global.size]();
      entry_component_offsets[ec] = new int64_t[horovod_global.size]();
    }

    auto& first_entry = entries[0];

    ACTIVITY_START_ALL(entries, timeline, ALLOCATE_OUTPUT)
    for (unsigned int ec = 0; ec < entries.size(); ++ec) {
      auto& e = entries[ec];
      // Every tensor participating in Allgather operation may have different
      // first dimension size, but the rest of dimensions are same for all
      // tensors.  Here we get shape of tensor sliced by first dimension.
      TensorShape single_slice_shape;
      for (int i = 1; i < e.tensor->shape().dims(); ++i) {
        single_slice_shape.AddDim(e.tensor->shape().dim_size(i));
      }

      // Copy tensor sizes from the MPI response into a vector of int64_t
      // and compute total size.  This is size of first dimension.
      int64_t total_entry_dimension_size = 0;
      for (unsigned int rc = 0; rc < horovod_global.size; ++rc) {
        auto component_size =
            response.tensor_sizes()[ec * horovod_global.size + rc];
        total_entry_dimension_size += component_size;
        recvcounts[rc] += component_size * single_slice_shape.num_elements();
        entry_component_sizes[ec][rc] =
            component_size * single_slice_shape.num_elements();
      }

      // Allgather output will have shape of:
      // (sum of first dimension of every tensor) x (tensor slice shape).
      TensorShape output_shape;
      output_shape.AddDim((int64_t)total_entry_dimension_size);
      output_shape.AppendShape(single_slice_shape);

      status = e.context->AllocateOutput(output_shape, &e.output);
      if (!status.ok()) {
        timeline.End(e.tensor_name, nullptr);
        e.callback(status);
        return;
      }
    }
    ACTIVITY_END_ALL(entries, timeline)

    for (int rc = 0; rc < horovod_global.size; rc++) {
      if (rc == 0) {
        displcmnts[rc] = 0;
      } else {
        displcmnts[rc] = displcmnts[rc - 1] + recvcounts[rc - 1];
      }
    }

    unsigned int rank_displacement = 0;
    for (unsigned rc = 0; rc < horovod_global.size; rc++) {
      for (unsigned ec = 0; ec < entries.size(); ec++) {
        if (ec == 0) {
          entry_component_offsets[ec][rc] = rank_displacement;
        } else {
          entry_component_offsets[ec][rc] =
              entry_component_offsets[ec - 1][rc] +
              entry_component_sizes[ec - 1][rc];
        }
      }
      rank_displacement += recvcounts[rc];
    }

    int element_size;
    MPI_Type_size(GetMPIDataType(first_entry.tensor), &element_size);
    int64_t total_size = displcmnts[horovod_global.size - 1] +
                         recvcounts[horovod_global.size - 1];

    int64_t total_size_in_bytes = total_size * element_size;

#if HOROVOD_GPU_ALLGATHER != 'M' // 'M' stands for MPI
    if (horovod_global.param_manager.HierarchicalAllgather()) {
      // If shared buffer is not initialized or is not large enough, reallocate
      if (horovod_global.shared_buffer == nullptr ||
          horovod_global.shared_buffer_size < total_size_in_bytes) {
        if (horovod_global.shared_buffer != nullptr) {
          MPI_Win_fence(0, horovod_global.window);
          MPI_Win_free(&horovod_global.window);
          horovod_global.shared_buffer = nullptr;
        }
        int64_t window_size =
            horovod_global.local_rank == 0 ? total_size_in_bytes : 0;

        // Allocate shared memory, give each rank their respective pointer
        ACTIVITY_START_ALL(entries, timeline, ALLOCATE_SHARED_BUFFER)
        MPI_Win_allocate_shared(
            window_size, element_size, MPI_INFO_NULL, horovod_global.local_comm,
            &horovod_global.shared_buffer, &horovod_global.window);

        if (horovod_global.local_rank != 0) {
          int disp_unit;
          MPI_Aint winsize;
          MPI_Win_shared_query(horovod_global.window, 0, &winsize, &disp_unit,
                               &horovod_global.shared_buffer);
        }
        horovod_global.shared_buffer_size = total_size_in_bytes;
        ACTIVITY_END_ALL(entries, timeline)
      }

      // Compute cross-node allgather displacements and recvcounts for
      // homogeneous/parallelized case
      auto* cross_recvcounts = new int[horovod_global.cross_size]();
      auto* cross_displcmnts = new int[horovod_global.cross_size]();

      if (horovod_global.is_homogeneous) {
        for (int i = 0; i < horovod_global.cross_size; i++) {
          cross_recvcounts[i] = recvcounts[horovod_global.local_size * i +
                                           horovod_global.local_rank];
          cross_displcmnts[i] = displcmnts[horovod_global.local_size * i +
                                           horovod_global.local_rank];
        }
      } else if (horovod_global.local_rank == 0) {
        // In this case local rank 0 will allgather with all local data
        int offset = 0;
        for (int i = 0; i < horovod_global.cross_size; i++) {
          for (int j = offset; j < offset + horovod_global.local_sizes[i];
               j++) {
            cross_recvcounts[i] += recvcounts[j];
          }
          cross_displcmnts[i] = displcmnts[offset];
          offset += horovod_global.local_sizes[i];
        }
      }

      ACTIVITY_START_ALL(entries, timeline, MEMCPY_IN_SHARED_BUFFER)
      for (int ec = 0; ec < entries.size(); ec++) {
        auto& e = entries[ec];
        void* shared_buffer_at_offset =
            (uint8_t*)horovod_global.shared_buffer +
            entry_component_offsets[ec][horovod_global.rank] * element_size;

        // CPU copy to shared buffer
        memcpy(shared_buffer_at_offset, e.tensor->data(),
               (size_t)(entry_component_sizes[ec][horovod_global.rank] *
                        element_size));
      }
      MPI_CHECK(entries, "MPI_Barrier", MPI_Barrier(horovod_global.mpi_comm));
      ACTIVITY_END_ALL(entries, timeline)

      // Perform the cross-node allgather. If the cluster is homogeneous all
      // local ranks participate, otherwise local rank 0 handles all data
      ACTIVITY_START_ALL(entries, timeline, MPI_CROSS_ALLGATHER)
      if (horovod_global.is_homogeneous || horovod_global.local_rank == 0) {
        MPI_CHECK(entries, "MPI_Allgatherv",
                  MPI_Allgatherv(MPI_IN_PLACE, 0, MPI_DATATYPE_NULL,
                                 horovod_global.shared_buffer, cross_recvcounts,
                                 cross_displcmnts,
                                 GetMPIDataType(first_entry.tensor),
                                 horovod_global.cross_comm))
      }
      MPI_CHECK(entries, "MPI_Barrier", MPI_Barrier(horovod_global.mpi_comm));
      ACTIVITY_END_ALL(entries, timeline)

      // Copy memory out of the fusion buffer.
      ACTIVITY_START_ALL(entries, timeline, MEMCPY_OUT_FUSION_BUFFER)
      for (int ec = 0; ec < entries.size(); ec++) {
        auto& e = entries[ec];
        int64_t copy_offset = 0;
        for (int rc = 0; rc < horovod_global.size; rc++) {
          auto entry_component_size = entry_component_sizes[ec][rc];
          std::memcpy((void*)((uint8_t*)e.output->data() + copy_offset),
                      (void*)((uint8_t*)horovod_global.shared_buffer +
                              entry_component_size * element_size),
                      (size_t)entry_component_size * element_size);
          copy_offset += entry_component_size * element_size;
        }
      }
      MPI_CHECK(entries, "MPI_Barrier", MPI_Barrier(horovod_global.mpi_comm));
      ACTIVITY_END_ALL(entries, timeline)

      // Free the buffers
      delete[] cross_displcmnts;
      delete[] cross_recvcounts;

    } else {
#endif
      // Data is at the CPU and hierarchical allgather is disabled, or
      // Data is at the GPU and HOROVOD_GPU_ALLGATHER == MPI
      if (entries.size() > 1) {
        auto& buffer = horovod_global.fusion_buffer.GetBuffer(
            first_entry.device, first_entry.context->framework());
        auto buffer_data = buffer->AccessData(first_entry.context);

        int64_t total_num_elements = 0;

        // Copy memory into the fusion buffer. Then the input data of each
        // process is assumed to be in the area where that process would
        // receive its own contribution to the receive buffer.
        ACTIVITY_START_ALL(entries, timeline, MEMCPY_IN_FUSION_BUFFER)

        int64_t offset = displcmnts[horovod_global.rank] * element_size;
        for (auto& e : entries) {
          void* buffer_data_at_offset = (uint8_t*)buffer_data + offset;
          std::memcpy(buffer_data_at_offset, e.tensor->data(),
                      (size_t)e.tensor->size());
          offset += e.tensor->size();
          total_num_elements += e.tensor->shape().num_elements();
        }
        ACTIVITY_END_ALL(entries, timeline)
        MPI_CHECK(entries, "MPI_Allgatherv",
                  MPI_Allgatherv(MPI_IN_PLACE, (int)total_num_elements,
                                 GetMPIDataType(first_entry.tensor),
                                 (void*)buffer_data, recvcounts, displcmnts,
                                 GetMPIDataType(first_entry.tensor),
                                 horovod_global.mpi_comm))

        ACTIVITY_START_ALL(entries, timeline, MEMCPY_OUT_FUSION_BUFFER)
        // Copy memory out of the fusion buffer.
        for (int ec = 0; ec < entries.size(); ec++) {
          auto& e = entries[ec];
          int64_t copy_offset = 0;
          for (int rc = 0; rc < horovod_global.size; rc++) {
            std::memcpy((void*)((uint8_t*)e.output->data() + copy_offset),
                        (void*)((uint8_t*)buffer_data +
                                entry_component_offsets[ec][rc] * element_size),
                        (size_t)entry_component_sizes[ec][rc] * element_size);

            copy_offset += entry_component_sizes[ec][rc] * element_size;
          }
        }
        ACTIVITY_END_ALL(entries, timeline)

      } else if (entries.size() == 1) {
        ACTIVITY_START_ALL(entries, timeline, MPI_ALLGATHER)
        MPI_CHECK(
            entries, "MPI_Allgatherv",
            MPI_Allgatherv(first_entry.tensor->data(),
                           (int)first_entry.tensor->shape().num_elements(),
                           GetMPIDataType(first_entry.tensor),
                           (void*)first_entry.output->data(), recvcounts,
                           displcmnts, GetMPIDataType(first_entry.tensor),
                           horovod_global.mpi_comm))
        ACTIVITY_END_ALL(entries, timeline)
      }

      delete[] recvcounts;
      delete[] displcmnts;

      for (int ec = 0; ec < entries.size(); ec++) {
        delete[] entry_component_sizes[ec];
        delete[] entry_component_offsets[ec];
      }
      delete[] entry_component_sizes;
      delete[] entry_component_offsets;

#if HOROVOD_GPU_ALLGATHER != 'M' // 'M' stands for MPI
    }
#endif

    for (auto& e : entries) {
      timeline.End(e.tensor_name, e.output);
      e.callback(Status::OK());
    }

  } else if (response.response_type() == MPIResponse::ALLREDUCE) {
    auto& first_entry = entries[0];
#if HAVE_CUDA
    bool on_gpu = first_entry.device != CPU_DEVICE_ID;
    if (on_gpu) {
      CUDA_CHECK(entries, "cudaSetDevice", cudaSetDevice(first_entry.device))

      // Ensure stream is in the map before executing reduction.
      cudaStream_t& stream = horovod_global.streams[first_entry.device];
      if (stream == nullptr) {
        int greatest_priority;
        CUDA_CHECK(entries, "cudaDeviceGetStreamPriorityRange",
                   cudaDeviceGetStreamPriorityRange(NULL, &greatest_priority))
        CUDA_CHECK(entries, "cudaStreamCreateWithPriority",
                   cudaStreamCreateWithPriority(&stream, cudaStreamNonBlocking,
                                                greatest_priority))
      }
    }
#endif

// 'N' stands for NCCL and 'D' for DDL
#if HOROVOD_GPU_ALLREDUCE == 'N' || HOROVOD_GPU_ALLREDUCE == 'D'
    if (on_gpu) {
      auto stream = horovod_global.streams[first_entry.device];
      auto event_queue = std::queue<std::pair<std::string, cudaEvent_t>>();

      // Determine GPU IDs of the devices participating in this communicator.
      std::vector<int32_t> nccl_device_map;
      if (horovod_global.param_manager.HierarchicalAllreduce()) {
        for (int rank : horovod_global.local_comm_ranks) {
          nccl_device_map.push_back(response.devices()[rank]);
        }
      } else {
        nccl_device_map = response.devices();
      }

#if HOROVOD_GPU_ALLREDUCE == 'N'
      // Ensure NCCL communicator is in the map before executing reduction.
      ncclComm_t& nccl_comm = horovod_global.nccl_comms[nccl_device_map];
      if (nccl_comm == nullptr) {
        ACTIVITY_START_ALL(entries, timeline, INIT_NCCL)

        int nccl_rank, nccl_size;
        MPI_Comm nccl_id_bcast_comm;
        if (horovod_global.param_manager.HierarchicalAllreduce()) {
          nccl_rank = horovod_global.local_rank;
          nccl_size = horovod_global.local_size;
          nccl_id_bcast_comm = horovod_global.local_comm;
        } else {
          nccl_rank = horovod_global.rank;
          nccl_size = horovod_global.size;
          nccl_id_bcast_comm = horovod_global.mpi_comm;
        }

        ncclUniqueId nccl_id;
        if (nccl_rank == 0) {
          NCCL_CHECK(entries, "ncclGetUniqueId", ncclGetUniqueId(&nccl_id))
        }

        MPI_CHECK(entries, "MPI_Bcast",
                  MPI_Bcast((void*)&nccl_id, sizeof(nccl_id), MPI_BYTE, 0,
                            nccl_id_bcast_comm));

        ncclComm_t new_nccl_comm;
        NCCL_CHECK(
            entries, "ncclCommInitRank",
            ncclCommInitRank(&new_nccl_comm, nccl_size, nccl_id, nccl_rank))
        nccl_comm = new_nccl_comm;

        // Barrier helps NCCL to synchronize after initialization and avoid
        // deadlock that we've been seeing without it.
        MPI_CHECK(entries, "MPI_Barrier", MPI_Barrier(horovod_global.mpi_comm));

        ACTIVITY_END_ALL(entries, timeline)
      }
#elif HOROVOD_GPU_ALLREDUCE == 'D'
      if (!horovod_global.ddl_initialized) {
        // Initialize DDL
        auto ddl_options = std::getenv("DDL_OPTIONS");
        if (ddl_options == nullptr) {
          OP_ERROR(entries,
                   "DDL_OPTIONS env variable needs to be set to use DDL.")
        }
        DDL_CHECK(entries, "ddl_init", ddl_init(ddl_options))
        horovod_global.ddl_initialized = true;
        horovod_global.ddl_local_device_id = first_entry.device;
      } else if (horovod_global.ddl_local_device_id != first_entry.device) {
        OP_ERROR(entries,
                 "DDL does not support more than one GPU device per process.")
      }
#endif

      if (timeline.Initialized()) {
        RECORD_EVENT(entries, event_queue, QUEUE, stream)
      }

      // If entries.size() > 1, we copy tensors into fusion buffer before
      // allreduce, and distribute results of allreduce back into target
      // tensors after allreduce.

      const void* fused_input_data;
      void* buffer_data;
      int64_t num_elements = 0;
      size_t buffer_len;
      if (entries.size() > 1) {
        // Access the fusion buffer.
        auto& buffer = horovod_global.fusion_buffer.GetBuffer(
            first_entry.device, first_entry.context->framework());
        buffer_data =
            const_cast<void*>(buffer->AccessData(first_entry.context));

        // Copy memory into the fusion buffer.
        int64_t offset = 0;
        for (auto& e : entries) {
          void* buffer_data_at_offset = (uint8_t*)buffer_data + offset;
          CUDA_CHECK(entries, "cudaMemcpyAsync",
                     cudaMemcpyAsync(buffer_data_at_offset, e.tensor->data(),
                                     (size_t)e.tensor->size(),
                                     cudaMemcpyDeviceToDevice, stream))
          offset += e.tensor->size();
        }

        buffer_len = (size_t)offset;

        if (timeline.Initialized() || horovod_global.ddl_initialized) {
          RECORD_EVENT(entries, event_queue, MEMCPY_IN_FUSION_BUFFER, stream)
        }

        // Set the input data to originate from the buffer.
        fused_input_data = buffer_data;

        // Perform the reduction on the fusion buffer.
        for (auto& e : entries) {
          num_elements += e.tensor->shape().num_elements();
        }

      } else {
        fused_input_data = first_entry.tensor->data();
        buffer_data = (void*)first_entry.output->data();
        num_elements = first_entry.tensor->shape().num_elements();
        buffer_len = (size_t)first_entry.output->size();

        if (horovod_global.ddl_initialized) {
          // Copy input buffer content to output buffer
          // because DDL only supports in-place allreduce
          CUDA_CHECK(entries, "cudaMemcpyAsync",
                     cudaMemcpyAsync(buffer_data, fused_input_data, buffer_len,
                                     cudaMemcpyDeviceToDevice, stream))
          RECORD_EVENT(entries, event_queue, MEMCPY_IN_FUSION_BUFFER, stream)
        }
      }

      void* host_buffer = nullptr;

#if HOROVOD_GPU_ALLREDUCE == 'D'
      // Synchronize.
      WAIT_FOR_EVENTS(entries, timeline, event_queue)
      DDL_Type ddl_data_type;
      try {
        ddl_data_type = GetDDLDataType(first_entry.tensor);
      } catch (const std::logic_error& ex) {
        OP_ERROR(entries, ex.what())
      }
      DDL_CHECK(entries, "ddl_allreduce",
                ddl_allreduce(buffer_data, (size_t)num_elements, ddl_data_type,
                              DDL_OP_SUM))
#else
      if (horovod_global.param_manager.HierarchicalAllreduce()) {
        int element_size;
        MPI_Type_size(GetMPIDataType(first_entry.tensor), &element_size);

        // If cluster is homogeneous and we are using fusion buffer, include
        // dummy elements from the buffer (if necessary) to make sure the data
        // is divisible by local_size. This is always possible since we
        // set the fusion buffer size divisible by local_size.
        if (horovod_global.is_homogeneous && entries.size() > 1) {
          // Making sure the number of elements is divisible by
          // FUSION_BUFFER_ATOMIC_UNIT for improved performance
          int div = horovod_global.local_size * FUSION_BUFFER_ATOMIC_UNIT;
          num_elements = ((num_elements + div - 1) / div) * div;
          buffer_len = num_elements * element_size;
        }

        // Split the elements into two groups: num_elements_per_rank*local_size,
        // and num_elements_remaining. Cross-node reduction for the first group
        // is done by all local_rank's in parallel, while for the second group
        // it it is only done by the root_rank. If the cluster is not
        // homogeneous first group is zero, and root_rank is 0.

        // Homogeneous case:
        // For the part of data divisible by local_size, perform NCCL
        // ReduceScatter - Parallelized MPI Allreduce - NCCL Allgather. For the
        // non-divisible part (if any), do NCCL Reduce (at rank local_size-1),
        // MPI Allreduce (across rank (local_size-1)'s), and NCCL Bcast

        int64_t num_elements_per_rank =
            horovod_global.is_homogeneous
                ? num_elements / horovod_global.local_size
                : 0;

        size_t buffer_len_per_rank = element_size * num_elements_per_rank;

        void* buffer_data_at_rank_offset =
            (uint8_t*)buffer_data +
            buffer_len_per_rank * horovod_global.local_rank;

        int64_t num_elements_remaining =
            horovod_global.is_homogeneous
                ? num_elements % horovod_global.local_size
                : num_elements;

        size_t buffer_len_remaining = element_size * num_elements_remaining;

        void* buffer_data_remainder =
            (uint8_t*)buffer_data +
            buffer_len_per_rank * horovod_global.local_size;

        void* fused_input_data_remainder =
            (uint8_t*)fused_input_data +
            buffer_len_per_rank * horovod_global.local_size;

        int root_rank =
            horovod_global.is_homogeneous ? horovod_global.local_size - 1 : 0;
        bool is_root_rank = horovod_global.local_rank == root_rank;

        int64_t total_num_elements =
            is_root_rank ? num_elements_per_rank + num_elements_remaining
                         : num_elements_per_rank;
        int64_t total_buffer_len =
            is_root_rank ? buffer_len_per_rank + buffer_len_remaining
                         : buffer_len_per_rank;

        if (num_elements_per_rank > 0) {
          NCCL_CHECK(entries, "ncclReduceScatter",
                     ncclReduceScatter(fused_input_data,
                                       buffer_data_at_rank_offset,
                                       (size_t)num_elements_per_rank,
                                       GetNCCLDataType(first_entry.tensor),
                                       ncclSum, nccl_comm, stream))

          if (timeline.Initialized()) {
            RECORD_EVENT(entries, event_queue, NCCL_REDUCESCATTER, stream)
          }
        }

        if (num_elements_remaining > 0) {
          // Reduce the remaining data at local_size-1 to append to
          // existing buffer
          NCCL_CHECK(entries, "ncclReduce",
                     ncclReduce(fused_input_data_remainder,
                                buffer_data_remainder,
                                (size_t)num_elements_remaining,
                                GetNCCLDataType(first_entry.tensor), ncclSum,
                                root_rank, nccl_comm, stream))

          if (timeline.Initialized()) {
            RECORD_EVENT(entries, event_queue, NCCL_REDUCE, stream)
          }
        }

        if (horovod_global.is_homogeneous || is_root_rank) {
          // cudaHostAlloc is significantly slower than malloc.  Pre-allocating
          // a buffer is not safe since the tensor can be arbitrarily large.
          host_buffer = malloc(total_buffer_len);

          // Synchronize.
          WAIT_FOR_EVENTS(entries, timeline, event_queue)

          // According to https://docs.nvidia.com/cuda/cuda-runtime-api/
          // api-sync-behavior.html#api-sync-behavior__memcpy-async,
          // cudaMemcpyAsync is synchronous with respect to the host, so we
          // memcpy (effectively) synchronously to generate an accurate timeline
          ACTIVITY_START_ALL(entries, timeline, MEMCPY_IN_HOST_BUFFER)
          CUDA_CHECK(entries, "cudaMemcpyAsync",
                     cudaMemcpyAsync(host_buffer, buffer_data_at_rank_offset,
                                     total_buffer_len, cudaMemcpyDeviceToHost,
                                     stream))
          ACTIVITY_END_ALL(entries, timeline)

          ACTIVITY_START_ALL(entries, timeline, MPI_ALLREDUCE)
          MPI_CHECK(entries, "MPI_Allreduce",
                    MPI_Allreduce(MPI_IN_PLACE, host_buffer,
                                  (int)total_num_elements,
                                  GetMPIDataType(first_entry.tensor),
                                  first_entry.tensor->dtype() == HOROVOD_FLOAT16
                                      ? horovod_global.mpi_float16_sum
                                      : MPI_SUM,
                                  horovod_global.cross_comm))
          ACTIVITY_END_ALL(entries, timeline)

          ACTIVITY_START_ALL(entries, timeline, MEMCPY_OUT_HOST_BUFFER)
          CUDA_CHECK(entries, "cudaMemcpyAsync",
                     cudaMemcpyAsync(buffer_data_at_rank_offset, host_buffer,
                                     total_buffer_len, cudaMemcpyHostToDevice,
                                     stream))
          ACTIVITY_END_ALL(entries, timeline)
        }

        if (num_elements_per_rank > 0) {
          NCCL_CHECK(entries, "ncclAllGather",
                     ncclAllGather(buffer_data_at_rank_offset, buffer_data,
                                   (size_t)num_elements_per_rank,
                                   GetNCCLDataType(first_entry.tensor),
                                   nccl_comm, stream))

          if (timeline.Initialized()) {
            RECORD_EVENT(entries, event_queue, NCCL_ALLGATHER, stream)
          }
        }
        if (num_elements_remaining > 0) {
          NCCL_CHECK(entries, "ncclBcast",
                     ncclBcast(buffer_data_remainder,
                               (size_t)num_elements_remaining,
                               GetNCCLDataType(first_entry.tensor), root_rank,
                               nccl_comm, stream))

          if (timeline.Initialized()) {
            RECORD_EVENT(entries, event_queue, NCCL_BCAST, stream)
          }
        }
      } else {
        NCCL_CHECK(entries, "ncclAllReduce",
                   ncclAllReduce(fused_input_data, buffer_data,
                                 (size_t)num_elements,
                                 GetNCCLDataType(first_entry.tensor), ncclSum,
                                 nccl_comm, stream))
        if (timeline.Initialized()) {
          RECORD_EVENT(entries, event_queue, NCCL_ALLREDUCE, stream)
        }
      }
#endif

      if (entries.size() > 1) {
        // Copy memory out of the fusion buffer.
        int64_t offset = 0;
        for (auto& e : entries) {
          void* buffer_data_at_offset = (uint8_t*)buffer_data + offset;
          CUDA_CHECK(entries, "cudaMemcpyAsync",
                     cudaMemcpyAsync((void*)e.output->data(),
                                     buffer_data_at_offset,
                                     (size_t)e.tensor->size(),
                                     cudaMemcpyDeviceToDevice, stream))
          offset += e.tensor->size();
        }
        if (timeline.Initialized()) {
          RECORD_EVENT(entries, event_queue, MEMCPY_OUT_FUSION_BUFFER, stream)
        }
      }

      // Use completion marker via event because it's faster than
      // blocking cudaStreamSynchronize() in this thread.
      RECORD_EVENT(entries, event_queue, "", stream)

      // TODO: use thread pool or single thread for callbacks
      std::thread finalizer_thread([entries, first_entry, host_buffer, response,
                                    event_queue, &timeline]() mutable {
        CUDA_CHECK(entries, "cudaSetDevice", cudaSetDevice(first_entry.device))

        WAIT_FOR_EVENTS(entries, timeline, event_queue)

        if (host_buffer != nullptr) {
          free(host_buffer);
        }

        for (auto& e : entries) {
          timeline.End(e.tensor_name, e.output);
          e.callback(Status::OK());
        }
      });
      finalizer_thread.detach();
      return;
    }
#endif

    if (entries.size() > 1) {
      // Access the fusion buffer.
      auto& buffer = horovod_global.fusion_buffer.GetBuffer(
          first_entry.device, first_entry.context->framework());
      auto buffer_data = buffer->AccessData(first_entry.context);

      // Copy memory into the fusion buffer.
      ACTIVITY_START_ALL(entries, timeline, MEMCPY_IN_FUSION_BUFFER)
      int64_t offset = 0;
      for (auto& e : entries) {
        void* buffer_data_at_offset = (uint8_t*)buffer_data + offset;
#if HAVE_CUDA
        if (on_gpu) {
          CUDA_CHECK(entries, "cudaMemcpyAsync",
                     cudaMemcpyAsync(
                         buffer_data_at_offset, e.tensor->data(),
                         (size_t)e.tensor->size(), cudaMemcpyDeviceToDevice,
                         horovod_global.streams[first_entry.device]))
        } else {
#endif
          std::memcpy(buffer_data_at_offset, e.tensor->data(),
                      (size_t)e.tensor->size());
#if HAVE_CUDA
        }
#endif
        offset += e.tensor->size();
      }
#if HAVE_CUDA
      if (on_gpu) {
        CUDA_CHECK(
            entries, "cudaStreamSynchronize",
            cudaStreamSynchronize(horovod_global.streams[first_entry.device]))
      }
#endif
      ACTIVITY_END_ALL(entries, timeline)

      ACTIVITY_START_ALL(entries, timeline, MPI_ALLREDUCE)
      int64_t num_elements = 0;
      for (auto& e : entries) {
        num_elements += e.tensor->shape().num_elements();
      }
      MPI_CHECK(entries, "MPI_Allreduce",
                MPI_Allreduce(MPI_IN_PLACE, (void*)buffer_data,
                              (int)num_elements,
                              GetMPIDataType(first_entry.tensor),
                              first_entry.tensor->dtype() == HOROVOD_FLOAT16
                                  ? horovod_global.mpi_float16_sum
                                  : MPI_SUM,
                              horovod_global.mpi_comm))
      ACTIVITY_END_ALL(entries, timeline)

      // Copy memory out of the fusion buffer.
      ACTIVITY_START_ALL(entries, timeline, MEMCPY_OUT_FUSION_BUFFER)
      offset = 0;
      for (auto& e : entries) {
        void* buffer_data_at_offset = (uint8_t*)buffer_data + offset;
#if HAVE_CUDA
        if (on_gpu) {
          CUDA_CHECK(entries, "cudaMemcpyAsync",
                     cudaMemcpyAsync(
                         (void*)e.output->data(), buffer_data_at_offset,
                         (size_t)e.tensor->size(), cudaMemcpyDeviceToDevice,
                         horovod_global.streams[first_entry.device]))
        } else {
#endif
          std::memcpy((void*)e.output->data(), buffer_data_at_offset,
                      (size_t)e.tensor->size());
#if HAVE_CUDA
        }
#endif
        offset += e.tensor->size();
      }
#if HAVE_CUDA
      if (on_gpu) {
        CUDA_CHECK(
            entries, "cudaStreamSynchronize",
            cudaStreamSynchronize(horovod_global.streams[first_entry.device]))
      }
#endif
      ACTIVITY_END_ALL(entries, timeline)
    } else {
      auto& e = first_entry;
      ACTIVITY_START_ALL(entries, timeline, MPI_ALLREDUCE)
      const void* sendbuf = e.tensor->data() == e.output->data()
                                ? MPI_IN_PLACE
                                : e.tensor->data();
      MPI_CHECK(entries, "MPI_Allreduce",
                MPI_Allreduce(sendbuf, (void*)e.output->data(),
                              (int)e.tensor->shape().num_elements(),
                              GetMPIDataType(e.tensor),
                              first_entry.tensor->dtype() == HOROVOD_FLOAT16
                                  ? horovod_global.mpi_float16_sum
                                  : MPI_SUM,
                              horovod_global.mpi_comm))
      ACTIVITY_END_ALL(entries, timeline)
    }

    for (auto& e : entries) {
      timeline.End(e.tensor_name, e.output);
      e.callback(Status::OK());
    }
  } else if (response.response_type() == MPIResponse::BROADCAST) {
    assert(entries.size() == 1);
    auto e = entries[0];

    // On root rank, MPI_Bcast sends data, on other ranks it receives data.
    void* data_ptr;
    if (horovod_global.rank == e.root_rank) {
      data_ptr = (void*)e.tensor->data();
    } else {
      data_ptr = (void*)e.output->data();
    }

    ACTIVITY_START_ALL(entries, timeline, MPI_BCAST)
    MPI_CHECK(entries, "MPI_Bcast",
              MPI_Bcast(data_ptr, (int)e.tensor->shape().num_elements(),
                        GetMPIDataType(e.tensor), e.root_rank,
                        horovod_global.mpi_comm))
    ACTIVITY_END_ALL(entries, timeline)

    timeline.End(e.tensor_name, e.output);
    e.callback(Status::OK());
  } else if (response.response_type() == MPIResponse::ERROR) {
    assert(entries.size() == 1);
    auto e = entries[0];

    status = Status::PreconditionError(response.error_message());
    timeline.End(e.tensor_name, nullptr);
    e.callback(status);
  }
}

// Report Tensors that were submitted to be reduced, gathered or broadcasted by
// some ranks but not others and are waiting for long time to get processed.
void CheckForStalledTensors(HorovodGlobalState& state) {
  bool preamble = false;
  auto now = std::chrono::steady_clock::now();
  for (auto& m : *state.message_table) {
    auto tensor_name = m.first;
    std::vector<MPIRequest>& messages = std::get<0>(m.second);
    std::chrono::steady_clock::time_point start_at = std::get<1>(m.second);

    if (now - start_at > STALL_WARNING_TIME) {
      std::stringstream message;
      if (!preamble) {
       message << "One or more tensors were submitted to be "
                  "reduced, gathered or broadcasted by subset of ranks and "
                  "are waiting for remainder of ranks for more than "
               << std::chrono::duration_cast<std::chrono::seconds>(
                   STALL_WARNING_TIME)
                   .count()
               << " seconds. "
               << "This may indicate that different ranks are trying to "
                  "submit different tensors or that only subset of ranks is "
                  "submitting tensors, which will cause deadlock. "
               << std::endl << "Stalled ops:" ;
        preamble = true;
      }
      message << tensor_name;
      message << " [missing ranks:";
      std::unordered_set<int32_t> ready_ranks;
      bool missing_preamble = false;
      for (auto msg_iter = messages.begin(); msg_iter != messages.end();
           msg_iter++) {
        ready_ranks.insert(msg_iter->request_rank());
      }
      for (int32_t rank = 0; rank < state.size; rank++) {
        if (ready_ranks.find(rank) == ready_ranks.end()) {
          if (!missing_preamble) {
            message << " ";
            missing_preamble = true;
          } else {
            message << ", ";
          }
          message << rank;
        }
      }
      message << "]";
      LOG(WARNING) << message.str();
    }
  }
}

// The MPI background thread loop coordinates all the MPI processes and the
// tensor reductions. The design of the communicator mechanism is limited by a
// few considerations:
//
//      1. Some MPI implementations require all MPI calls to happen from a
//      single thread. Since TensorFlow may use several threads for graph
//      processing, this means we must have our own dedicated thread for dealing
//      with MPI.
//      2. We want to gracefully handle errors, when MPI processes do not
//      properly agree upon what should happen (such as mismatched types or
//      shapes). To do so requires the MPI processes to know about the shapes
//      and types of the relevant tensors on the other processes.
//      3. The MPI reductions and gathers should be able to happen in parallel
//      with other ongoing operations. This means that they cannot be blocking
//      ops, but rather must be async ops, the execution of which happens on a
//      separate thread.
//      4. We cannot guarantee that all the MPI processes reduce their tensors
//      in the same order, so we cannot dispatch one thread per tensor,
//      otherwise we may end up dispatching many blocked threads and never make
//      progress if we have a thread pool limit.
bool RunLoopOnce(HorovodGlobalState& state, bool is_coordinator);
void BackgroundThreadLoop(HorovodGlobalState& state) {
  // Initialize MPI if it was not initialized. This must happen on the
  // background thread, since not all MPI implementations support being called
  // from multiple threads.
  //
  // In some cases MPI library has multi-threading support, but it slows down
  // certain components, e.g. OpenIB BTL in OpenMPI gets disabled if
  // MPI_THREAD_MULTIPLE is requested.
  //
  // By default, we will ask for multiple threads, so other libraries like
  // mpi4py can be used together with Horovod if multi-threaded MPI is
  // installed.
  auto mpi_threads_disable = std::getenv(HOROVOD_MPI_THREADS_DISABLE);
  int required = MPI_THREAD_MULTIPLE;
  if (mpi_threads_disable != nullptr &&
      std::strtol(mpi_threads_disable, nullptr, 10) > 0) {
    required = MPI_THREAD_SINGLE;
  }
  int provided;
  int is_mpi_initialized = 0;
  MPI_Initialized(&is_mpi_initialized);
  if (is_mpi_initialized) {
    MPI_Query_thread(&provided);
    if (provided < MPI_THREAD_MULTIPLE) {
      LOG(WARNING) << "MPI has already been initialized without "
                      "multi-threading support (MPI_THREAD_MULTIPLE). This will "
                      "likely cause a segmentation fault.";
    }
  } else {
    MPI_Init_thread(NULL, NULL, required, &provided);
    state.should_finalize = true;
  }

  if (state.ranks.size() > 0) {
    MPI_Group world_group;
    MPI_Comm_group(MPI_COMM_WORLD, &world_group);
    MPI_Group work_group;
    MPI_Group_incl(world_group, state.ranks.size(), &(state.ranks[0]),
                   &work_group);
    MPI_Comm_create_group(MPI_COMM_WORLD, work_group, 0, &(state.mpi_comm));
    if (state.mpi_comm == MPI_COMM_NULL) {
      LOG(WARNING) << "Unable to create Horovod communicator, using "
                      "MPI_COMM_WORLD instead.";
      state.mpi_comm = MPI_COMM_WORLD;
    }
    MPI_Group_free(&world_group);
    MPI_Group_free(&work_group);
  } else if (!state.mpi_comm) {
    // No ranks were given and no communicator provided to horovod_init() so use
    // MPI_COMM_WORLD
    MPI_Comm_dup(MPI_COMM_WORLD, &(horovod_global.mpi_comm));
  }

  // Get MPI rank to determine if we are rank zero.
  int rank;
  MPI_Comm_rank(state.mpi_comm, &rank);
  bool is_coordinator = rank == 0;

  // Get MPI size to determine how many tensors to wait for before reducing.
  int size;
  MPI_Comm_size(state.mpi_comm, &size);
  if (is_coordinator) {
    LOG(INFO) << "Started Horovod with " << size << " processes";
  }
  
  // Determine local rank by querying the local communicator.
  MPI_Comm local_comm;
  MPI_Comm_split_type(state.mpi_comm, MPI_COMM_TYPE_SHARED, 0, MPI_INFO_NULL,
                      &local_comm);
  int local_rank, local_size;
  MPI_Comm_rank(local_comm, &local_rank);
  MPI_Comm_size(local_comm, &local_size);
  std::vector<int> local_comm_ranks((size_t)local_size);
  local_comm_ranks[local_rank] = rank;
  MPI_Allgather(MPI_IN_PLACE, 0, MPI_DATATYPE_NULL, local_comm_ranks.data(), 1,
                MPI_INT, local_comm);

  // Determine if cluster is homogeneous, i.e., if every node has the same
  // local_size
  auto local_sizes = new int[size];
  MPI_Allgather(&local_size, 1, MPI_INT, local_sizes, 1, MPI_INT,
                state.mpi_comm);

  bool is_homogeneous = true;
  for (int i = 0; i < size; i++) {
    if (local_sizes[i] != local_size) {
      is_homogeneous = false;
      break;
    }
  }
  for (int i = 0; i < size; i += local_sizes[i]) {
    state.local_sizes.push_back(local_sizes[i]);
  }

  delete[] local_sizes;
  state.is_homogeneous = is_homogeneous;

  // Set up cross-communicator in case of hierarchical allreduce.
  MPI_Comm cross_comm;
  MPI_Comm_split(state.mpi_comm, local_rank, rank, &cross_comm);
  int cross_rank, cross_size;
  MPI_Comm_rank(cross_comm, &cross_rank);
  MPI_Comm_size(cross_comm, &cross_size);

  // Create custom MPI float16 data type.
  MPI_Datatype mpi_float16_t;
  MPI_Type_contiguous(2, MPI_BYTE, &mpi_float16_t);
  MPI_Type_commit(&mpi_float16_t);

  // Create custom MPI float16 summation op.
  MPI_Op mpi_float16_sum;
  MPI_Op_create(&float16_sum, 1, &mpi_float16_sum);

  // Create custom datatypes for the parameter manager.
  state.param_manager.CreateMpiTypes();

  state.rank = rank;
  state.local_rank = local_rank;
  state.cross_rank = cross_rank;
  state.size = size;
  state.local_size = local_size;
  state.cross_size = cross_size;
  state.local_comm = local_comm;
  state.cross_comm = cross_comm;
  state.mpi_float16_t = mpi_float16_t;
  state.mpi_float16_sum = mpi_float16_sum;
  state.mpi_threads_supported = (provided == MPI_THREAD_MULTIPLE);
  state.local_comm_ranks = local_comm_ranks;

  // Open the timeline file on coordinator.
  auto horovod_timeline = std::getenv(HOROVOD_TIMELINE);
  if (is_coordinator && horovod_timeline != nullptr) {
    state.timeline.Initialize(std::string(horovod_timeline));
  }

  // Override Tensor Fusion threshold, if it's set.
  state.param_manager.SetTensorFusionThresholdBytes(64 * 1024 * 1024);
  auto horovod_fusion_threshold = std::getenv(HOROVOD_FUSION_THRESHOLD);
  if (horovod_fusion_threshold != nullptr) {
    int64_t threshold = std::strtol(horovod_fusion_threshold, nullptr, 10);
    state.param_manager.SetTensorFusionThresholdBytes(threshold, true);
  }

  // Override the cycle time.
  state.param_manager.SetCycleTimeMs(5);
  auto horovod_cycle_time = std::getenv(HOROVOD_CYCLE_TIME);
  if (horovod_cycle_time != nullptr) {
    state.param_manager.SetCycleTimeMs(std::strtof(horovod_cycle_time, nullptr),
                                       true);
  }

  // Disable stall check.
  auto horovod_stall_check_disable = std::getenv(HOROVOD_STALL_CHECK_DISABLE);
  if (horovod_stall_check_disable != nullptr &&
      std::strtol(horovod_stall_check_disable, nullptr, 10) > 0) {
    state.perform_stall_check = false;
  }

  // Set flag for hierarchical allgather. Ignore if Horovod is running on a
  // single node.
  auto horovod_hierarchical_allgather =
      std::getenv(HOROVOD_HIERARCHICAL_ALLGATHER);
  state.param_manager.SetHierarchicalAllgather(false);
  if (horovod_hierarchical_allgather != nullptr) {
    bool value = std::strtol(horovod_hierarchical_allgather, nullptr, 10) > 0 &&
                 (size != local_size);
    state.param_manager.SetHierarchicalAllgather(value, true);
  }
  // Set flag for hierarchical allreduce. Ignore if Horovod is running on a
  // single node.
  auto horovod_hierarchical_allreduce =
      std::getenv(HOROVOD_HIERARCHICAL_ALLREDUCE);
  state.param_manager.SetHierarchicalAllreduce(false);
  if (horovod_hierarchical_allreduce != nullptr) {
    bool value = std::strtol(horovod_hierarchical_allreduce, nullptr, 10) > 0 &&
                 (size != local_size);
    state.param_manager.SetHierarchicalAllreduce(value, true);
  }

#if HOROVOD_GPU_ALLREDUCE != 'N' && HOROVOD_GPU_ALLREDUCE != 'D'
  // Hierarchical allreduce is not supported without NCCL or DDL
  state.param_manager.SetHierarchicalAllreduce(false, true);
#endif

  // Issue warning if hierarchical allreduce is enabled in heterogeneous cluster
<<<<<<< HEAD
  if (is_coordinator &&
      (state.param_manager.HierarchicalAllreduce() ||
       state.param_manager.HierarchicalAllgather()) &&
      !state.is_homogeneous) {
    std::cerr
        << "WARNING: Using different number of ranks per node might cause "
=======
  if (is_coordinator && (state.param_manager.HierarchicalAllreduce()
              || state.param_manager.HierarchicalAllgather()) && !state.is_homogeneous) {
    LOG(WARNING)
        << "Using different number of ranks per node might cause "
>>>>>>> 6a933cd4
           "performance loss in hierarchical allgather and "
           "hierarchical allreduce. Consider assigning the same "
           "number of ranks to each node, or disabling hierarchical "
           "allgather and hierarchical allreduce.";
  }

  // Enable auto-tuning.
  auto horovod_autotune = std::getenv(HOROVOD_AUTOTUNE);
  if (horovod_autotune != nullptr &&
      std::strtol(horovod_autotune, nullptr, 10) > 0) {
    auto horovod_autotune_log = std::getenv(HOROVOD_AUTOTUNE_LOG);
    state.param_manager.Initialize(rank, RANK_ZERO, state.mpi_comm,
                                   horovod_autotune_log != nullptr
                                       ? std::string(horovod_autotune_log)
                                       : "");
    state.param_manager.SetAutoTuning(true);
  }

  // Initialize the tensor count table. No tensors are available yet.
  if (is_coordinator) {
    state.message_table = std::unique_ptr<MessageTable>(new MessageTable());
  }

  // Signal that initialization is completed.
  state.initialization_done = true;

  LOG(INFO, rank) << "Horovod Initialized";

  // Iterate until shutdown.
  while (RunLoopOnce(state, is_coordinator))
    ;

  LOG(DEBUG, rank) << "Shutting down background thread";

  // Signal that shutdown has been requested.
  state.shut_down = true;

  // TODO: init.cu:645 WARN Cuda failure 'driver shutting down'
  //#if HAVE_NCCL
  //  for (auto it = horovod_global.streams.begin();
  //       it != horovod_global.streams.end(); it++) {
  //    cudaStreamSynchronize(it->second);
  //  }
  //  for (auto it = horovod_global.nccl_comms.begin();
  //       it != horovod_global.nccl_comms.end(); it++) {
  //    ncclCommDestroy(it->second);
  //  }
  //#endif

  // Notify all outstanding operations that Horovod has been shut down
  // and clear up the tensor table and message queue.
  std::vector<StatusCallback> callbacks;
  {
    std::lock_guard<std::mutex> guard(state.mutex);
    for (auto& e : state.tensor_table) {
      callbacks.emplace_back(e.second.callback);
    }
    state.tensor_table.clear();
    while (!state.message_queue.empty()) {
      state.message_queue.pop();
    }
  }
  for (auto& cb : callbacks) {
    cb(SHUT_DOWN_ERROR);
  }

  if (horovod_global.shared_buffer != nullptr) {
    MPI_Win_free(&horovod_global.window);
    horovod_global.shared_buffer = nullptr;
  }

  if (horovod_global.mpi_comm != MPI_COMM_NULL &&
      horovod_global.mpi_comm != MPI_COMM_WORLD) {
    MPI_Comm_free(&horovod_global.mpi_comm);
  }

  if (horovod_global.local_comm != MPI_COMM_NULL) {
    MPI_Comm_free(&horovod_global.local_comm);
  }

  if (horovod_global.cross_comm != MPI_COMM_NULL) {
    MPI_Comm_free(&horovod_global.cross_comm);
  }

  if (horovod_global.mpi_float16_t != MPI_DATATYPE_NULL) {
    MPI_Type_free(&horovod_global.mpi_float16_t);
  }

  if (horovod_global.mpi_float16_sum != MPI_OP_NULL) {
    MPI_Op_free(&horovod_global.mpi_float16_sum);
  }

  horovod_global.param_manager.FreeMpiTypes();

  if (horovod_global.should_finalize) {
#if HAVE_DDL
    // ddl_finalize calls MPI_Finalize
    ddl_finalize();
#else
    int is_mpi_finalized = 0;
    MPI_Finalized(&is_mpi_finalized);
    if (!is_mpi_finalized) {
      MPI_Finalize();
    }
#endif
  }
}

// The coordinator currently follows a master-worker paradigm. Rank zero acts
// as the master (the "coordinator"), whereas all other ranks are simply
// workers. Each rank runs its own background thread which progresses in ticks.
// In each tick, the following actions happen:
//
//      a) The workers send an MPIRequest to the coordinator, indicating what
//      they would like to do (which tensor they would like to gather and
//      reduce, as well as their shape and type). They repeat this for every
//      tensor that they would like to operate on.
//
//      b) The workers send an empty "DONE" message to the coordinator to
//      indicate that there are no more tensors they wish to operate on.
//
//      c) The coordinator receives the MPIRequests from the workers, as well
//      as from its own TensorFlow ops, and stores them in a request table. The
//      coordinator continues to receive MPIRequest messages until it has
//      received MPI_SIZE number of empty "DONE" messages.
//
//      d) The coordinator finds all tensors that are ready to be reduced,
//      gathered, or all operations that result in an error. For each of those,
//      it sends an MPIResponse to all the workers. When no more MPIResponses
//      are available, it sends a "DONE" response to the workers. If the process
//      is being shutdown, it instead sends a "SHUTDOWN" response.
//
//      e) The workers listen for MPIResponse messages, processing each one by
//      doing the required reduce or gather, until they receive a "DONE"
//      response from the coordinator. At that point, the tick ends.
//      If instead of "DONE" they receive "SHUTDOWN", they exit their background
//      loop.
bool RunLoopOnce(HorovodGlobalState& state, bool is_coordinator) {
  // This delay determines thread frequency and MPI message latency
  auto start_time = std::chrono::steady_clock::now();
  auto sleep_duration = state.last_cycle_start +
                        std::chrono::microseconds(
                            long(state.param_manager.CycleTimeMs() * 1000.)) -
                        start_time;
  if (sleep_duration > std::chrono::steady_clock::duration::zero()) {
    std::this_thread::sleep_for(sleep_duration);
  }
  state.last_cycle_start = std::chrono::steady_clock::now();

  // Copy the data structures from global state under this lock.
  // However, don't keep the lock for the rest of the loop, so that
  // enqueued stream callbacks can continue.
  std::queue<MPIRequest> message_queue;
  {
    std::lock_guard<std::mutex> guard(state.mutex);
    while (!state.message_queue.empty()) {
      MPIRequest message = state.message_queue.front();
      state.message_queue.pop();
      message_queue.push(message);
    }
  }
  
  if (!message_queue.empty()) {
    LOG(DEBUG, state.rank) << "Sent " << message_queue.size() << " messages";
  }
  
  // Flag indicating that the background thread should shut down.
  bool should_shut_down = state.shut_down;

  // Collect all tensors that are ready to be reduced. Record them in the
  // tensor count table (rank zero) or send them to rank zero to be
  // recorded (everyone else).
  std::vector<std::string> ready_to_reduce;
  if (is_coordinator) {
    while (!message_queue.empty()) {
      // Pop the first available message message
      MPIRequest message = message_queue.front();
      message_queue.pop();

      bool reduce =
          IncrementTensorCount(state.message_table, message, state.size);
      if (reduce) {
        ready_to_reduce.push_back(message.tensor_name());
      }
    }

    // Rank zero has put all its own tensors in the tensor count table.
    // Now, it should count all the tensors that are coming from other
    // ranks at this tick.

    // 1. Get message lengths from every rank.
    auto recvcounts = new int[state.size];
    recvcounts[0] = 0;
    MPI_Gather(MPI_IN_PLACE, 1, MPI_INT, recvcounts, 1, MPI_INT, RANK_ZERO,
               state.mpi_comm);

    // 2. Compute displacements.
    auto displcmnts = new int[state.size];
    size_t total_size = 0;
    for (int i = 0; i < state.size; i++) {
      if (i == 0) {
        displcmnts[i] = 0;
      } else {
        displcmnts[i] = recvcounts[i - 1] + displcmnts[i - 1];
      }
      total_size += recvcounts[i];
    }

    // 3. Collect messages from every rank.
    auto buffer = new char[total_size];
    MPI_Gatherv(nullptr, 0, MPI_BYTE, buffer, recvcounts, displcmnts, MPI_BYTE,
                RANK_ZERO, state.mpi_comm);

    // 4. Process messages.
    for (int i = 1; i < state.size; i++) {
      std::string received_data(buffer + displcmnts[i], (size_t)recvcounts[i]);

      MPIRequestList received_message_list;
      MPIRequestList::ParseFromString(received_message_list, received_data);
      for (auto& received_message : received_message_list.requests()) {
        auto& received_name = received_message.tensor_name();

        bool reduce = IncrementTensorCount(state.message_table,
                                           received_message, state.size);
        if (reduce) {
          ready_to_reduce.push_back(received_name);
        }
      }
      if (received_message_list.shutdown()) {
        // Received SHUTDOWN request from one of the workers.
        should_shut_down = true;
      }
    }

    // 5. Free buffers.
    delete[] recvcounts;
    delete[] displcmnts;
    delete[] buffer;

    // At this point, rank zero should have a fully updated tensor count
    // table and should know all the tensors that need to be reduced or
    // gathered, and everyone else should have sent all their information
    // to rank zero. We can now do reductions and gathers; rank zero will
    // choose which ones and in what order, and will notify the other ranks
    // before doing each reduction.
    std::deque<MPIResponse> responses;
    for (auto& tensor_name : ready_to_reduce) {
      MPIResponse response =
          ConstructMPIResponse(state.message_table, tensor_name);
      responses.push_back(std::move(response));
    }

    MPIResponseList response_list;
    response_list.set_shutdown(should_shut_down);
    {
      // Protect access to tensor table.
      std::lock_guard<std::mutex> guard(horovod_global.mutex);
      while (!responses.empty()) {

        auto response = responses.front();
        assert(response.tensor_names().size() == 1);
        responses.pop_front();
        int64_t tensor_size = 0;
        if (response.response_type() == MPIResponse::ResponseType::ALLREDUCE) {
          // Attempt to add more responses to this fused response.
          auto& entry = state.tensor_table[response.tensor_names()[0]];
          tensor_size = entry.tensor->size();

          while (!responses.empty()) {
            auto new_response = responses.front();
            assert(new_response.tensor_names().size() == 1);
            auto& new_entry =
                state.tensor_table[new_response.tensor_names()[0]];
            int64_t new_tensor_size = new_entry.tensor->size();

            if (response.response_type() == new_response.response_type() &&
                response.devices() == new_response.devices() &&
                entry.tensor->dtype() == new_entry.tensor->dtype() &&
                tensor_size + new_tensor_size <= TensorFusionThresholdBytes()) {
              // These tensors will fuse together well.
              tensor_size += new_tensor_size;
              response.add_tensor_names(new_response.tensor_names()[0]);
              responses.pop_front();
            } else {
              // Don't try to fuse additional tensors since they are usually
              // computed in order of requests and skipping tensors may mean
              // that the batch will have to wait longer while skipped tensors
              // could be reduced at that time.
              break;
            }
          }
        } else if (response.response_type() ==
                   MPIResponse::ResponseType::ALLGATHER) {
          // Attempt to add more responses to this fused response.
          auto& entry = state.tensor_table[response.tensor_names()[0]];

          // This is size of first dimension.
          int64_t total_byte_size_of_output =
              TotalByteSizeOfAllgatherOutput(response.tensor_sizes(), entry);

          while (!responses.empty()) {

            auto new_response = responses.front();
            assert(new_response.tensor_names().size() == 1);
            auto& new_entry =
                state.tensor_table[new_response.tensor_names()[0]];

            int64_t new_total_byte_size_of_output =
                TotalByteSizeOfAllgatherOutput(new_response.tensor_sizes(),
                                               new_entry);

            if (response.response_type() == new_response.response_type() &&
                response.devices() == new_response.devices() &&
                entry.tensor->dtype() == new_entry.tensor->dtype() &&
                total_byte_size_of_output + new_total_byte_size_of_output <=
                    TensorFusionThresholdBytes()) {

              // These tensors will fuse together well.
              total_byte_size_of_output += new_total_byte_size_of_output;
              response.add_allgather_response(new_response);
              responses.pop_front();

            } else {
              // Don't try to fuse additional tensors since they are usually
              // computed in order of requests and skipping tensors may mean
              // that the batch will have to wait longer while skipped tensors
              // could be reduced at that time.
              break;
            }
          }
        }
        response_list.add_responses(response);
        LOG(DEBUG) << "Created response of size " << tensor_size;
      }
    }

    if (!response_list.responses().empty()) {
      std::string tensors_ready;
      for (auto r : response_list.responses()) {
        tensors_ready += r.tensor_names_string() + "; " ;
      }
      LOG(TRACE) << "Sending ready responses as " << tensors_ready;  
    }
    
    // Notify all nodes which tensors we'd like to reduce at this step.
    std::string encoded_response;
    MPIResponseList::SerializeToString(response_list, encoded_response);
    int encoded_response_length = (int)encoded_response.length() + 1;
    MPI_Bcast(&encoded_response_length, 1, MPI_INT, RANK_ZERO, state.mpi_comm);
    MPI_Bcast((void*)encoded_response.c_str(), encoded_response_length,
              MPI_BYTE, RANK_ZERO, state.mpi_comm);

    std::vector<std::string> tensor_names;
    int64_t total_tensor_size = 0;
    if (state.param_manager.IsAutoTuning()) {
      for (auto& response : response_list.responses()) {
        if (response.response_type() == MPIResponse::ResponseType::ALLREDUCE) {
          for (auto& tensor_name : response.tensor_names()) {
            tensor_names.push_back(tensor_name);
            auto& entry = state.tensor_table[tensor_name];
            total_tensor_size += entry.tensor->size();
          }
        }
      }
    }

    // Perform the collective operation. All nodes should end up performing
    // the same operation.
    for (auto& response : response_list.responses()) {
      LOG(TRACE, state.rank) << "Performing " << response.tensor_names_string();
      LOG(DEBUG, state.rank) << "Processing " << response.tensor_names().size() << " tensors";
      PerformOperation(state.tensor_table, response);
      LOG(TRACE, state.rank) << "Finished performing " << response.tensor_names_string();
    }

    // Check for stalled tensors.
    if (state.perform_stall_check &&
        std::chrono::steady_clock::now() - state.last_stall_check >
            STALL_WARNING_TIME) {
      CheckForStalledTensors(state);
      state.last_stall_check = std::chrono::steady_clock::now();
    }

    if (state.param_manager.IsAutoTuning()) {
      double duration = std::chrono::duration_cast<std::chrono::microseconds>(
                            std::chrono::steady_clock::now() - start_time)
                            .count();
      state.param_manager.Update(tensor_names, total_tensor_size, duration);
    }
  } else {
    std::string encoded_message;
    MPIRequestList message_list;
    message_list.set_shutdown(should_shut_down);
    while (!message_queue.empty()) {
      message_list.add_requests(message_queue.front());
      message_queue.pop();
    }
    MPIRequestList::SerializeToString(message_list, encoded_message);
    int encoded_message_length = (int)encoded_message.length() + 1;
    MPI_Gather(&encoded_message_length, 1, MPI_INT, nullptr, 1, MPI_INT,
               RANK_ZERO, state.mpi_comm);
    MPI_Gatherv((void*)encoded_message.c_str(), encoded_message_length,
                MPI_BYTE, nullptr, nullptr, nullptr, MPI_BYTE, RANK_ZERO,
                state.mpi_comm);

    int msg_length;
    MPI_Bcast(&msg_length, 1, MPI_INT, RANK_ZERO, state.mpi_comm);
    auto buffer = new char[msg_length];
    MPI_Bcast(buffer, msg_length, MPI_BYTE, RANK_ZERO, state.mpi_comm);
    std::string received_message(buffer, (size_t)msg_length);
    MPIResponseList response_list;
    MPIResponseList::ParseFromString(response_list, received_message);
    delete[] buffer;

    std::vector<std::string> tensor_names;
    int64_t total_tensor_size = 0;
    if (state.param_manager.IsAutoTuning()) {
      for (auto& response : response_list.responses()) {
        if (response.response_type() == MPIResponse::ResponseType::ALLREDUCE) {
          for (auto& tensor_name : response.tensor_names()) {
            tensor_names.push_back(tensor_name);
            auto& entry = state.tensor_table[tensor_name];
            total_tensor_size += entry.tensor->size();
          }
        }
      }
    }

    // Perform the collective operation. All nodes should end up performing
    // the same operation.
    for (auto& response : response_list.responses()) {
      LOG(TRACE, state.rank) << "Performing " << response.tensor_names_string();
      LOG(DEBUG, state.rank) << "Processing " << response.tensor_names().size() << " tensors";
      PerformOperation(state.tensor_table, response);
      LOG(TRACE, state.rank) << "Finished performing " << response.tensor_names_string();
    }

    if (state.param_manager.IsAutoTuning()) {
      state.param_manager.Update(tensor_names, total_tensor_size, 1.0);
    }

    if (response_list.shutdown()) {
      should_shut_down = true;
    }
  }

  return !should_shut_down;
}

// Start Horovod background thread. Ensure that this is
// only done once no matter how many times this function is called.
void InitializeHorovodOnce(const int* ranks, int nranks) {
  // Ensure background thread is only started once.
  if (!horovod_global.initialize_flag.test_and_set()) {
    for (int i = 0; i < nranks; i++) {
      horovod_global.ranks.push_back(ranks[i]);
    }

    // Reset initialization flag
    horovod_global.initialization_done = false;

    horovod_global.background_thread =
        std::thread(BackgroundThreadLoop, std::ref(horovod_global));
  }

  // Wait to ensure that the background thread has finished initializing MPI.
  while (!horovod_global.initialization_done) {
    std::this_thread::sleep_for(std::chrono::milliseconds(1));
  }
}

} // namespace

Status CheckInitialized() {
  if (!horovod_global.initialization_done) {
    return NOT_INITIALIZED_ERROR;
  }
  return Status::OK();
}

extern "C" {

void horovod_init(const int* ranks, int nranks) {
  InitializeHorovodOnce(ranks, nranks);
}

void horovod_init_comm(MPI_Comm comm) {
  MPI_Comm_dup(comm, &(horovod_global.mpi_comm));
  InitializeHorovodOnce(NULL, 0);
}

void horovod_shutdown() {
  if (horovod_global.background_thread.joinable()) {
    horovod_global.shut_down = true;
    horovod_global.background_thread.join();
    // Reset the initialization flag to allow restarting with horovod_init(...)
    horovod_global.initialize_flag.clear();
    horovod_global.shut_down = false;
  }
}

int horovod_rank() {
  if (!horovod_global.initialization_done) {
    return -1;
  }
  return horovod_global.rank;
}

int horovod_local_rank() {
  if (!horovod_global.initialization_done) {
    return -1;
  }
  return horovod_global.local_rank;
}

int horovod_size() {
  if (!horovod_global.initialization_done) {
    return -1;
  }
  return horovod_global.size;
}

int horovod_local_size() {
  if (!horovod_global.initialization_done) {
    return -1;
  }
  return horovod_global.local_size;
}

int horovod_mpi_threads_supported() {
  if (!horovod_global.initialization_done) {
    return -1;
  }
  return horovod_global.mpi_threads_supported ? 1 : 0;
}
}

// MPI must be initialized and the background thread must be running before
// this function is called.
Status EnqueueTensorAllreduce(std::shared_ptr<OpContext> context,
                              std::shared_ptr<Tensor> tensor,
                              std::shared_ptr<Tensor> output,
                              std::shared_ptr<ReadyEvent> ready_event,
                              const std::string name, const int device,
                              StatusCallback callback) {
  MPIRequest message;
  message.set_request_rank(horovod_global.rank);
  message.set_tensor_name(name);
  message.set_tensor_type(tensor->dtype());
  message.set_device(device);
  message.set_request_type(MPIRequest::ALLREDUCE);
  for (int i = 0; i < tensor->shape().dims(); i++) {
    message.add_tensor_shape((int64_t)tensor->shape().dim_size(i));
  }

  TensorTableEntry e;
  e.tensor_name = name;
  e.context = context;
  e.tensor = tensor;
  e.output = output;
  e.ready_event = ready_event;
  e.device = device;
  e.callback = callback;

  std::lock_guard<std::mutex> guard(horovod_global.mutex);
  if (horovod_global.shut_down) {
    return SHUT_DOWN_ERROR;
  }
  if (horovod_global.tensor_table.find(name) !=
      horovod_global.tensor_table.end()) {
    return DUPLICATE_NAME_ERROR;
  }
  horovod_global.tensor_table.emplace(name, std::move(e));
  horovod_global.message_queue.push(message);
  LOG(TRACE, horovod_global.rank) << "Enqueued " << name;
  return Status::OK();
}

// MPI must be initialized and the background thread must be running before
// this function is called.
Status EnqueueTensorAllgather(std::shared_ptr<OpContext> context,
                              std::shared_ptr<Tensor> tensor,
                              std::shared_ptr<ReadyEvent> ready_event,
                              const std::string name, const int device,
                              StatusCallback callback) {
  MPIRequest message;
  message.set_request_rank(horovod_global.rank);
  message.set_tensor_name(name);
  message.set_tensor_type(tensor->dtype());
  message.set_device(device);
  message.set_request_type(MPIRequest::ALLGATHER);
  for (int i = 0; i < tensor->shape().dims(); i++) {
    message.add_tensor_shape((int64_t)tensor->shape().dim_size(i));
  }

  TensorTableEntry e;
  e.tensor_name = name;
  e.context = context;
  e.tensor = tensor;
  e.ready_event = ready_event;
  e.device = device;
  e.callback = callback;

  std::lock_guard<std::mutex> guard(horovod_global.mutex);
  if (horovod_global.shut_down) {
    return SHUT_DOWN_ERROR;
  }
  if (horovod_global.tensor_table.find(name) !=
      horovod_global.tensor_table.end()) {
    return DUPLICATE_NAME_ERROR;
  }
  horovod_global.tensor_table.emplace(name, std::move(e));
  horovod_global.message_queue.push(message);
  LOG(TRACE, horovod_global.rank) << "Enqueued " << name;
  return Status::OK();
}

// MPI must be initialized and the background thread must be running before
// this function is called.
Status EnqueueTensorBroadcast(std::shared_ptr<OpContext> context,
                              std::shared_ptr<Tensor> tensor,
                              std::shared_ptr<Tensor> output, int root_rank,
                              std::shared_ptr<ReadyEvent> ready_event,
                              const std::string name, const int device,
                              StatusCallback callback) {
  MPIRequest message;
  message.set_request_rank(horovod_global.rank);
  message.set_tensor_name(name);
  message.set_tensor_type(tensor->dtype());
  message.set_root_rank(root_rank);
  message.set_device(device);
  message.set_request_type(MPIRequest::BROADCAST);
  for (int i = 0; i < tensor->shape().dims(); i++) {
    message.add_tensor_shape((int64_t)tensor->shape().dim_size(i));
  }

  TensorTableEntry e;
  e.tensor_name = name;
  e.context = context;
  e.tensor = tensor;
  e.output = output;
  e.root_rank = root_rank;
  e.ready_event = ready_event;
  e.device = device;
  e.callback = callback;

  std::lock_guard<std::mutex> guard(horovod_global.mutex);
  if (horovod_global.shut_down) {
    return SHUT_DOWN_ERROR;
  }
  if (horovod_global.tensor_table.find(name) !=
      horovod_global.tensor_table.end()) {
    return DUPLICATE_NAME_ERROR;
  }
  horovod_global.tensor_table.emplace(name, std::move(e));
  horovod_global.message_queue.push(message);
  LOG(TRACE, horovod_global.rank) << "Enqueued " << name;
  return Status::OK();
}

} // namespace common
} // namespace horovod<|MERGE_RESOLUTION|>--- conflicted
+++ resolved
@@ -1867,19 +1867,12 @@
 #endif
 
   // Issue warning if hierarchical allreduce is enabled in heterogeneous cluster
-<<<<<<< HEAD
   if (is_coordinator &&
       (state.param_manager.HierarchicalAllreduce() ||
        state.param_manager.HierarchicalAllgather()) &&
       !state.is_homogeneous) {
     std::cerr
         << "WARNING: Using different number of ranks per node might cause "
-=======
-  if (is_coordinator && (state.param_manager.HierarchicalAllreduce()
-              || state.param_manager.HierarchicalAllgather()) && !state.is_homogeneous) {
-    LOG(WARNING)
-        << "Using different number of ranks per node might cause "
->>>>>>> 6a933cd4
            "performance loss in hierarchical allgather and "
            "hierarchical allreduce. Consider assigning the same "
            "number of ranks to each node, or disabling hierarchical "
