--- conflicted
+++ resolved
@@ -823,30 +823,33 @@
 
     // find the maximum local size across all nodes
     int max_local_size = 0;
-    for (auto it = horovod_global.local_sizes.begin(); it != horovod_global.local_sizes.end(); ++it) {
-      if(*it > max_local_size) {
+    for (auto it = horovod_global.local_sizes.begin();
+         it != horovod_global.local_sizes.end(); ++it) {
+      if (*it > max_local_size) {
         max_local_size = *it;
-      } 
+      }
     }
 
     // Initialize arrays to 0
-    auto* cross_recvcounts = new int[horovod_global.cross_size] (); 
-    auto* cross_displcmnts = new int[horovod_global.cross_size] ();
-    auto* local_recvcounts = new int[max_local_size] ();
-    auto* local_displcmnts = new int[max_local_size] ();
+    auto* cross_recvcounts = new int[horovod_global.cross_size]();
+    auto* cross_displcmnts = new int[horovod_global.cross_size]();
+    auto* local_recvcounts = new int[max_local_size]();
+    auto* local_displcmnts = new int[max_local_size]();
 
     // Compute all recvcounts and displacements
-    unsigned int current_node = 0; 
+    unsigned int current_node = 0;
     unsigned int current_local_rank = 0;
     for (unsigned int i = 0; i < tensor_sizes.size(); i++) {
-      recvcounts[i] = (int)(single_slice_shape.num_elements() * tensor_sizes[i]);
-
-      if(current_local_rank == horovod_global.local_rank) {
+      recvcounts[i] =
+          (int)(single_slice_shape.num_elements() * tensor_sizes[i]);
+
+      if (current_local_rank == horovod_global.local_rank) {
         cross_recvcounts[current_node] = recvcounts[i];
-        if(current_node == 0) {
+        if (current_node == 0) {
           cross_displcmnts[current_node] = 0;
         } else {
-          cross_displcmnts[current_node] = cross_displcmnts[current_node-1] + cross_recvcounts[current_node-1];
+          cross_displcmnts[current_node] = cross_displcmnts[current_node - 1] +
+                                           cross_recvcounts[current_node - 1];
         }
       }
       local_recvcounts[current_local_rank] += recvcounts[i];
@@ -862,22 +865,19 @@
       if (i == 0) {
         local_displcmnts[i] = 0;
       } else {
-        local_displcmnts[i] = local_displcmnts[i-1] + local_recvcounts[i-1];
-      }
-    }
-
-    // Appropriately offset the displacements during cross-allgather so the local allgather
-    // can be done in-place.  
-    for(int i=0; i<horovod_global.cross_size; i++) {
+        local_displcmnts[i] = local_displcmnts[i - 1] + local_recvcounts[i - 1];
+      }
+    }
+
+    // Appropriately offset the displacements during cross-allgather so the
+    // local allgather can be done in-place.
+    for (int i = 0; i < horovod_global.cross_size; i++) {
       cross_displcmnts[i] += local_displcmnts[horovod_global.local_rank];
     }
 
-<<<<<<< HEAD
-    // Perform the allgather: first parallelized allgather across nodes, then local allgather.
-=======
-    // Perform the allgather: first parallelized allgather across nodes, then local allgather
+    // Perform the allgather: first parallelized allgather across nodes, then
+    // local allgather
     ACTIVITY_START_ALL(entries, timeline, MPI_CROSS_ALLGATHER)
->>>>>>> 10aec84f
 
     auto cross_result = MPI_Allgatherv(
         e.tensor->data(), (int)e.tensor->shape().num_elements(),
@@ -886,15 +886,11 @@
 
     MPI_CHECK(entries, "MPI_Allgatherv", cross_result)
 
-<<<<<<< HEAD
-    // cannot use allgather since nccl requires all tensors to be gathered to be
-    // of the same size. emulate allgatherv with a sequence of broadcasts instead.
-    // use group calls to pipeline the calls.
+    ACTIVITY_END_ALL(entries, timeline)
 
     bool on_gpu = e.device != CPU_DEVICE_ID;
 
     if (0) {
-
       std::cout << "Executing allgather on gpu" << std::endl;
       cudaStream_t& stream = horovod_global.streams[e.device];
 
@@ -932,10 +928,9 @@
                             horovod_global.local_comm));
 
         ncclComm_t new_nccl_comm;
-        NCCL_CHECK(
-            entries, "ncclCommInitRank",
-            ncclCommInitRank(&new_nccl_comm, horovod_global.local_size,
-                                nccl_id, horovod_global.local_rank))
+        NCCL_CHECK(entries, "ncclCommInitRank",
+                   ncclCommInitRank(&new_nccl_comm, horovod_global.local_size,
+                                    nccl_id, horovod_global.local_rank))
         nccl_comm = new_nccl_comm;
 
         // Barrier helps NCCL to synchronize after initialization and avoid
@@ -944,18 +939,30 @@
 
         ACTIVITY_END_ALL(entries, timeline)
       }
-
-      for (int i=0; i < horovod_global.local_size; i++) {
-          void* output_buffer_at_offset = (uint8_t*)e.output->data() 
-                     + local_displcmnts[i]*sizeof(GetMPIDataType(e.tensor));
-
-          NCCL_CHECK(entries, "ncclBcast",
-                     ncclBcast(output_buffer_at_offset,
-                               local_recvcounts[i],
-                               GetNCCLDataType(e.tensor), i,
-                               nccl_comm, stream))
-      }
+      ACTIVITY_START_ALL(entries, timeline, MPI_LOCAL_ALLGATHER)
+      for (int i = 0; i < horovod_global.local_size; i++) {
+        void* output_buffer_at_offset =
+            (uint8_t*)e.output->data() +
+            local_displcmnts[i] * sizeof(GetMPIDataType(e.tensor));
+
+        // cannot use allgather since nccl requires all tensors to be gathered
+        // to be of the same size. emulate allgatherv with a sequence of
+        // broadcasts instead. use group calls to pipeline the calls.
+        NCCL_CHECK(entries, "ncclBcast",
+                   ncclBcast(output_buffer_at_offset, local_recvcounts[i],
+                             GetNCCLDataType(e.tensor), i, nccl_comm, stream))
+      } 
+/*        void* output_buffer_at_offset =
+            (uint8_t*)e.output->data() +
+            local_displcmnts[horovod_global.local_rank] * sizeof(GetMPIDataType(e.tensor));
+
+        NCCL_CHECK(entries, "ncclAllGather",
+                   ncclAllGather(output_buffer_at_offset, (void*)e.output->data(),
+                                   (size_t)local_recvcounts[0],
+                                   GetNCCLDataType(e.tensor),
+                                   nccl_comm, stream))*/
     } else {
+      ACTIVITY_START_ALL(entries, timeline, MPI_LOCAL_ALLGATHER)
       auto local_result = MPI_Allgatherv(
           MPI_IN_PLACE, 0, MPI_DATATYPE_NULL, (void*)e.output->data(),
           local_recvcounts, local_displcmnts, GetMPIDataType(e.tensor),
@@ -963,19 +970,7 @@
 
       MPI_CHECK(entries, "MPI_Allgatherv", local_result)
     }
-=======
     ACTIVITY_END_ALL(entries, timeline)
-
-    ACTIVITY_START_ALL(entries, timeline, MPI_LOCAL_ALLGATHER)
-
-    auto local_result = MPI_Allgatherv(
-        MPI_IN_PLACE, 0, MPI_DATATYPE_NULL, (void*)e.output->data(),
-        local_recvcounts, local_displcmnts, GetMPIDataType(e.tensor),
-        horovod_global.local_comm);
-
-    MPI_CHECK(entries, "MPI_Allgatherv", local_result)
-    ACTIVITY_END_ALL(entries, timeline)
->>>>>>> 10aec84f
 
     // Free the buffers
     delete[] recvcounts;
@@ -1255,7 +1250,7 @@
           WAIT_FOR_EVENTS(entries, timeline, event_queue)
 
           // According to https://docs.nvidia.com/cuda/cuda-runtime-api/
-          // api-sync-behavior.html#api-sync-behavior__memcpy-async, 
+          // api-sync-behavior.html#api-sync-behavior__memcpy-async,
           // cudaMemcpyAsync is synchronous with respect to the host, so we
           // memcpy (effectively) synchronously to generate an accurate timeline
           ACTIVITY_START_ALL(entries, timeline, MEMCPY_IN_HOST_BUFFER)
@@ -1569,7 +1564,7 @@
   auto mpi_threads_disable = std::getenv(HOROVOD_MPI_THREADS_DISABLE);
   int required = MPI_THREAD_MULTIPLE;
   if (mpi_threads_disable != nullptr &&
-    std::strtol(mpi_threads_disable, nullptr, 10) > 0) {
+      std::strtol(mpi_threads_disable, nullptr, 10) > 0) {
     required = MPI_THREAD_SINGLE;
   }
   int provided;
@@ -1656,8 +1651,7 @@
   // Determine if cluster is homogeneous, i.e., if every node has the same
   // local_size
   auto local_sizes = new int[cross_size];
-  MPI_Allgather(&local_size, 1, MPI_INT, local_sizes, 1, MPI_INT,
-                cross_comm);
+  MPI_Allgather(&local_size, 1, MPI_INT, local_sizes, 1, MPI_INT, cross_comm);
 
   bool is_homogeneous = true;
   for (int i = 0; i < size; i++) {
@@ -1668,7 +1662,7 @@
   }
   state.is_homogeneous = is_homogeneous;
 
-  for(int i=0; i<cross_size; i++){
+  for (int i = 0; i < cross_size; i++) {
     state.local_sizes.push_back(local_sizes[i]);
   }
   delete[] local_sizes;
@@ -1712,10 +1706,11 @@
   }
 
   // Override Tensor Fusion threshold, if it's set.
-  auto horovod_fusion_threshold = std::getenv("HOROVOD_FUSION_THRESHOLD"); 
-  int64_t proposed_fusion_threshold = (horovod_fusion_threshold != nullptr) ?  
-        std::strtol(horovod_fusion_threshold, nullptr, 10) :
-        state.tensor_fusion_threshold;
+  auto horovod_fusion_threshold = std::getenv("HOROVOD_FUSION_THRESHOLD");
+  int64_t proposed_fusion_threshold =
+      (horovod_fusion_threshold != nullptr)
+          ? std::strtol(horovod_fusion_threshold, nullptr, 10)
+          : state.tensor_fusion_threshold;
 
   // If the cluster is homogeneous and hierarchical allreduce is enabled,
   // adjust buffer size to make sure it is divisible by local_size to improve
@@ -1726,8 +1721,10 @@
 
     // Ensuring that fusion buffer can hold a number of elements divisible by
     // FUSION_BUFFER_ATOMIC_UNIT for performance
-    int64_t div = state.local_size * sizeof(MPI_DOUBLE) * FUSION_BUFFER_ATOMIC_UNIT;
-    state.tensor_fusion_threshold = ((proposed_fusion_threshold+div-1) / div) * div;
+    int64_t div =
+        state.local_size * sizeof(MPI_DOUBLE) * FUSION_BUFFER_ATOMIC_UNIT;
+    state.tensor_fusion_threshold =
+        ((proposed_fusion_threshold + div - 1) / div) * div;
   } else {
     state.tensor_fusion_threshold = proposed_fusion_threshold;
   }
