// Copyright 2016 The TensorFlow Authors. All Rights Reserved.
// Modifications copyright (C) 2019 Uber Technologies, Inc.
// Modifications copyright (C) 2019, NVIDIA CORPORATION. All rights reserved.
// Modifications copyright (C) 2019 Intel Corporation
//
// Licensed under the Apache License, Version 2.0 (the "License");
// you may not use this file except in compliance with the License.
// You may obtain a copy of the License at
//
//     http://www.apache.org/licenses/LICENSE-2.0
//
// Unless required by applicable law or agreed to in writing, software
// distributed under the License is distributed on an "AS IS" BASIS,
// WITHOUT WARRANTIES OR CONDITIONS OF ANY KIND, either express or implied.
// See the License for the specific language governing permissions and
// limitations under the License.
// =============================================================================

#include "operations.h"

#include <atomic>
#include <cassert>
#include <cstring>
#include <map>
#include <queue>
#include <set>
#include <sstream>
#include <thread>
#include <unordered_map>
#include <unordered_set>

#include "common.h"
#include "fusion_buffer_manager.h"
#include "global_state.h"
#include "hashes.h"
#include "logging.h"
#include "message.h"
#include "ops/operation_manager.h"
#include "parameter_manager.h"
#include "timeline.h"
#include "utils/env_parser.h"

#if HAVE_MPI
#define OMPI_SKIP_MPICXX
#include "mpi.h"
#include "mpi/mpi_context.h"
#include "mpi/mpi_controller.h"
#include "ops/mpi_operations.h"
#endif

#if HAVE_CUDA || HAVE_ROCM
#include "ops/cuda_operations.h"
#if HAVE_MPI
#include "ops/mpi_cuda_operations.h"
#endif
#endif

#if HAVE_NCCL
#include "ops/nccl_operations.h"
#endif

#if HAVE_DDL && HAVE_MPI
#include "mpi/ddl_mpi_context_manager.h"
#include "ops/ddl_operations.h"
#endif

#if HAVE_MLSL
#include "ops/mlsl_operations.h"
#endif

#if HAVE_GLOO
#include "gloo/gloo_controller.h"
#include "ops/gloo_operations.h"
#endif

/*
 * Allreduce, Allgather and Broadcast Ops.
 *
 * This module implements ops for allgather, allreduce and broadcast, which
 * do optimized gathers, reductions and broadcasts and can take advantage of
 * whichever hardware-optimized communication libraries are enabled.
 *
 * The primary logic of the allreduce, allgather and broadcast currently
 * support in MPI, NCCL, CUDA, Gloo, MLSL, DDL. The background thread which
 * facilitates controller operations is run in BackgroundThreadLoop().
 * The provided ops are:
 *      – HorovodAllreduce:
 *          Perform an allreduce on a Tensor, returning the sum
 *          across all processes in the global communicator.
 *      – HorovodAllgather:
 *          Perform an allgather on a Tensor, returning the concatenation of
 *          the tensor on the first dimension across all processes in the
 *          global communicator.
 *      - HorovodBroadcast:
 *          Perform a broadcast on a Tensor, broadcasting Tensor
 *          value from root rank to all other ranks.
 *
 * Additionally, this library provides C APIs to initialize Horovod and query
 * rank, local rank and world size.  These are used in Python directly through
 * ctypes.
 */

namespace horovod {
namespace common {

namespace {

// All the Horovod state that must be stored globally per-process.
HorovodGlobalState horovod_global;

#if HAVE_MPI
MPIContext mpi_context;
#endif

#if HAVE_GLOO
GlooContext gloo_context;
#endif

#if HAVE_CUDA || HAVE_ROCM
CUDAContext cuda_context;
#endif

#if HAVE_NCCL
NCCLContext nccl_context;
#endif

#if HAVE_DDL
DDLContext ddl_context;
#endif

#if HAVE_MLSL
MLSLContext mlsl_context;
#endif

std::unique_ptr<OperationManager> op_manager;

OperationManager* CreateOperationManager(HorovodGlobalState& state) {
  // Order of these operations is very important. Operations will be checked
  // sequentially from the first to the last. The first 'Enabled' operation will
  // be executed.
  std::vector<std::shared_ptr<AllreduceOp>> allreduce_ops;
  std::vector<std::shared_ptr<AllgatherOp>> allgather_ops;
  std::vector<std::shared_ptr<BroadcastOp>> broadcast_ops;

<<<<<<< HEAD
#if HAVE_CUDA || HAVE_ROCM
=======
#if HAVE_MPI && HAVE_CUDA
  if (mpi_context.IsEnabled()) {
>>>>>>> c90b8ba1
#if HOROVOD_GPU_ALLREDUCE == 'M'
    allreduce_ops.push_back(std::shared_ptr<AllreduceOp>(
        new MPI_CUDAAllreduce(&mpi_context, &cuda_context, &state)));

#elif HAVE_NCCL && HOROVOD_GPU_ALLREDUCE == 'N'
    allreduce_ops.push_back(
        std::shared_ptr<AllreduceOp>(new NCCLHierarchicalAllreduce(
            &nccl_context, &mpi_context, &cuda_context, &state)));

#elif HAVE_DDL && HOROVOD_GPU_ALLREDUCE == 'D'
    allreduce_ops.push_back(std::shared_ptr<AllreduceOp>(
        new DDLAllreduce(&ddl_context, &cuda_context, &state)));
#endif
    allgather_ops.push_back(std::shared_ptr<AllgatherOp>(
        new MPIHierarchicalAllgather(&mpi_context, &state)));
  }
#endif

#if HAVE_NCCL && HOROVOD_GPU_ALLREDUCE == 'N'
  allreduce_ops.push_back(std::shared_ptr<AllreduceOp>(
      new NCCLAllreduce(&nccl_context, &cuda_context, &state)));
#endif

#if HAVE_GLOO
  if (gloo_context.IsEnabled()) {
    allreduce_ops.push_back(
        std::shared_ptr<AllreduceOp>(new GlooAllreduce(&gloo_context, &state)));
    allgather_ops.push_back(
        std::shared_ptr<AllgatherOp>(new GlooAllgather(&gloo_context, &state)));
    broadcast_ops.push_back(
        std::shared_ptr<BroadcastOp>(new GlooBroadcast(&gloo_context, &state)));
  }
#endif

#if HAVE_MLSL
  if (state.cpu_operation == LibType::MLSL) {
    allreduce_ops.push_back(
        std::shared_ptr<AllreduceOp>(new MLSLAllreduce(&mlsl_context, &state)));
    allgather_ops.push_back(
        std::shared_ptr<AllgatherOp>(new MLSLAllgather(&mlsl_context, &state)));
    broadcast_ops.push_back(
        std::shared_ptr<BroadcastOp>(new MLSLBroadcast(&mlsl_context, &state)));
  }
#endif

#if HAVE_MPI
  if (mpi_context.IsEnabled()){
    allreduce_ops.push_back(
        std::shared_ptr<AllreduceOp>(new MPIAllreduce(&mpi_context,&state)));
    allgather_ops.push_back(
        std::shared_ptr<AllgatherOp>(new MPIAllgather(&mpi_context, &state)));
    broadcast_ops.push_back(
        std::shared_ptr<BroadcastOp>(new MPIBroadcast(&mpi_context, &state)));
  }
#endif

  std::shared_ptr<ErrorOp> error_op(new ErrorOp(&state));

  return new OperationManager(&state.parameter_manager, allreduce_ops,
                              allgather_ops, broadcast_ops, error_op);
}

// Process a Response by doing a reduction, a gather, a broadcast, or
// raising an error.
void PerformOperation(Response response) {
  std::vector<TensorTableEntry> entries;
  horovod_global.tensor_queue.GetTensorEntriesFromResponse(response, entries);

  auto& timeline = horovod_global.timeline;
  for (auto& e : entries) {
    timeline.Start(e.tensor_name, response.response_type());
  }

  if (entries.size() > 1) {
    auto first_entry = entries[0];
    // Note: it is OK for different entries to come from different frameworks
    // since buffer allocated here is guaranteed to survive at least till the
    // end of this operation.
    Status status = horovod_global.fusion_buffer.InitializeBuffer(
        horovod_global.controller->TensorFusionThresholdBytes(),
        first_entry.device, first_entry.context,
        horovod_global.current_nccl_stream,
        [&]() { timeline.ActivityStartAll(entries, INIT_FUSION_BUFFER); },
        [&]() { timeline.ActivityEndAll(entries); });
    if (!status.ok()) {
      for (auto& e : entries) {
        timeline.End(e.tensor_name, nullptr);
        e.callback(status);
      }
      return;
    }
  }

  // On GPU data readiness is signalled by ready_event.
  std::vector<TensorTableEntry> waiting_tensors;
  for (auto& e : entries) {
    if (e.ready_event != nullptr) {
      timeline.ActivityStart(e.tensor_name, WAIT_FOR_DATA);
      waiting_tensors.push_back(e);
    }
  }
  while (!waiting_tensors.empty()) {
    for (auto it = waiting_tensors.begin(); it != waiting_tensors.end();) {
      if (it->ready_event->Ready()) {
        timeline.ActivityEnd(it->tensor_name);
        timeline.ActivityStart(it->tensor_name, WAIT_FOR_OTHER_TENSOR_DATA);
        it = waiting_tensors.erase(it);
      } else {
        ++it;
      }
    }
    std::this_thread::sleep_for(std::chrono::nanoseconds(100));
  }
  for (auto& e : entries) {
    if (e.ready_event != nullptr) {
      timeline.ActivityEnd(e.tensor_name);
    }
  }

  Status status;
  try {
    status = op_manager->ExecuteOperation(entries, response);
  } catch (const std::exception& ex) {
    status = Status::UnknownError(ex.what());
  }

  if (!status.in_progress()) {
    for (auto& e : entries) {
      timeline.End(e.tensor_name, status.ok() ? e.output : nullptr);
      e.callback(status);
    }
  }
}

// The background thread loop coordinates all the controller processes and the
// tensor reductions. The design of the communicator mechanism is limited by a
// few considerations:
//
//      1. Some MPI implementations require all MPI calls to happen from a
//      single thread. Since TensorFlow may use several threads for graph
//      processing, this means we must have our own dedicated thread for dealing
//      with MPI.
//      2. We want to gracefully handle errors, when all processes do not
//      properly agree upon what should happen (such as mismatched types or
//      shapes). To do so requires every process to know about the shapes
//      and types of the relevant tensors on the other processes.
//      3. The reductions and gathers should be able to happen in parallel
//      with other ongoing operations. This means that they cannot be blocking
//      ops, but rather must be async ops, the execution of which happens on a
//      separate thread.
//      4. We cannot guarantee that all the processes reduce their tensors
//      in the same order, so we cannot dispatch one thread per tensor,
//      otherwise we may end up dispatching many blocked threads and never make
//      progress if we have a thread pool limit.
bool RunLoopOnce(HorovodGlobalState& state);

void BackgroundThreadLoop(HorovodGlobalState& state) {
  // Initialize mlsl context
#if HAVE_MLSL
  if (state.cpu_operation == LibType::MLSL) {
    mlsl_context.Init();
  }
#endif

#if HAVE_MPI
  // Initialize mpi context
#if HAVE_DDL
  // If DDL is enabled, let DDL ops manage MPI environment.
  auto mpi_ctx_manager = DDL_MPIContextManager(ddl_context, cuda_context);
#else
  // Otherwise, let MPI ops be in charge.
  auto mpi_ctx_manager = MPIContextManager();
#endif
  mpi_context.Initialize(state.controller->GetRanks(), mpi_ctx_manager);
#endif

#if HAVE_GLOO
#if HAVE_MPI
    if (mpi_context.IsEnabled()) {
      // Initialize gloo context if mpi context is available
      gloo_context.InitializeFromMPI(mpi_context, ParseGlooIface());
    }
    else
#endif
    {
      gloo_context.Initialize(ParseGlooIface());
    }
#endif

  // Initialize controller
  state.controller->Initialize();

  bool is_coordinator = state.controller->IsCoordinator();
  bool is_homogeneous = state.controller->IsHomogeneous();
  int size = state.controller->GetSize();
  int local_size = state.controller->GetLocalSize();

#if HAVE_MLSL
  mlsl_context.Setup(size);
#endif

#if HAVE_CUDA
  // Set number of CUDA streams to use
  auto horovod_num_nccl_streams =
      std::getenv(HOROVOD_NUM_NCCL_STREAMS);
  if (horovod_num_nccl_streams != nullptr &&
      std::stol(horovod_num_nccl_streams, nullptr, 10) > 0) {
    state.num_nccl_streams = std::atoi(horovod_num_nccl_streams);
  }

#if HAVE_NCCL
  nccl_context.nccl_comms.resize(state.num_nccl_streams);
#endif
  cuda_context.streams.resize(state.num_nccl_streams);
#endif

  // Open the timeline file on coordinator.
  auto horovod_timeline = std::getenv(HOROVOD_TIMELINE);
  if (is_coordinator && horovod_timeline != nullptr) {
    state.timeline.Initialize(std::string(horovod_timeline),
                              static_cast<unsigned int>(size));
  }
  if (horovod_timeline != nullptr) {
    state.controller->SetTimelineEnabled(true);
  }

  ParseStallInspectorFromEnv(state.controller->GetStallInspector());

  SetBoolFromEnv(HOROVOD_TIMELINE_MARK_CYCLES, state.mark_cycles_in_timeline,
                 true);

  // Override Tensor Fusion threshold, if it's set.
  state.parameter_manager.SetTensorFusionThresholdBytes(64 * 1024 * 1024);
  auto horovod_fusion_threshold = std::getenv(HOROVOD_FUSION_THRESHOLD);
  if (horovod_fusion_threshold != nullptr) {
    int64_t threshold = std::strtol(horovod_fusion_threshold, nullptr, 10);
    state.parameter_manager.SetTensorFusionThresholdBytes(threshold, true);
  }

  // Override the cycle time.
  state.parameter_manager.SetCycleTimeMs(5);
  auto horovod_cycle_time = std::getenv(HOROVOD_CYCLE_TIME);
  if (horovod_cycle_time != nullptr) {
    state.parameter_manager.SetCycleTimeMs(
        std::strtof(horovod_cycle_time, nullptr), true);
  }

  // Override response cache capacity, if it's set.
  state.parameter_manager.SetCacheEnabled(true);
  auto horovod_cache_capacity = std::getenv(HOROVOD_CACHE_CAPACITY);
  if (horovod_cache_capacity != nullptr) {
    uint32_t cache_capacity = std::strtol(horovod_cache_capacity, nullptr, 10);
    state.cache_capacity = cache_capacity;
    state.parameter_manager.SetCacheEnabled(cache_capacity > 0, true);
  }
  state.response_cache.set_capacity(
      (int)state.parameter_manager.CacheEnabled() * state.cache_capacity);

  // Set flag for hierarchical allgather. Ignore if Horovod is running on a
  // single node.
  auto horovod_hierarchical_allgather =
      std::getenv(HOROVOD_HIERARCHICAL_ALLGATHER);
  state.parameter_manager.SetHierarchicalAllgather(false);
  if (horovod_hierarchical_allgather != nullptr) {
    bool value = std::strtol(horovod_hierarchical_allgather, nullptr, 10) > 0 &&
                 (size != local_size);
    state.parameter_manager.SetHierarchicalAllgather(value, true);
  }
  // Set flag for hierarchical allreduce. Ignore if Horovod is running on a
  // single node.
  auto horovod_hierarchical_allreduce =
      std::getenv(HOROVOD_HIERARCHICAL_ALLREDUCE);
  state.parameter_manager.SetHierarchicalAllreduce(false);
  if (horovod_hierarchical_allreduce != nullptr) {
    bool value = std::strtol(horovod_hierarchical_allreduce, nullptr, 10) > 0 &&
                 (size != local_size);
    state.parameter_manager.SetHierarchicalAllreduce(value, true);
  }

#if HOROVOD_GPU_ALLREDUCE != 'N' && HOROVOD_GPU_ALLREDUCE != 'D'
  // Hierarchical allreduce is not supported without NCCL or DDL
  state.parameter_manager.SetHierarchicalAllreduce(false, true);
#endif

  // Issue warning if hierarchical allreduce is enabled in heterogeneous cluster
  if (is_coordinator &&
      (state.parameter_manager.HierarchicalAllreduce() ||
       state.parameter_manager.HierarchicalAllgather()) &&
      !is_homogeneous) {
    std::cerr
        << "WARNING: Using different number of ranks per node might cause "
           "performance loss in hierarchical allgather and "
           "hierarchical allreduce. Consider assigning the same "
           "number of ranks to each node, or disabling hierarchical "
           "allgather and hierarchical allreduce.";
  }

  // Enable auto-tuning.
  auto horovod_autotune = std::getenv(HOROVOD_AUTOTUNE);
  if (horovod_autotune != nullptr &&
      std::strtol(horovod_autotune, nullptr, 10) > 0) {
    auto horovod_autotune_log = std::getenv(HOROVOD_AUTOTUNE_LOG);
    state.parameter_manager.Initialize(state.controller->GetRank(), RANK_ZERO,
                                       horovod_autotune_log != nullptr
                                           ? std::string(horovod_autotune_log)
                                           : "");
    state.parameter_manager.SetAutoTuning(true);
  }

  op_manager.reset(CreateOperationManager(state));

  // Signal that initialization is completed.
  state.initialization_done = true;
  LOG(INFO, horovod_global.controller->GetRank()) << "Horovod Initialized";

  // Iterate until shutdown.
  while (RunLoopOnce(state))
    ;

    // Finalize all contexts
#if HAVE_NCCL
  nccl_context.ShutDown();
#endif

#if HAVE_GLOO
  gloo_context.Finalize();
#endif

  LOG(DEBUG, horovod_global.controller->GetRank()) << "Shutting down background thread";

  // Signal that shutdown has been requested.
  state.shut_down = true;

  // Notify all outstanding operations that Horovod has been shut down
  // and finalize tensor queue.
  std::vector<StatusCallback> callbacks;
  horovod_global.tensor_queue.FinalizeTensorQueue(callbacks);
  for (auto& cb : callbacks) {
    cb(SHUT_DOWN_ERROR);
  }

#if HAVE_MPI
  mpi_context.Finalize(mpi_ctx_manager);
#endif

#if HAVE_MLSL
  if (state.cpu_operation == LibType::MLSL){
    mlsl_context.Finalize();
  }
#endif

}

bool RunLoopOnce(HorovodGlobalState& state) {
  // This delay determines thread frequency and communication message latency
  auto start_time = std::chrono::steady_clock::now();
  auto sleep_duration = state.last_cycle_start +
                        std::chrono::microseconds(long(
                            state.parameter_manager.CycleTimeMs() * 1000.)) -
                        start_time;
  if (sleep_duration > std::chrono::steady_clock::duration::zero()) {
    std::this_thread::sleep_for(sleep_duration);
  }
  state.last_cycle_start = std::chrono::steady_clock::now();

  if (state.mark_cycles_in_timeline) {
    // Mark start of the new cycle.
    state.timeline.MarkCycleStart();
  }

  auto response_list =
      state.controller->ComputeResponseList(horovod_global.shut_down);

  // Get tensor name and size data for autotuning.
  int64_t total_tensor_size = 0;
  std::vector<std::string> tensor_names;
  if (state.parameter_manager.IsAutoTuning()) {
    total_tensor_size = horovod_global.tensor_queue.GetTensorDataForAutotuner(
        response_list, tensor_names);
  }

  // Perform the collective operation. All nodes should end up performing
  // the same operation.
  int rank = state.controller->GetRank();
  for (auto& response : response_list.responses()) {
    LOG(TRACE, rank) << "Performing " << response.tensor_names_string();
    LOG(DEBUG, rank) << "Processing " << response.tensor_names().size()
                     << " tensors";
    PerformOperation(response);
    LOG(TRACE, rank) << "Finished performing "
                     << response.tensor_names_string();
  }

  if (state.parameter_manager.IsAutoTuning()) {
    bool should_sync =
        state.parameter_manager.Update(tensor_names, total_tensor_size);

    if (should_sync) {
      state.controller->SynchronizeParameters();
    }
  }

  return !response_list.shutdown();
}

// Start Horovod background thread. Ensure that this is
// only done once no matter how many times this function is called.
void InitializeHorovodOnce(const int* ranks, int nranks) {
  // Ensure background thread is only started once.
  if (!horovod_global.initialize_flag.test_and_set()) {
    horovod_global.control_operation = ParseControllerOpsFromEnv();
    horovod_global.cpu_operation = ParseCPUOpsFromEnv();
#if HAVE_MPI
    // Enable mpi is it's used either in cpu data transfer or controller
    if (horovod_global.cpu_operation == LibType::MPI ||
        horovod_global.control_operation == LibType::MPI) {
      mpi_context.Enable();
    }

    if (horovod_global.control_operation == LibType::MPI){
      horovod_global.controller.reset(new MPIController(
          horovod_global.response_cache,
          horovod_global.tensor_queue, horovod_global.timeline,
          horovod_global.parameter_manager, mpi_context));
      horovod_global.controller->SetRanks(ranks, nranks);
    }
#endif

#if HAVE_GLOO
    // Enable gloo is it's used either in cpu data transfer or controller
    if (horovod_global.cpu_operation == LibType::GLOO ||
        horovod_global.control_operation == LibType::GLOO) {
      gloo_context.Enable();
    }

    if (horovod_global.control_operation == LibType::GLOO) {
      horovod_global.controller.reset(new GlooController(
          horovod_global.response_cache,
          horovod_global.tensor_queue, horovod_global.timeline,
          horovod_global.parameter_manager, gloo_context));
    }
#endif
    // Reset initialization flag
    horovod_global.initialization_done = false;
    horovod_global.background_thread = std::thread(
        BackgroundThreadLoop, std::ref(horovod_global));
  }

  // Wait to ensure that the background thread has finished initializing MPI.
  while (!horovod_global.initialization_done) {
    std::this_thread::sleep_for(std::chrono::milliseconds(1));
  }
  LOG(DEBUG) << "Background thread init done";
}

} // namespace

Status CheckInitialized() {
  if (!horovod_global.initialization_done) {
    return NOT_INITIALIZED_ERROR;
  }
  return Status::OK();
}

extern "C" {

void horovod_init(const int* ranks, int nranks) {
  InitializeHorovodOnce(ranks, nranks);
}

#if HAVE_MPI
void horovod_init_comm(MPI_Comm comm) {
  MPI_Comm_dup(comm, &mpi_context.mpi_comm);
  InitializeHorovodOnce(nullptr, 0);
}
#endif

void horovod_shutdown() {
  if (horovod_global.background_thread.joinable()) {
    horovod_global.shut_down = true;
    horovod_global.background_thread.join();
    // Reset the initialization flag to allow restarting with horovod_init(...)
    horovod_global.initialize_flag.clear();
    horovod_global.shut_down = false;
  }
}

int horovod_rank() {
  if (!horovod_global.initialization_done) {
    return -1;
  }
  return horovod_global.controller->GetRank();
}

int horovod_local_rank() {
  if (!horovod_global.initialization_done) {
    return -1;
  }
  return horovod_global.controller->GetLocalRank();
}

int horovod_size() {
  if (!horovod_global.initialization_done) {
    return -1;
  }
  return horovod_global.controller->GetSize();
}

int horovod_local_size() {
  if (!horovod_global.initialization_done) {
    return -1;
  }
  return horovod_global.controller->GetLocalSize();
}

int horovod_mpi_threads_supported() {
  if (!horovod_global.initialization_done) {
    return -1;
  }

#if HAVE_MPI
  auto mpiController =
      std::dynamic_pointer_cast<MPIController>(horovod_global.controller);
  return mpiController->IsMpiThreadsSupported() ? 1 : 0;
#endif

  return -1;
}

bool horovod_mpi_enabled() {
#if HAVE_MPI
  return mpi_context.IsEnabled();
#else
  return false;
#endif
}

bool horovod_mpi_built() {
#if HAVE_MPI
  return true;
#else
  return false;
#endif
}

bool horovod_gloo_enabled() {
#if HAVE_GLOO
  return gloo_context.IsEnabled();
#else
  return false;
#endif
}

bool horovod_gloo_built() {
#if HAVE_GLOO
  return true;
#else
  return false;
#endif
}

bool horovod_nccl_built() {
#if HAVE_NCCL
  return true;
#else
  return false;
#endif
}

bool horovod_ddl_built() {
#if HAVE_DDL
  return true;
#else
  return false;
#endif
}

bool horovod_mlsl_built() {
#if HAVE_MLSL
  return true;
#else
  return false;
#endif
}

}

// Contexts and controller must be initialized and the background thread
// must be running before this function is called.
Status EnqueueTensorAllreduce(std::shared_ptr<OpContext> context,
                              std::shared_ptr<Tensor> tensor,
                              std::shared_ptr<Tensor> output,
                              std::shared_ptr<ReadyEvent> ready_event,
                              const std::string name, const int device,
                              StatusCallback callback) {
  Request message;
  message.set_request_rank(horovod_global.controller->GetRank());
  message.set_tensor_name(name);
  message.set_tensor_type(tensor->dtype());
  message.set_device(device);
  message.set_request_type(Request::ALLREDUCE);
  for (int i = 0; i < tensor->shape().dims(); ++i) {
    message.add_tensor_shape((int64_t)tensor->shape().dim_size(i));
  }

  TensorTableEntry e;
  e.tensor_name = name;
  e.context = context;
  e.tensor = tensor;
  e.output = output;
  e.ready_event = ready_event;
  e.device = device;
  e.callback = callback;

  if (horovod_global.shut_down) {
    return SHUT_DOWN_ERROR;
  }
  Status status = horovod_global.tensor_queue.AddToTensorQueue(e, message);
  if (status.ok()) {
    LOG(TRACE, horovod_global.controller->GetRank()) << "Enqueued " << name;
  }
  return status;
}

// Contexts and controller must be initialized and the background thread
// must be running before this function is called.
Status EnqueueTensorAllgather(std::shared_ptr<OpContext> context,
                              std::shared_ptr<Tensor> tensor,
                              std::shared_ptr<ReadyEvent> ready_event,
                              const std::string name, const int device,
                              StatusCallback callback) {
  Request message;
  message.set_request_rank(horovod_global.controller->GetRank());
  message.set_tensor_name(name);
  message.set_tensor_type(tensor->dtype());
  message.set_device(device);
  message.set_request_type(Request::ALLGATHER);
  for (int i = 0; i < tensor->shape().dims(); ++i) {
    message.add_tensor_shape((int64_t)tensor->shape().dim_size(i));
  }

  TensorTableEntry e;
  e.tensor_name = name;
  e.context = context;
  e.tensor = tensor;
  e.ready_event = ready_event;
  e.device = device;
  e.callback = callback;

  if (horovod_global.shut_down) {
    return SHUT_DOWN_ERROR;
  }
  Status status = horovod_global.tensor_queue.AddToTensorQueue(e, message);
  if (status.ok()) {
    LOG(TRACE, horovod_global.controller->GetRank()) << "Enqueued " << name;
  }
  return status;
}

// Contexts and controller must be initialized and the background thread
// must be running before this function is called.
Status EnqueueTensorBroadcast(std::shared_ptr<OpContext> context,
                              std::shared_ptr<Tensor> tensor,
                              std::shared_ptr<Tensor> output, int root_rank,
                              std::shared_ptr<ReadyEvent> ready_event,
                              const std::string name, const int device,
                              StatusCallback callback) {
  Request message;
  message.set_request_rank(horovod_global.controller->GetRank());
  message.set_tensor_name(name);
  message.set_tensor_type(tensor->dtype());
  message.set_root_rank(root_rank);
  message.set_device(device);
  message.set_request_type(Request::BROADCAST);
  for (int i = 0; i < tensor->shape().dims(); ++i) {
    message.add_tensor_shape((int64_t)tensor->shape().dim_size(i));
  }

  TensorTableEntry e;
  e.tensor_name = name;
  e.context = context;
  e.tensor = tensor;
  e.output = output;
  e.root_rank = root_rank;
  e.ready_event = ready_event;
  e.device = device;
  e.callback = callback;

  if (horovod_global.shut_down) {
    return SHUT_DOWN_ERROR;
  }
  Status status = horovod_global.tensor_queue.AddToTensorQueue(e, message);
  if (status.ok()) {
    LOG(TRACE, horovod_global.controller->GetRank()) << "Enqueued " << name;
  }
  return status;
}

} // namespace common
} // namespace horovod<|MERGE_RESOLUTION|>--- conflicted
+++ resolved
@@ -142,12 +142,8 @@
   std::vector<std::shared_ptr<AllgatherOp>> allgather_ops;
   std::vector<std::shared_ptr<BroadcastOp>> broadcast_ops;
 
-<<<<<<< HEAD
-#if HAVE_CUDA || HAVE_ROCM
-=======
-#if HAVE_MPI && HAVE_CUDA
+#if HAVE_MPI && (HAVE_CUDA || HAVE_ROCM)
   if (mpi_context.IsEnabled()) {
->>>>>>> c90b8ba1
 #if HOROVOD_GPU_ALLREDUCE == 'M'
     allreduce_ops.push_back(std::shared_ptr<AllreduceOp>(
         new MPI_CUDAAllreduce(&mpi_context, &cuda_context, &state)));
