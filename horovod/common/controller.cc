--- conflicted
+++ resolved
@@ -555,39 +555,12 @@
 void Controller::FuseAllAdasumResponses(std::deque<Response>& responses, ResponseList& response_list) {
   // perform nothing if algorithm selected is GPU_NCCL_LOCAL_AVG or NONE
   // for GPU_NCCL_LOCAL_AVG we rely on the fusion logic for ALLREDUCE
-  if (parameter_manager_.AdasumAlgorithmType() == AdasumAlgorithm::GPU_NCCL_LOCAL_AVG ||
-      parameter_manager_.AdasumAlgorithmType() == AdasumAlgorithm::NONE) {
-        return;
+  // TODO: this check should take into account if the tensors are actually on CPU (and thus the NCCL_LOCAL_AVG wouldn't get used anyway)
+  if (parameter_manager_.AdasumGpuAlgorithmType() == AdasumGpuAlgorithm::NCCL_LOCAL_AVG) {
+    return;
   }
   auto queue_size = responses.size();
 
-<<<<<<< HEAD
-  // If NCCL_LOCAL_AVG is used which requires fusion, we will not merge all tensors into one response but instead follow the same
-  // logic as normal ALLREDUCE
-  if(parameter_manager_.AdasumGpuAlgorithmType() != AdasumGpuAlgorithm::NCCL_LOCAL_AVG) {
-    Response first_response;
-    bool allreduce_merged = false;
-    for (int itr = 0; itr < queue_size; itr++) {
-      first_response = responses.front();
-      assert(first_response.tensor_names().size() == 1);
-      responses.pop_front();
-      // we find the first allreduce response and make it the host for all subsequent to-be-reduced tensors
-      if (first_response.response_type() == Response::ADASUM) {
-        // increment iterator since we have found one allreduce
-        allreduce_merged = true;
-        itr++;
-        while(itr < queue_size) {
-          auto next_response = responses.front();
-          assert(next_response.tensor_names().size() == 1);
-          responses.pop_front();
-          if(next_response.response_type() == first_response.response_type()) {
-            first_response.add_tensor_name(next_response.tensor_names_string());
-          }
-          else {
-            responses.push_back(next_response);
-          }
-          itr++;
-=======
   Response first_response;
   bool allreduce_merged = false;
   for (int itr = 0; itr < queue_size; itr++) {
@@ -605,7 +578,6 @@
         responses.pop_front();
         if(next_response.response_type() == first_response.response_type()) {
           first_response.add_tensor_name(next_response.tensor_names_string());
->>>>>>> fad6393a
         }
         else {
           responses.push_back(next_response);
