// Copyright 2019 Uber Technologies, Inc. All Rights Reserved.
//
// Licensed under the Apache License, Version 2.0 (the "License");
// you may not use this file except in compliance with the License.
// You may obtain a copy of the License at
//
//     http://www.apache.org/licenses/LICENSE-2.0
//
// Unless required by applicable law or agreed to in writing, software
// distributed under the License is distributed on an "AS IS" BASIS,
// WITHOUT WARRANTIES OR CONDITIONS OF ANY KIND, either express or implied.
// See the License for the specific language governing permissions and
// limitations under the License.
// =============================================================================

#include "controller.h"

#include <atomic>
#include <map>
#include <queue>
#include <set>
#include <unordered_set>

#include "global_state.h"
#include "logging.h"
#include "operations.h"

namespace horovod {
namespace common {


void Controller::SynchronizeParameters() {
  ParameterManager::Params param;
  if (is_coordinator_) {
    param = parameter_manager_.GetParams();
  }

  void* buffer = (void*)(&param);
  size_t param_size = sizeof(param);
  Bcast(buffer, param_size, 0, Communicator::GLOBAL);

  if (!is_coordinator_) {
    parameter_manager_.SetParams(param);
  }
  parameter_manager_.Reset();
}

Controller::Controller(ResponseCache& response_cache, TensorQueue& tensor_queue,
                       Timeline& timeline, ParameterManager& parameter_manager)
    : stall_inspector_(response_cache), tensor_queue_(tensor_queue),
      timeline_(timeline), response_cache_(response_cache),
      parameter_manager_(parameter_manager) {}

ResponseList Controller::ComputeResponseList(std::atomic_bool& shut_down) {
  // Update cache capacity if autotuning is active.
  if (parameter_manager_.IsAutoTuning()) {
    response_cache_.set_capacity((int)parameter_manager_.CacheEnabled() *
                                 cache_capacity_);
  }

  // Copy the data structures out from parameters.
  // However, don't keep the lock for the rest of the loop, so that
  // enqueued stream callbacks can continue.

  CacheCoordinator cache_coordinator(response_cache_.num_active_bits());

  // message queue used only in this cycle
  std::deque<Request> message_queue_tmp;
  tensor_queue_.PopMessagesFromQueue(message_queue_tmp);
  for (auto& message : message_queue_tmp) {
    // Keep track of cache hits
    if (response_cache_.capacity() > 0) {
      auto cache_ = response_cache_.cached(message);
      if (cache_ == ResponseCache::CacheState::HIT) {
        uint32_t cache_bit = response_cache_.peek_cache_bit(message);
        cache_coordinator.record_hit(cache_bit);

        // Record initial time cached tensor is encountered in queue.
        stall_inspector_.RecordCachedTensorStart(message.tensor_name());

      } else {
        if (cache_ == ResponseCache::CacheState::INVALID) {
          uint32_t cache_bit = response_cache_.peek_cache_bit(message);
          cache_coordinator.record_invalid_bit(cache_bit);
        }
        cache_coordinator.set_uncached_in_queue(true);

        // Remove timing entry if uncached or marked invalid.
        stall_inspector_.RemoveCachedTensor(message.tensor_name());
      }
    }
  }

  // Flag indicating that the background thread should shut down.
  bool should_shut_down = shut_down;

  // Check for stalled tensors.
  if (stall_inspector_.ShouldPerformCheck()) {
    if (is_coordinator_) {
      should_shut_down |= stall_inspector_.CheckForStalledTensors(size_);
    }

    if (response_cache_.capacity() > 0) {
      stall_inspector_.InvalidateStalledCachedTensors(cache_coordinator);
    }
    stall_inspector_.UpdateCheckTime();
  }

  cache_coordinator.set_should_shut_down(should_shut_down);

  if (response_cache_.capacity() > 0) {
    // Obtain common cache hits and cache invalidations across workers. Also,
    // determine if any worker has uncached messages in queue or requests
    // a shutdown. This function removes any invalid cache entries, if they
    // exist.
    CoordinateCacheAndState(cache_coordinator);
    LOG(TRACE) << "Cache coordinated.";
    // Remove uncommon cached tensors from queue and replace to state
    // queue for next cycle. Skip adding common cached tensors to
    // queue as they are handled separately.
    size_t num_messages = message_queue_tmp.size();
    for (size_t i = 0; i < num_messages; ++i) {
      auto message = message_queue_tmp.front();
      if (response_cache_.cached(message) == ResponseCache::CacheState::HIT) {
        uint32_t cache_bit = response_cache_.peek_cache_bit(message);
        if (cache_coordinator.cache_hits().find(cache_bit) ==
            cache_coordinator.cache_hits().end()) {
          // Try to process again in next cycle.
          tensor_queue_.PushMessageToQueue(message);
        } else {
          // Remove timing entry for messages being handled this cycle.
          stall_inspector_.RemoveCachedTensor(message.tensor_name());
        }
      } else {
        // Remove timing entry for messages being handled this cycle.
        stall_inspector_.RemoveCachedTensor(message.tensor_name());
        message_queue_tmp.push_back(std::move(message));
      }
      message_queue_tmp.pop_front();
    }
  }

  if (!message_queue_tmp.empty()) {
    LOG(DEBUG, rank_) << "Sent " << message_queue_tmp.size()
                      << " messages to coordinator.";
  }

  ResponseList response_list;
  response_list.set_shutdown(cache_coordinator.should_shut_down());

  bool need_communication = true;
  if (response_cache_.capacity() > 0 &&
      !cache_coordinator.uncached_in_queue()) {
    // if cache is enabled and no uncached new message coming in, no need for
    // additional communications
    need_communication = false;

    // If no messages to send, we can simply return an empty response list;
    if (cache_coordinator.cache_hits().empty()) {
      return response_list;
    }
    // otherwise we need to add cached messages to response list.
  }

  if (!need_communication) {
    // If all messages in queue have responses in cache, use fast path with
    // no additional coordination.

    std::deque<Response> responses;
    // Convert cache hits to responses. Populate so that least
    // recently used responses get priority. All workers call the code
    // here so we use the get method here to consistently update the cache
    // order.
    for (auto bit : cache_coordinator.cache_hits()) {
      responses.push_back(response_cache_.get_response(bit));
    }

    // Fuse responses as normal.
    response_list = FuseResponses(responses);
  } else {
    // There are uncached messages coming in, need communication to figure out
    // whether those are ready to be reduced.

    // Collect all tensors that are ready to be reduced. Record them in the
    // tensor count table (rank zero) or send them to rank zero to be
    // recorded (everyone else).
    std::vector<std::string> ready_to_reduce;

    if (is_coordinator_) {
      LOG(TRACE) << "Adding messages from rank 0";
      while (!message_queue_tmp.empty()) {
        // Pop the first available message
        Request message = message_queue_tmp.front();
        message_queue_tmp.pop_front();

        bool reduce = IncrementTensorCount(message);
        stall_inspector_.RecordUncachedTensorStart(
            message.tensor_name(), message.request_rank(), size_);
        if (reduce) {
          ready_to_reduce.push_back(message.tensor_name());
        }
      }

      // Receive ready tensors from other ranks
      std::vector<RequestList> ready_list;
      RecvReadyTensors(ready_to_reduce, ready_list);

      // Process messages.
      for (int i = 1; i < size_; ++i) {
        LOG(TRACE) << "Adding messages from rank " << i;
        auto received_message_list = ready_list[i];
        for (auto& received_message : received_message_list.requests()) {
          auto& received_name = received_message.tensor_name();
          bool reduce = IncrementTensorCount(received_message);
          stall_inspector_.RecordUncachedTensorStart(
              received_message.tensor_name(), received_message.request_rank(),
              size_);
          if (reduce) {
            ready_to_reduce.push_back(received_name);
          }
        }
        if (received_message_list.shutdown()) {
          // Received SHUTDOWN request from one of the workers.
          should_shut_down = true;
        }
      }

      // At this point, rank zero should have a fully updated tensor count
      // table and should know all the tensors that need to be reduced or
      // gathered, and everyone else should have sent all their information
      // to rank zero. We can now do reductions and gathers; rank zero will
      // choose which ones and in what order, and will notify the other ranks
      // before doing each reduction.
      std::deque<Response> responses;

      if (response_cache_.capacity() > 0) {
        // Prepopulate response list with cached responses. Populate so that
        // least recently used responses get priority. Since only the
        // coordinator rank calls this code, use peek instead of get here to
        // preserve cache order across workers.
        for (auto bit : cache_coordinator.cache_hits()) {
          responses.push_back(response_cache_.peek_response(bit));
        }
      }

      for (auto& tensor_name : ready_to_reduce) {
        Response response = ConstructResponse(tensor_name);
        responses.push_back(std::move(response));
      }

      response_list = FuseResponses(responses);
      response_list.set_shutdown(should_shut_down);

      // Broadcast final results to other ranks.
      SendFinalTensors(response_list);

    } else {
      RequestList message_list;
      message_list.set_shutdown(should_shut_down);
      while (!message_queue_tmp.empty()) {
        message_list.add_request(message_queue_tmp.front());
        message_queue_tmp.pop_front();
      }

      // Send ready tensors to rank zero
      SendReadyTensors(message_list);

      // Receive final tensors to be processed from rank zero
      RecvFinalTensors(response_list);
    }
  }

  if (!response_list.responses().empty()) {
    std::string tensors_ready;
    for (const auto& r : response_list.responses()) {
      tensors_ready += r.tensor_names_string() + "; ";
    }
    LOG(TRACE) << "Sending ready responses as " << tensors_ready;
  }

  // If need_communication is false, meaning no uncached message coming in,
  // thus no need to update cache.
  if (need_communication && response_cache_.capacity() > 0) {
    // All workers add supported responses to cache. This updates the cache
    // order consistently across workers.
    for (auto& response : response_list.responses()) {
      if ((response.response_type() == Response::ResponseType::ALLREDUCE ||
           response.response_type() == Response::ResponseType::ADASUM) &&
          (int)response.devices().size() == size_) {
        response_cache_.put(response, tensor_queue_);
      }
    }
  }

  // Reassign cache bits based on current cache order.
  response_cache_.update_cache_bits();

  return response_list;
}

int64_t Controller::TensorFusionThresholdBytes() {
  int64_t proposed_fusion_threshold =
      parameter_manager_.TensorFusionThresholdBytes();

  // If the cluster is homogeneous and hierarchical allreduce is enabled,
  // adjust buffer size to make sure it is divisible by local_size to improve
  // performance.
  if (is_homogeneous_ && parameter_manager_.HierarchicalAllreduce()) {
    // Assume the worst-case data type float64, since if it is divisible with
    // float64, it will be divisible for other types too.

    // Ensuring that fusion buffer can hold a number of elements divisible by
    // FUSION_BUFFER_ATOMIC_UNIT for performance
    int double_size = GetTypeSize(HOROVOD_FLOAT64);
    int64_t div = local_size_ * double_size * FUSION_BUFFER_ATOMIC_UNIT;
    return ((proposed_fusion_threshold + div - 1) / div) * div;
  }
  return proposed_fusion_threshold;
}

Response Controller::ConstructResponse(std::string& name) {
  bool error = false;
  auto it = message_table_.find(name);
  assert(it != message_table_.end());

  std::vector<Request>& requests = it->second;
  assert(!requests.empty());

  std::ostringstream error_message_stream;

  // Check that all data types of tensors being reduced, gathered or broadcasted
  // are identical.
  auto data_type = requests[0].tensor_type();
  for (unsigned int i = 1; i < requests.size(); ++i) {
    auto request_type = requests[i].tensor_type();
    if (data_type != request_type) {
      error = true;
      error_message_stream << "Mismatched data types: One rank had type "
                           << DataType_Name(data_type)
                           << ", but another rank had type "
                           << DataType_Name(request_type) << ".";
      break;
    }
  }

  // Check that all requested operations are the same
  auto message_type = requests[0].request_type();
  for (unsigned int i = 1; i < requests.size(); ++i) {
    if (error) {
      break;
    }

    auto request_type = requests[i].request_type();
    if (message_type != request_type) {
      error = true;
      error_message_stream << "Mismatched operations: One rank did an "
                           << Request::RequestType_Name(message_type)
                           << ", but another rank did an "
                           << Request::RequestType_Name(request_type) << ".";
      break;
    }
  }

  // If we are doing an allreduce or broadcast, check that all tensor shapes are
  // identical.
  if (message_type == Request::ALLREDUCE ||
      message_type == Request::ADASUM ||
      message_type == Request::BROADCAST) {
    TensorShape tensor_shape;
    for (auto dim : requests[0].tensor_shape()) {
      tensor_shape.AddDim(dim);
    }
    for (unsigned int i = 1; i < requests.size(); ++i) {
      if (error) {
        break;
      }

      TensorShape request_shape;
      for (auto dim : requests[i].tensor_shape()) {
        request_shape.AddDim(dim);
      }
      if (tensor_shape != request_shape) {
        error = true;
        error_message_stream
            << "Mismatched " << Request::RequestType_Name(message_type)
            << " tensor shapes: One rank sent a tensor of shape "
            << tensor_shape.DebugString()
            << ", but another rank sent a tensor of shape "
            << request_shape.DebugString() << ".";
        break;
      }
    }
  }

  // If we are doing an allgather, make sure all but the first dimension are
  // the same. The first dimension may be different and the output tensor is
  // the sum of the first dimension. Collect the sizes by rank.
  std::vector<int64_t> tensor_sizes(requests.size());
  if (message_type == Request::ALLGATHER) {
    TensorShape tensor_shape;
    for (auto dim : requests[0].tensor_shape()) {
      tensor_shape.AddDim(dim);
    }

    if (tensor_shape.dims() == 0) {
      error = true;
      error_message_stream << "Rank zero tried to "
                           << Request::RequestType_Name(message_type)
                           << " a rank-zero tensor.";
    } else {
      tensor_sizes[requests[0].request_rank()] = tensor_shape.dim_size(0);
    }

    for (unsigned int i = 1; i < requests.size(); ++i) {
      if (error) {
        break;
      }

      TensorShape request_shape;
      for (auto dim : requests[i].tensor_shape()) {
        request_shape.AddDim(dim);
      }
      if (tensor_shape.dims() != request_shape.dims()) {
        error = true;
        error_message_stream
            << "Mismatched " << Request::RequestType_Name(message_type)
            << " tensor shapes: One rank sent a tensor of rank "
            << tensor_shape.dims()
            << ", but another rank sent a tensor of rank "
            << request_shape.dims() << ".";
        break;
      }

      bool dim_mismatch = false;
      for (int dim = 1; dim < tensor_shape.dims(); ++dim) {
        if (tensor_shape.dim_size(dim) != request_shape.dim_size(dim)) {
          error = true;
          error_message_stream
              << "Mismatched " << Request::RequestType_Name(message_type)
              << " tensor shapes: One rank sent a tensor with dimension " << dim
              << " equal to " << tensor_shape.dim_size(dim)
              << ", but another rank sent a tensor with dimension " << dim
              << " equal to " << request_shape.dim_size(dim) << ".";
          dim_mismatch = true;
          break;
        }
      }
      if (dim_mismatch) {
        break;
      }

      tensor_sizes[requests[i].request_rank()] = request_shape.dim_size(0);
    }
  }

  // If we are doing a broadcast, check that all root ranks are identical.
  if (message_type == Request::BROADCAST) {
    int first_root_rank = requests[0].root_rank();
    for (unsigned int i = 1; i < requests.size(); ++i) {
      if (error) {
        break;
      }

      int this_root_rank = requests[i].root_rank();
      if (first_root_rank != this_root_rank) {
        error = true;
        error_message_stream
            << "Mismatched " << Request::RequestType_Name(message_type)
            << " root ranks: One rank specified root rank " << first_root_rank
            << ", but another rank specified root rank " << this_root_rank
            << ".";
        break;
      }
    }
  }

  bool first_device_is_cpu = requests[0].device() == CPU_DEVICE_ID;
  for (unsigned int i = 1; i < requests.size(); ++i) {
    if (error) {
      break;
    }

    bool this_device_is_cpu = requests[i].device() == CPU_DEVICE_ID;
    if (first_device_is_cpu != this_device_is_cpu) {
      error = true;
      error_message_stream
          << "Mismatched " << Request::RequestType_Name(message_type)
          << " CPU/GPU device selection: One rank specified device "
          << (first_device_is_cpu ? "CPU" : "GPU")
          << ", but another rank specified device "
          << (this_device_is_cpu ? "CPU" : "GPU") << ".";
      break;
    }
  }
  std::vector<int32_t> devices(requests.size());
  for (auto& request : requests) {
    devices[request.request_rank()] = request.device();
  }

  Response response;
  response.add_tensor_name(name);
  if (error) {
    std::string error_message = error_message_stream.str();
    response.set_response_type(Response::ERROR);
    response.set_error_message(error_message);
  } else if (message_type == Request::ALLGATHER) {
    response.set_response_type(Response::ALLGATHER);
    for (auto dim : tensor_sizes) {
      response.add_tensor_size(dim);
    }
  } else if (message_type == Request::ALLREDUCE) {
    response.set_response_type(Response::ALLREDUCE);
  } else if (message_type == Request::BROADCAST) {
    response.set_response_type(Response::BROADCAST);
  } else if (message_type == Request::ADASUM) {
    response.set_response_type(Response::ADASUM);
  }
  response.set_devices(devices);

  // Clear all queued up requests for this name. They are now taken care of
  // by the constructed response.
  message_table_.erase(it);
  stall_inspector_.RemoveUncachedTensor(name);

  return response;
}

void Controller::CoordinateCacheAndState(CacheCoordinator& cache_coordinator) {
  // Sync cache and state information across workers.
  cache_coordinator.sync(shared_from_this(), timeline_enabled_);

  // If invalid cache entries exist, erase associated entries.
  if (!cache_coordinator.invalid_bits().empty()) {
    for (auto bit : cache_coordinator.invalid_bits()) {
      response_cache_.erase_response(bit);
    }
  }

  if (timeline_enabled_) {
    // Start/continue negotiation phase on timeline bit entries.
    for (auto bit : cache_coordinator.timeline_bits()) {
      auto& response = response_cache_.peek_response(bit);
      timeline_.NegotiateStart(response.tensor_names()[0],
                               (Request::RequestType)response.response_type());
    }

    // End negotation phase for synced cache hit set entries.
    for (auto bit : cache_coordinator.cache_hits()) {
      auto& response = response_cache_.peek_response(bit);
      timeline_.NegotiateEnd(response.tensor_names()[0]);
    }
  }
}

void Controller::FuseAllAdasumResponses(std::deque<Response>& responses, ResponseList& response_list) {
<<<<<<< HEAD
  // perform nothing if algorithm selected is GPU_NCCL_LOCAL_AVG or NONE
  // for GPU_NCCL_LOCAL_AVG we rely on the fusion logic for ALLREDUCE
  // TODO: this check should take into account if the tensors are actually on CPU (and thus the NCCL_LOCAL_AVG wouldn't get used anyway)
  if (parameter_manager_.AdasumGpuAlgorithmType() == AdasumGpuAlgorithm::NCCL_LOCAL_AVG) {
    return;
=======
  // perform nothing if algorithm selected is GPU_NCCL_LOCAL_AVG, CPU_VHDD or NONE
  // for GPU_NCCL_LOCAL_AVG and CPU_VHDD we rely on the fusion logic for ALLREDUCE
  if (parameter_manager_.AdasumAlgorithmType() == AdasumAlgorithm::GPU_NCCL_LOCAL_AVG ||
      parameter_manager_.AdasumAlgorithmType() == AdasumAlgorithm::CPU_VHDD ||
      parameter_manager_.AdasumAlgorithmType() == AdasumAlgorithm::NONE) {
        return;
>>>>>>> fa17c4f4
  }
  auto queue_size = responses.size();

  Response first_response;
  bool allreduce_merged = false;
  for (int itr = 0; itr < queue_size; itr++) {
    first_response = responses.front();
    assert(first_response.tensor_names().size() == 1);
    responses.pop_front();
    // we find the first Adasum response and make it the host for all subsequent to-be-reduced tensors
    if (first_response.response_type() == Response::ADASUM) {
      // increment iterator since we have found one Adasum
      allreduce_merged = true;
      itr++;
      while(itr < queue_size) {
        auto next_response = responses.front();
        assert(next_response.tensor_names().size() == 1);
        responses.pop_front();
        if(next_response.response_type() == first_response.response_type()) {
          first_response.add_tensor_name(next_response.tensor_names_string());
        }
        else {
          responses.push_back(next_response);
        }
        itr++;
      }
    }
    else {
      // if response type is not Adasum, we push it back to queue
      responses.push_back(first_response);
    }
  }
  // we add it to response_list only if we have merged Adasum responses.
  // For other responses, they will be processed as normal.
  if(allreduce_merged == true) {
    response_list.add_response(first_response);
  }
}

ResponseList Controller::FuseResponses(std::deque<Response>& responses) {
  
  ResponseList response_list;

  // To fully parallelize Adasum reductions, 
  // we will fuse all Adasum responses into one large response and send it to Adasum Op to be reduced.
  // When this function returns, responses will not contain any Adasum response except for GPU_NCCL_LOCAL_AVG
  // and CPU_VHDD, which will follow the normal response fusion below.
  FuseAllAdasumResponses(responses, response_list);

  while (!responses.empty()) {

    auto response = responses.front();
    assert(response.tensor_names().size() == 1);
    responses.pop_front();
    int64_t tensor_size = 0;
    if (response.response_type() == Response::ResponseType::ALLREDUCE || 
        response.response_type() == Response::ResponseType::ADASUM) {
      // Attempt to add more responses to this fused response.
      const auto& entry =
          tensor_queue_.GetTensorEntry(response.tensor_names()[0]);
      tensor_size = entry.tensor->size();

      std::deque<Response> skipped_responses;
      int64_t skipped_size = 0;
      while (!responses.empty()) {
        auto new_response = responses.front();
        assert(new_response.tensor_names().size() == 1);
        const auto& new_entry =
            tensor_queue_.GetTensorEntry(new_response.tensor_names()[0]);
        int64_t new_tensor_size = new_entry.tensor->size();

        if (response.response_type() == new_response.response_type() &&
            response.devices() == new_response.devices() &&
            entry.tensor->dtype() == new_entry.tensor->dtype() &&
            tensor_size + new_tensor_size <= TensorFusionThresholdBytes()) {
          // These tensors will fuse together well.
          tensor_size += new_tensor_size;
          response.add_tensor_name(new_response.tensor_names()[0]);
          responses.pop_front();
        } else {
          // In general, don't try to fuse additional tensors since they are
          // usually computed in order of requests and skipping tensors may
          // mean that the batch will have to wait longer while skipped
          // tensors could be reduced at that time. However, mixed-precision
          // training may yield requests of various dtype in a mixed-up
          // sequence causing breakups in fusion. To counter this some look
          // ahead is allowed.

          skipped_size += new_tensor_size;
          if (tensor_size + skipped_size <= TensorFusionThresholdBytes()) {
            // Skip response and look ahead for more to fuse.
            skipped_responses.push_back(std::move(responses.front()));
            responses.pop_front();
          } else {
            break;
          }
        }
      }

      // Replace any skipped responses.
      while (!skipped_responses.empty()) {
        responses.push_front(std::move(skipped_responses.back()));
        skipped_responses.pop_back();
      }

    } else if (response.response_type() == Response::ResponseType::ALLGATHER) {
      // Attempt to add more responses to this fused response.
      const auto& entry =
          tensor_queue_.GetTensorEntry(response.tensor_names()[0]);

      // This is size of first dimension.
      int64_t total_byte_size_of_output =
          TotalByteSizeOfAllgatherOutput(response.tensor_sizes(), entry);

      std::deque<Response> skipped_responses;
      int64_t skipped_size = 0;
      while (!responses.empty()) {

        auto new_response = responses.front();
        assert(new_response.tensor_names().size() == 1);
        const auto& new_entry =
            tensor_queue_.GetTensorEntry(new_response.tensor_names()[0]);

        int64_t new_total_byte_size_of_output = TotalByteSizeOfAllgatherOutput(
            new_response.tensor_sizes(), new_entry);

        if (response.response_type() == new_response.response_type() &&
            response.devices() == new_response.devices() &&
            entry.tensor->dtype() == new_entry.tensor->dtype() &&
            total_byte_size_of_output + new_total_byte_size_of_output <=
                TensorFusionThresholdBytes()) {

          // These tensors will fuse together well.
          total_byte_size_of_output += new_total_byte_size_of_output;
          response.add_allgather_response(new_response);
          responses.pop_front();

        } else {
          // In general, don't try to fuse additional tensors since they are
          // usually computed in order of requests and skipping tensors may
          // mean that the batch will have to wait longer while skipped
          // tensors could be reduced at that time. However, mixed-precision
          // training may yield requests of various dtype in a mixed-up
          // sequence causing breakups in fusion. To counter this some look
          // ahead is allowed.

          skipped_size += new_total_byte_size_of_output;
          if (total_byte_size_of_output + skipped_size <=
              TensorFusionThresholdBytes()) {
            // Skip response and look ahead for more to fuse.
            skipped_responses.push_back(std::move(responses.front()));
            responses.pop_front();
          } else {
            break;
          }
        }
      }

      // Replace any skipped responses.
      while (!skipped_responses.empty()) {
        responses.push_front(std::move(skipped_responses.back()));
        skipped_responses.pop_back();
      }
    }

    response_list.add_response(response);
    LOG(DEBUG) << "Created response of size " << tensor_size;
  }
  return response_list;
}

int64_t Controller::TotalByteSizeOfAllgatherOutput(
    const std::vector<int64_t>& tensor_sizes, const TensorTableEntry& entry) {
  int64_t total_dimension_size = 0;
  for (auto sz : tensor_sizes) {
    total_dimension_size += sz;
  }
  // Every tensor participating in Allgather operation may have
  // different first dimension size, but the rest of dimensions are same
  // for all tensors.  Here we get shape of tensor sliced by first
  // dimension. Allgather output will have shape of: (sum of first
  // dimension of every tensor) x (tensor slice shape).
  int64_t total_count_of_output_entries = total_dimension_size;
  for (int i = 1; i < entry.tensor->shape().dims(); ++i) {
    total_count_of_output_entries *= entry.tensor->shape().dim_size(i);
  }
  int element_size = GetTypeSize(entry.tensor->dtype());
  int64_t total_byte_size_of_output =
      total_count_of_output_entries * element_size;

  return total_byte_size_of_output;
}

int Controller::GetLocalSizeAtCrossRank(int i) {
  return local_sizes_for_cross_rank_[i];
}

bool Controller::IncrementTensorCount(const Request& msg) {
  auto& name = msg.tensor_name();
  auto table_iter = message_table_.find(name);
  if (table_iter == message_table_.end()) {
    std::vector<Request> messages = {msg};
    messages.reserve(static_cast<unsigned long>(size_));
    message_table_.emplace(name, std::move(messages));
    table_iter = message_table_.find(name);
    timeline_.NegotiateStart(name, msg.request_type());
  } else {
    std::vector<Request>& messages = table_iter->second;
    messages.push_back(msg);
  }

  timeline_.NegotiateRankReady(name, msg.request_rank());

  std::vector<Request>& messages = table_iter->second;
  int count = (int)messages.size();
  bool ready_to_reduce = count == size_;
  if (ready_to_reduce) {
    timeline_.NegotiateEnd(name);
  }
  return ready_to_reduce;
}

} // namespace common
} // namespace horovod<|MERGE_RESOLUTION|>--- conflicted
+++ resolved
@@ -553,20 +553,11 @@
 }
 
 void Controller::FuseAllAdasumResponses(std::deque<Response>& responses, ResponseList& response_list) {
-<<<<<<< HEAD
   // perform nothing if algorithm selected is GPU_NCCL_LOCAL_AVG or NONE
   // for GPU_NCCL_LOCAL_AVG we rely on the fusion logic for ALLREDUCE
   // TODO: this check should take into account if the tensors are actually on CPU (and thus the NCCL_LOCAL_AVG wouldn't get used anyway)
   if (parameter_manager_.AdasumGpuAlgorithmType() == AdasumGpuAlgorithm::NCCL_LOCAL_AVG) {
     return;
-=======
-  // perform nothing if algorithm selected is GPU_NCCL_LOCAL_AVG, CPU_VHDD or NONE
-  // for GPU_NCCL_LOCAL_AVG and CPU_VHDD we rely on the fusion logic for ALLREDUCE
-  if (parameter_manager_.AdasumAlgorithmType() == AdasumAlgorithm::GPU_NCCL_LOCAL_AVG ||
-      parameter_manager_.AdasumAlgorithmType() == AdasumAlgorithm::CPU_VHDD ||
-      parameter_manager_.AdasumAlgorithmType() == AdasumAlgorithm::NONE) {
-        return;
->>>>>>> fa17c4f4
   }
   auto queue_size = responses.size();
 
@@ -614,7 +605,7 @@
   // we will fuse all Adasum responses into one large response and send it to Adasum Op to be reduced.
   // When this function returns, responses will not contain any Adasum response except for GPU_NCCL_LOCAL_AVG
   // and CPU_VHDD, which will follow the normal response fusion below.
-  FuseAllAdasumResponses(responses, response_list);
+  //FuseAllAdasumResponses(responses, response_list);
 
   while (!responses.empty()) {
 
