--- conflicted
+++ resolved
@@ -48,97 +48,6 @@
             'Horovod with %s=1 to debug the build error.' % (ext_name, ext_env_var))
 
 
-<<<<<<< HEAD
-MPI_COMMON_LIB_CTYPES = \
-    ctypes.CDLL(os.path.join(os.path.dirname(__file__),
-                             'mpi_lib' + get_ext_suffix()), mode=ctypes.RTLD_GLOBAL)
-
-
-def init():
-    """A function that initializes Horovod.
-    """
-    return MPI_COMMON_LIB_CTYPES.horovod_init()
-
-
-def size():
-    """A function that returns the number of Horovod processes.
-
-    Returns:
-      An integer scalar containing the number of Horovod processes.
-    """
-    size = MPI_COMMON_LIB_CTYPES.horovod_size()
-    if size == -1:
-        raise ValueError(
-            'Horovod has not been initialized; use hvd.init().')
-    return size
-
-
-def local_size():
-    """A function that returns the number of Horovod processes within the
-    node the current process is running on.
-
-    Returns:
-      An integer scalar containing the number of local Horovod processes.
-    """
-    local_size = MPI_COMMON_LIB_CTYPES.horovod_local_size()
-    if local_size == -1:
-        raise ValueError(
-            'Horovod has not been initialized; use hvd.init().')
-    return local_size
-
-
-def rank():
-    """A function that returns the Horovod rank of the calling process.
-
-    Returns:
-      An integer scalar with the Horovod rank of the calling process.
-    """
-    rank = MPI_COMMON_LIB_CTYPES.horovod_rank()
-    if rank == -1:
-        raise ValueError(
-            'Horovod has not been initialized; use hvd.init().')
-    return rank
-
-
-def local_rank():
-    """A function that returns the local Horovod rank of the calling process, within the
-    node that it is running on. For example, if there are seven processes running
-    on a node, their local ranks will be zero through six, inclusive.
-
-    Returns:
-      An integer scalar with the local Horovod rank of the calling process.
-    """
-    local_rank = MPI_COMMON_LIB_CTYPES.horovod_local_rank()
-    if local_rank == -1:
-        raise ValueError(
-            'Horovod has not been initialized; use hvd.init().')
-    return local_rank
-
-
-def mpi_threads_supported():
-    """A function that returns a flag indicating whether MPI multi-threading is supported.
-
-    If MPI multi-threading is supported, users may mix and match Horovod usage with other
-    MPI libraries, such as `mpi4py`.
-
-    Returns:
-      A boolean value indicating whether MPI multi-threading is supported.
-    """
-    mpi_threads_supported = MPI_COMMON_LIB_CTYPES.horovod_mpi_threads_supported()
-    if mpi_threads_supported == -1:
-        raise ValueError(
-            'Horovod has not been initialized; use hvd.init().')
-    return bool(mpi_threads_supported)
-
-def synchronize():
-    """A function that synchronizes all MPI ranks.
-    """
-    synchronize = MPI_COMMON_LIB_CTYPES.horovod_synchronize()
-    if synchronize == -1:
-        raise ValueError(
-            'Horovod has not been initialized; use hvd.init().')
-    return synchronize
-=======
 class HorovodBasics(object):
     """Wrapper class for the basic Horovod API."""
 
@@ -243,4 +152,12 @@
             raise ValueError(
                 'Horovod has not been initialized; use hvd.init().')
         return bool(mpi_threads_supported)
->>>>>>> f848375a
+
+    def synchronize():
+        """A function that synchronizes all MPI ranks.
+        """
+        synchronize = MPI_COMMON_LIB_CTYPES.horovod_synchronize()
+        if synchronize == -1:
+            raise ValueError(
+                'Horovod has not been initialized; use hvd.init().')
+        return synchronize