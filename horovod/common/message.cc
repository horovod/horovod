// Copyright 2016 The TensorFlow Authors. All Rights Reserved.
// Modifications copyright (C) 2019 Uber Technologies, Inc.
// Modifications copyright Microsoft
// Modifications copyright (C) 2020, NVIDIA CORPORATION. All rights reserved.
//
// Licensed under the Apache License, Version 2.0 (the "License");
// you may not use this file except in compliance with the License.
// You may obtain a copy of the License at
//
//     http://www.apache.org/licenses/LICENSE-2.0
//
// Unless required by applicable law or agreed to in writing, software
// distributed under the License is distributed on an "AS IS" BASIS,
// WITHOUT WARRANTIES OR CONDITIONS OF ANY KIND, either express or implied.
// See the License for the specific language governing permissions and
// limitations under the License.
// =============================================================================

#include "message.h"

#include <iostream>

#include "wire/message_generated.h"

namespace horovod {
namespace common {

const std::string& DataType_Name(DataType value) {
  switch (value) {
    case HOROVOD_UINT8:
      static const std::string uint8("uint8");
      return uint8;
    case HOROVOD_INT8:
      static const std::string int8("int8");
      return int8;
    case HOROVOD_UINT16:
      static const std::string uint16("uint16");
      return uint16;
    case HOROVOD_INT16:
      static const std::string int16("int16");
      return int16;
    case HOROVOD_INT32:
      static const std::string int32("int32");
      return int32;
    case HOROVOD_INT64:
      static const std::string int64("int64");
      return int64;
    case HOROVOD_FLOAT16:
      static const std::string float16("float16");
      return float16;
    case HOROVOD_FLOAT32:
      static const std::string float32("float32");
      return float32;
    case HOROVOD_FLOAT64:
      static const std::string float64("float64");
      return float64;
    case HOROVOD_BOOL:
      static const std::string bool_("bool");
      return bool_;
    default:
      static const std::string unknown("<unknown>");
      return unknown;
  }
}

std::size_t DataType_Size(DataType value) {
  switch (value) {
    case HOROVOD_UINT8:
      return sizeof(u_int8_t);
    case HOROVOD_INT8:
      return sizeof(int8_t);
    case HOROVOD_UINT16:
      return sizeof(u_int16_t);
    case HOROVOD_INT16:
      return sizeof(int16_t);
    case HOROVOD_INT32:
      return sizeof(int32_t);
    case HOROVOD_INT64:
      return sizeof(int64_t);
    case HOROVOD_FLOAT16:
      return 2;
    case HOROVOD_FLOAT32:
      return sizeof(float);
    case HOROVOD_FLOAT64:
      return sizeof(double);
    case HOROVOD_BOOL:
      return sizeof(bool);
    default:
      throw std::logic_error("Type " + DataType_Name(value) +
                             " is not supported.");
  }
}

const std::string& Request::RequestType_Name(RequestType value) {
  switch (value) {
    case RequestType::ALLREDUCE:
      static const std::string allreduce("ALLREDUCE");
      return allreduce;
    case RequestType::ALLGATHER:
      static const std::string allgather("ALLGATHER");
      return allgather;
    case RequestType::BROADCAST:
      static const std::string broadcast("BROADCAST");
      return broadcast;
    case RequestType::JOIN:
      static const std::string join("JOIN");
      return join;
    case RequestType::ADASUM:
      static const std::string adasum("ADASUM");
      return adasum;
    case RequestType::ALLTOALL:
      static const std::string alltoall("ALLTOALL");
      return alltoall;
<<<<<<< HEAD
    case RequestType::REDUCE:
      static const std::string reduce("REDUCE");
      return reduce;
=======
    case RequestType::BARRIER:
      static const std::string barrier("BARRIER");
      return barrier;
>>>>>>> 0c5ec14c
    default:
      static const std::string unknown("<unknown>");
      return unknown;
  }
}

int32_t Request::request_rank() const { return request_rank_; }

void Request::set_request_rank(int32_t value) { request_rank_ = value; }

Request::RequestType Request::request_type() const {
  return request_type_;
}

void Request::set_request_type(RequestType value) { request_type_ = value; }

DataType Request::tensor_type() const { return tensor_type_; }

void Request::set_tensor_type(DataType value) { tensor_type_ = value; }

const std::string& Request::tensor_name() const { return tensor_name_; }

void Request::set_tensor_name(const std::string& value) {
  tensor_name_ = value;
}

int32_t Request::root_rank() const { return root_rank_; }

void Request::set_root_rank(int32_t value) { root_rank_ = value; }

int32_t Request::device() const { return device_; }

void Request::set_device(int32_t value) { device_ = value; }

double Request::prescale_factor() const { return prescale_factor_; };

double Request::postscale_factor() const { return postscale_factor_; };

void Request::set_prescale_factor(const double prescale_factor) { prescale_factor_ = prescale_factor; };

void Request::set_postscale_factor(const double postscale_factor) { postscale_factor_ = postscale_factor; };

int32_t Request::group_id() const { return group_id_; }

void Request::set_group_id(int32_t value) { group_id_ = value; }

const std::vector<int64_t>& Request::tensor_shape() const {
  return tensor_shape_;
}

void Request::set_tensor_shape(const std::vector<int64_t>& value) {
  tensor_shape_ = value;
}

void Request::add_tensor_shape(int64_t value) {
  tensor_shape_.push_back(value);
}

namespace {

void Request_ParseFromWire(Request& request,
                           const wire::Request* obj) {
  request.set_request_rank(obj->request_rank());
  request.set_request_type((Request::RequestType) obj->request_type());
  request.set_tensor_type((DataType) obj->tensor_type());
  request.set_tensor_name(obj->tensor_name()->str());
  request.set_root_rank(obj->root_rank());
  request.set_device(obj->device());
  request.set_tensor_shape(std::vector<int64_t>(obj->tensor_shape()->begin(),
                                                obj->tensor_shape()->end()));
  request.set_prescale_factor(obj->prescale_factor());
  request.set_postscale_factor(obj->postscale_factor());
}

void Request_SerializeToWire(const Request& request,
                             flatbuffers::FlatBufferBuilder& builder,
                             flatbuffers::Offset<wire::Request>& obj) {
  // FlatBuffers must be built bottom-up.
  auto tensor_name_wire = builder.CreateString(request.tensor_name());
  auto tensor_shape_wire = builder.CreateVector(request.tensor_shape());

  wire::RequestBuilder request_builder(builder);
  request_builder.add_request_rank(request.request_rank());
  request_builder.add_request_type(
      (wire::RequestType) request.request_type());
  request_builder.add_tensor_type((wire::DataType) request.tensor_type());
  request_builder.add_tensor_name(tensor_name_wire);
  request_builder.add_root_rank(request.root_rank());
  request_builder.add_device(request.device());
  request_builder.add_tensor_shape(tensor_shape_wire);
  request_builder.add_prescale_factor(request.prescale_factor());
  request_builder.add_postscale_factor(request.postscale_factor());
  obj = request_builder.Finish();
}

} // namespace

void Request::ParseFromBytes(Request& request, const uint8_t* input) {
  auto obj = flatbuffers::GetRoot<wire::Request>(input);
  Request_ParseFromWire(request, obj);
}

void Request::SerializeToString(const Request& request,
                                std::string& output) {
  flatbuffers::FlatBufferBuilder builder(1024);
  flatbuffers::Offset<wire::Request> obj;
  Request_SerializeToWire(request, builder, obj);
  builder.Finish(obj);

  uint8_t* buf = builder.GetBufferPointer();
  auto size = builder.GetSize();
  output = std::string((char*) buf, size);
}

const std::vector<Request>& RequestList::requests() const {
  return requests_;
}

void RequestList::set_requests(const std::vector<Request>& value) {
  requests_ = value;
}

bool RequestList::shutdown() const { return shutdown_; }

void RequestList::set_shutdown(bool value) { shutdown_ = value; }

void RequestList::add_request(const Request& value) {
  requests_.push_back(value);
}

void RequestList::emplace_request(Request&& value) {
  requests_.emplace_back(value);
}

void RequestList::ParseFromBytes(RequestList& request_list,
                                 const uint8_t* input) {
  auto obj = flatbuffers::GetRoot<wire::RequestList>(input);
  for (const auto& req_obj : *obj->requests()) {
    Request request;
    Request_ParseFromWire(request, req_obj);
    request_list.emplace_request(std::move(request));
  }
  request_list.set_shutdown(obj->shutdown());
}

void RequestList::SerializeToString(const RequestList& request_list,
                                    std::string& output) {
  // FlatBuffers must be built bottom-up.
  flatbuffers::FlatBufferBuilder builder(1024);
  std::vector<flatbuffers::Offset<wire::Request>> requests;
  requests.reserve(request_list.requests().size());
  for (const auto& req : request_list.requests()) {
    flatbuffers::Offset<wire::Request> req_obj;
    Request_SerializeToWire(req, builder, req_obj);
    requests.push_back(req_obj);
  }
  auto requests_wire = builder.CreateVector(requests);

  wire::RequestListBuilder request_list_builder(builder);
  request_list_builder.add_requests(requests_wire);
  request_list_builder.add_shutdown(request_list.shutdown());
  auto obj = request_list_builder.Finish();
  builder.Finish(obj);

  uint8_t* buf = builder.GetBufferPointer();
  auto size = builder.GetSize();
  output = std::string((char*) buf, size);
}

const std::string& Response::ResponseType_Name(ResponseType value) {
  switch (value) {
    case ResponseType::ALLREDUCE:
      static const std::string allreduce("ALLREDUCE");
      return allreduce;
    case ResponseType::ALLGATHER:
      static const std::string allgather("ALLGATHER");
      return allgather;
    case ResponseType::BROADCAST:
      static const std::string broadcast("BROADCAST");
      return broadcast;
    case ResponseType::JOIN:
      static const std::string join("JOIN");
      return join;
    case ResponseType::ADASUM:
      static const std::string adasum("ADASUM");
      return adasum;
    case ResponseType::ALLTOALL:
      static const std::string alltoall("ALLTOALL");
      return alltoall;
<<<<<<< HEAD
    case ResponseType::REDUCE:
      static const std::string reduce("REDUCE");
      return reduce;
=======
    case ResponseType::BARRIER:
      static const std::string barrier("BARRIER");
      return barrier;
>>>>>>> 0c5ec14c
    case ResponseType::ERROR:
      static const std::string error("ERROR");
      return error;
    default:
      static const std::string unknown("<unknown>");
      return unknown;
  }
}

Response::ResponseType Response::response_type() const {
  return response_type_;
}

void Response::set_response_type(ResponseType value) {
  response_type_ = value;
}

const std::vector<std::string>& Response::tensor_names() const {
  return tensor_names_;
}

DataType Response::tensor_type() const { return tensor_type_; }

void Response::set_tensor_type(DataType value) { tensor_type_ = value; }

const std::string Response::tensor_names_string() const {
  std::string result;
  bool is_first_name = true;
  for (auto const& s : tensor_names_) {
    if (!is_first_name) {
      result += ", ";
    } else {
      is_first_name = false;
    }
    result += s;
  }
  return result;
}

void Response::set_tensor_names(const std::vector<std::string>& value) {
  tensor_names_ = value;
}

void Response::add_tensor_name(const std::string& value) {
  tensor_names_.push_back(value);
}

void Response::add_tensor_name(std::string&& value) {
  tensor_names_.push_back(std::move(value));
}

const std::string& Response::error_message() const { return error_message_; }

void Response::set_error_message(const std::string& value) {
  error_message_ = value;
}

const std::vector<int32_t>& Response::devices() const { return devices_; }

void Response::set_devices(const std::vector<int32_t>& value) {
  devices_ = value;
}

void Response::add_device(int32_t value) { devices_.push_back(value); }

const std::vector<int64_t>& Response::tensor_sizes() const {
  return tensor_sizes_;
}

void Response::set_tensor_sizes(const std::vector<int64_t>& value) {
  tensor_sizes_ = value;
}

void Response::add_tensor_size(int64_t value) {
  tensor_sizes_.push_back(value);
}

void Response::add_allgather_response(const Response& response) {
  assert(response_type() == Response::ResponseType::ALLGATHER);
  assert(response.tensor_names().size() == 1);
  assert(response.devices() == devices());
  add_tensor_name(response.tensor_names()[0]);
  for (auto size : response.tensor_sizes()) {
    add_tensor_size(size);
  }
}

double Response::prescale_factor() const { return prescale_factor_; };

double Response::postscale_factor() const { return postscale_factor_; };

void Response::set_prescale_factor(const double prescale_factor) {
  prescale_factor_ = prescale_factor;
};

void Response::set_postscale_factor(const double postscale_factor) {
  postscale_factor_ = postscale_factor;
};

int Response::last_joined_rank() const {
  return last_joined_rank_;
}

void Response::set_last_joined_rank(int value) {
  last_joined_rank_ = value;
}

void Response_ParseFromWire(Response& response,
                            const wire::Response* obj) {
  response.set_response_type((Response::ResponseType) obj->response_type());
  for (const auto& tensor_name_obj : *obj->tensor_names()) {
    response.add_tensor_name(tensor_name_obj->str());
  }
  response.set_tensor_type((DataType) obj->tensor_type());
  response.set_error_message(obj->error_message()->str());
  response.set_devices(
      std::vector<int32_t>(obj->devices()->begin(), obj->devices()->end()));
  response.set_tensor_sizes(std::vector<int64_t>(obj->tensor_sizes()->begin(),
                                                 obj->tensor_sizes()->end()));
  response.set_prescale_factor(obj->prescale_factor());
  response.set_postscale_factor(obj->postscale_factor());
  response.set_last_joined_rank(obj->last_joined_rank());
}

void Response::ParseFromBytes(Response& response, const uint8_t* input) {
  auto obj = flatbuffers::GetRoot<wire::Response>(input);
  Response_ParseFromWire(response, obj);
}

void Response_SerializeToWire(const Response& response,
                              flatbuffers::FlatBufferBuilder& builder,
                              flatbuffers::Offset<wire::Response>& obj) {
  // FlatBuffers must be built bottom-up.
  auto tensor_names_wire =
      builder.CreateVectorOfStrings(response.tensor_names());
  auto error_message_wire = builder.CreateString(response.error_message());
  auto devices_wire = builder.CreateVector(response.devices());
  auto tensor_sizes_wire = builder.CreateVector(response.tensor_sizes());

  wire::ResponseBuilder response_builder(builder);
  response_builder.add_response_type(
      (wire::ResponseType) response.response_type());
  response_builder.add_tensor_names(tensor_names_wire);
  response_builder.add_tensor_type(
      (wire::DataType) response.tensor_type());
  response_builder.add_error_message(error_message_wire);
  response_builder.add_devices(devices_wire);
  response_builder.add_tensor_sizes(tensor_sizes_wire);
  response_builder.add_prescale_factor(response.prescale_factor());
  response_builder.add_postscale_factor(response.postscale_factor());
  response_builder.add_last_joined_rank(response.last_joined_rank());
  obj = response_builder.Finish();
}

void Response::SerializeToString(const Response& response,
                                 std::string& output) {
  flatbuffers::FlatBufferBuilder builder(1024);
  flatbuffers::Offset<wire::Response> obj;
  Response_SerializeToWire(response, builder, obj);
  builder.Finish(obj);

  uint8_t* buf = builder.GetBufferPointer();
  auto size = builder.GetSize();
  output = std::string((char*) buf, size);
}

const std::vector<Response>& ResponseList::responses() const {
  return responses_;
}

void ResponseList::set_responses(const std::vector<Response>& value) {
  responses_ = value;
}

bool ResponseList::shutdown() const { return shutdown_; }

void ResponseList::set_shutdown(bool value) { shutdown_ = value; }

void ResponseList::add_response(const Response& value) {
  responses_.push_back(value);
}

void ResponseList::add_response(Response&& value) {
  responses_.push_back(std::move(value));
}

void ResponseList::emplace_response(Response&& value) {
  responses_.emplace_back(value);
}

void ResponseList::ParseFromBytes(ResponseList& response_list,
                                  const uint8_t* input) {
  auto obj = flatbuffers::GetRoot<wire::ResponseList>(input);
  for (const auto& resp_obj : *obj->responses()) {
    Response response;
    Response_ParseFromWire(response, resp_obj);
    response_list.emplace_response(std::move(response));
  }
  response_list.set_shutdown(obj->shutdown());
}

void ResponseList::SerializeToString(const ResponseList& response_list,
                                     std::string& output) {
  // FlatBuffers must be built bottom-up.
  flatbuffers::FlatBufferBuilder builder(1024);
  std::vector<flatbuffers::Offset<wire::Response>> responses;
  responses.reserve(response_list.responses().size());
  for (const auto& resp : response_list.responses()) {
    flatbuffers::Offset<wire::Response> resp_obj;
    Response_SerializeToWire(resp, builder, resp_obj);
    responses.push_back(resp_obj);
  }
  auto responses_wire = builder.CreateVector(responses);

  wire::ResponseListBuilder response_list_builder(builder);
  response_list_builder.add_responses(responses_wire);
  response_list_builder.add_shutdown(response_list.shutdown());
  auto obj = response_list_builder.Finish();
  builder.Finish(obj);

  uint8_t* buf = builder.GetBufferPointer();
  auto size = builder.GetSize();
  output = std::string((char*) buf, size);
}

} // namespace common
} // namespace horovod<|MERGE_RESOLUTION|>--- conflicted
+++ resolved
@@ -111,15 +111,12 @@
     case RequestType::ALLTOALL:
       static const std::string alltoall("ALLTOALL");
       return alltoall;
-<<<<<<< HEAD
     case RequestType::REDUCE:
       static const std::string reduce("REDUCE");
       return reduce;
-=======
     case RequestType::BARRIER:
       static const std::string barrier("BARRIER");
       return barrier;
->>>>>>> 0c5ec14c
     default:
       static const std::string unknown("<unknown>");
       return unknown;
@@ -309,15 +306,12 @@
     case ResponseType::ALLTOALL:
       static const std::string alltoall("ALLTOALL");
       return alltoall;
-<<<<<<< HEAD
     case ResponseType::REDUCE:
       static const std::string reduce("REDUCE");
       return reduce;
-=======
     case ResponseType::BARRIER:
       static const std::string barrier("BARRIER");
       return barrier;
->>>>>>> 0c5ec14c
     case ResponseType::ERROR:
       static const std::string error("ERROR");
       return error;
