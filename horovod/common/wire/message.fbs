// Copyright 2016 The TensorFlow Authors. All Rights Reserved.
// Modifications copyright (C) 2017 Uber Technologies, Inc.
// Modifications copyright Microsoft
//
// Licensed under the Apache License, Version 2.0 (the "License");
// you may not use this file except in compliance with the License.
// You may obtain a copy of the License at
//
//     http://www.apache.org/licenses/LICENSE-2.0
//
// Unless required by applicable law or agreed to in writing, software
// distributed under the License is distributed on an "AS IS" BASIS,
// WITHOUT WARRANTIES OR CONDITIONS OF ANY KIND, either express or implied.
// See the License for the specific language governing permissions and
// limitations under the License.
// =============================================================================

namespace horovod.common.wire;

// Supported data types.
enum DataType:byte {
    HOROVOD_UINT8 = 0,
    HOROVOD_INT8 = 1,
    HOROVOD_UINT16 = 2,
    HOROVOD_INT16 = 3,
    HOROVOD_INT32 = 4,
    HOROVOD_INT64 = 5,
    HOROVOD_FLOAT16 = 6,
    HOROVOD_FLOAT32 = 7,
    HOROVOD_FLOAT64 = 8,
    HOROVOD_BOOL = 9
}

// An Request is a message sent from a rank greater than zero to the
// coordinator (rank zero), informing the coordinator of an operation that
// the rank wants to do and the tensor that it wants to apply the operation to.
enum RequestType:byte {
    ALLREDUCE = 0,
    ALLGATHER = 1,
    BROADCAST = 2,
<<<<<<< HEAD
    JOIN = 3,
    BARRIER = 4
=======
    REDUCESCATTER = 3,
    JOIN = 4,
    ADASUM = 5
>>>>>>> fd87f521
}
table Request {
    // The request rank is necessary to create a consistent ordering of results,
    // for example in the allgather where the order of outputs should be sorted
    // by rank.
    request_rank:int;
    request_type:RequestType;
    tensor_type:DataType;
    tensor_name:string;

    // Root rank is necessary for broadcast operation.
    root_rank:int;

    // Device this request is made on.
    device:int;

    // We use a repeated integer instead of a TensorShapeProto because linking directly
    // to TensorFlow protos causes issues. See the comment for DataType.
    tensor_shape:[long];

    // Prescale and postscale factors
    prescale_factor:double;
    postscale_factor:double;
}
table RequestList {
    requests:[Request];

    // Flag indicating if worker is requesting a shutdown.
    shutdown:bool;
}

// An Response is a message sent from the coordinator (rank zero) to a rank
// greater than zero, informing the rank of an operation should be performed
// now. If the operation requested would result in an error (for example, due
// to a type or shape mismatch), then the Response can contain an error and
// an error message instead.
enum ResponseType:byte {
    ALLREDUCE = 0,
    ALLGATHER = 1,
    BROADCAST = 2,
<<<<<<< HEAD
    JOIN = 3,
    ADASUM = 4,
    BARRIER = 5,
=======
    REDUCESCATTER = 3,
    JOIN = 4,
    ADASUM = 5,
>>>>>>> fd87f521
    ERROR = 6
}
table Response {
    response_type:ResponseType;

    // If tensor_names has more than one entry, this is a fused operation and the
    // rest of the fields are the same.
    tensor_names:[string];

    // Empty unless response_type is ERROR.
    error_message:string;

    // List of devices participating in this operation.
    devices:[int];

    // Empty unless response_type is ALLGATHER or there is at least one rank
    // that requested Join and response_type is ALLREDUCE.
    // For ALLGATHER, these tensor sizes are the dimension zero sizes
    // of all the input matrices, indexed by the rank.
    tensor_sizes:[long];

    // Empty unless response_type is ALLREDUCE and there is at least one rank
    // that requested Join.
    tensor_type:DataType;

    // Prescale and postscale factors
    prescale_factor:double;
    postscale_factor:double;

    last_joined_rank:int;
}
table ResponseList {
    responses:[Response];

    // Flag indicating if worker is requested to shutdown.
    shutdown:bool;
}<|MERGE_RESOLUTION|>--- conflicted
+++ resolved
@@ -38,14 +38,12 @@
     ALLREDUCE = 0,
     ALLGATHER = 1,
     BROADCAST = 2,
-<<<<<<< HEAD
     JOIN = 3,
-    BARRIER = 4
-=======
+    BARRIER = 4,
+    REDUCESCATTER = 5
     REDUCESCATTER = 3,
     JOIN = 4,
     ADASUM = 5
->>>>>>> fd87f521
 }
 table Request {
     // The request rank is necessary to create a consistent ordering of results,
@@ -86,15 +84,14 @@
     ALLREDUCE = 0,
     ALLGATHER = 1,
     BROADCAST = 2,
-<<<<<<< HEAD
     JOIN = 3,
     ADASUM = 4,
     BARRIER = 5,
-=======
+    REDUCESCATTER = 6,
+    ERROR = 7
     REDUCESCATTER = 3,
     JOIN = 4,
     ADASUM = 5,
->>>>>>> fd87f521
     ERROR = 6
 }
 table Response {
