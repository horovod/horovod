// Copyright 2016 The TensorFlow Authors. All Rights Reserved.
// Modifications copyright (C) 2019 Uber Technologies, Inc.
//
// Licensed under the Apache License, Version 2.0 (the "License");
// you may not use this file except in compliance with the License.
// You may obtain a copy of the License at
//
//     http://www.apache.org/licenses/LICENSE-2.0
//
// Unless required by applicable law or agreed to in writing, software
// distributed under the License is distributed on an "AS IS" BASIS,
// WITHOUT WARRANTIES OR CONDITIONS OF ANY KIND, either express or implied.
// See the License for the specific language governing permissions and
// limitations under the License.
// =============================================================================

#ifndef HOROVOD_GLOBAL_STATE_H
#define HOROVOD_GLOBAL_STATE_H

#include <queue>
#include <thread>

#include "fusion_buffer_manager.h"
#include "parameter_manager.h"
#include "response_cache.h"
#include "timeline.h"
#include "control_manager.h"

namespace horovod {
namespace common {

// Table for storing Tensor metadata on rank zero. This is used for error
// checking, stall checking and size calculations, as well as determining
// when a reduction is ready to be done (when all nodes are ready to do it).
using MessageTable = std::unordered_map<
    std::string,
    std::tuple<std::vector<Request>, std::chrono::steady_clock::time_point>>;

// The global state required for the MPI ops.
//
// MPI is a library that stores a lot of global per-program state and often
// requires running on a single thread. As a result, we have to have a single
// background thread responsible for all MPI operations, and communicate with
// that background thread through global state.
struct HorovodGlobalState {
  // An atomic boolean which is set to true when background thread is started.
  // This ensures that only one background thread is spawned.
  std::atomic_flag initialize_flag = ATOMIC_FLAG_INIT;

  // A mutex that needs to be used whenever MPI operations are done.
  std::mutex mutex;

  // Tensors waiting to be allreduced or allgathered.
  TensorTable tensor_table;

  // Background thread running MPI communication.
  std::thread background_thread;

  // Whether the background thread should shutdown.
  std::atomic_bool shut_down {false};

  // Whether Horovod should finalize MPI (only if it has initialized it).
  bool should_finalize = false;

  // Time point when coordinator last checked for stalled tensors.
  std::chrono::steady_clock::time_point last_stall_check;

  // Flag indicating whether to perform stall tensor check.
  bool perform_stall_check = true;

  // Stall-check warning time
  int stall_warning_time_seconds = 60;

  // Stall-check shutdown time. If perform_stall_check==true and this value
  // is set to be greater than stall_warning_time_seconds, horovod will shut
  // itself down if any rank is stalled for longer than this time.
  int stall_shutdown_time_seconds = 0;

  // Timeline writer.
  Timeline timeline;

  // Flag indicating whether timeline enabled.
  bool timeline_enabled = false;

  // Flag indicating whether to mark cycles in the timeline.
  bool mark_cycles_in_timeline = false;

  ParameterManager param_manager;

  // Encapsulates the fusion buffers, handles resizing and auto-tuning of buffer size.
  FusionBufferManager fusion_buffer;

  // Time point when last cycle started.
  std::chrono::steady_clock::time_point last_cycle_start;

  // Whether MPI_Init has been completed on the background thread.
  std::atomic_bool initialization_done {false};

//  // The MPI rank, local rank, size, local size, flag indicating whether MPI
//  // multi-threading is supported, ranks from which the MPI communicator will
//  // be made and the communicator itself.
//  int rank = 0;
//  int local_rank = 0;
//  int cross_rank = 0;
//  int size = 1;
//  int local_size = 1;
//  int cross_size = 1;
//  bool mpi_threads_supported = false;
//  bool is_homogeneous = false;
//  std::vector<int> ranks;
//
//  // COMM_WORLD ranks of processes running on this node.
//  std::vector<int> local_comm_ranks;
//
//  // Numbers of ranks running per node
//  std::vector<int> local_sizes;
//
//  std::string cpu_operation;

  std::shared_ptr<Controller> controller;

  // Pointer to shared buffer for allgather
  void* shared_buffer = nullptr;

  // Current shared buffer size
  int64_t shared_buffer_size = 0;

  // Queue of MPI requests waiting to be sent to the coordinator node.
  std::queue<Request> message_queue;

  // Only exists on the coordinator node (rank zero). Maintains a count of
  // how many nodes are ready to allreduce every tensor (keyed by tensor
  // name) and time point when tensor started allreduce op.
  std::unique_ptr<MessageTable> message_table;

  // LRU cache of Responses
  ResponseCache response_cache;

  // Number of responses that can be cached
  uint32_t cache_capacity = 1024;

  // Initial time cached tensors are seen in queue. Used for stall message handling.
  std::unordered_map<std::string, std::chrono::steady_clock::time_point> cache_tensor_start;

<<<<<<< HEAD
=======
  // Number of CUDA streams to use
  int num_nccl_streams = 1;

  // Index of current CUDA stream to use
  int current_nccl_stream = 0;

>>>>>>> b58cb7cf
  // A string indicating what framework we are using to perform CPU operations.
  std::string cpu_operation;

  ~HorovodGlobalState() {
    // Make sure that the destructor of the background thread is safe to
    // call. If a thread is still joinable (not detached or complete) its
    // destructor cannot be called.
    if (background_thread.joinable()) {
      shut_down = true;
      background_thread.join();
    }
  }
};

} // namespace common
} // namespace horovod

#endif //HOROVOD_GLOBAL_STATE_H<|MERGE_RESOLUTION|>--- conflicted
+++ resolved
@@ -96,27 +96,6 @@
   // Whether MPI_Init has been completed on the background thread.
   std::atomic_bool initialization_done {false};
 
-//  // The MPI rank, local rank, size, local size, flag indicating whether MPI
-//  // multi-threading is supported, ranks from which the MPI communicator will
-//  // be made and the communicator itself.
-//  int rank = 0;
-//  int local_rank = 0;
-//  int cross_rank = 0;
-//  int size = 1;
-//  int local_size = 1;
-//  int cross_size = 1;
-//  bool mpi_threads_supported = false;
-//  bool is_homogeneous = false;
-//  std::vector<int> ranks;
-//
-//  // COMM_WORLD ranks of processes running on this node.
-//  std::vector<int> local_comm_ranks;
-//
-//  // Numbers of ranks running per node
-//  std::vector<int> local_sizes;
-//
-//  std::string cpu_operation;
-
   std::shared_ptr<Controller> controller;
 
   // Pointer to shared buffer for allgather
@@ -142,15 +121,12 @@
   // Initial time cached tensors are seen in queue. Used for stall message handling.
   std::unordered_map<std::string, std::chrono::steady_clock::time_point> cache_tensor_start;
 
-<<<<<<< HEAD
-=======
   // Number of CUDA streams to use
   int num_nccl_streams = 1;
 
   // Index of current CUDA stream to use
   int current_nccl_stream = 0;
 
->>>>>>> b58cb7cf
   // A string indicating what framework we are using to perform CPU operations.
   std::string cpu_operation;
 
