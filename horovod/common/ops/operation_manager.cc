// Copyright 2019 Uber Technologies, Inc. All Rights Reserved.
// Modifications copyright Microsoft
// Modifications copyright (C) 2020, NVIDIA CORPORATION. All rights reserved.
//
// Licensed under the Apache License, Version 2.0 (the "License");
// you may not use this file except in compliance with the License.
// You may obtain a copy of the License at
//
//     http://www.apache.org/licenses/LICENSE-2.0
//
// Unless required by applicable law or agreed to in writing, software
// distributed under the License is distributed on an "AS IS" BASIS,
// WITHOUT WARRANTIES OR CONDITIONS OF ANY KIND, either express or implied.
// See the License for the specific language governing permissions and
// limitations under the License.
// =============================================================================

#include "operation_manager.h"

namespace horovod {
namespace common {

OperationManager::OperationManager(ParameterManager* param_manager,
                                   std::vector<std::shared_ptr<AllreduceOp>> allreduce_ops,
                                   std::vector<std::shared_ptr<AllgatherOp>> allgather_ops,
                                   std::vector<std::shared_ptr<BroadcastOp>> broadcast_ops,
<<<<<<< HEAD
                                   std::vector<std::shared_ptr<AlltoallOp>> alltoall_ops,
=======
                                   std::vector<std::shared_ptr<ReducescatterOp>> reducescatter_ops,
>>>>>>> fd87f521
                                   std::shared_ptr<JoinOp> join_op,
                                   std::vector<std::shared_ptr<AllreduceOp>> adasum_ops,
                                   std::shared_ptr<BarrierOp> barrier_op,
                                   std::shared_ptr<ErrorOp> error_op)
    : param_manager_(param_manager),
      allreduce_ops_(std::move(allreduce_ops)),
      allgather_ops_(std::move(allgather_ops)),
      broadcast_ops_(std::move(broadcast_ops)),
<<<<<<< HEAD
      alltoall_ops_(std::move(alltoall_ops)),
=======
      reducescatter_ops_(std::move(reducescatter_ops)),
>>>>>>> fd87f521
      join_op_(std::move(join_op)),
      adasum_ops_(std::move(adasum_ops)),
      barrier_op_(std::move(barrier_op)),
      error_op_(std::move(error_op)) {}

Status OperationManager::ExecuteAllreduce(std::vector<TensorTableEntry>& entries,
                                          const Response& response) const {
  for (auto& op : allreduce_ops_) {
    if (op->Enabled(*param_manager_, entries, response)) {
      return op->Execute(entries, response);
    }
  }
  throw std::logic_error("No Allreduce operation enabled");
}

Status OperationManager::ExecuteAllgather(std::vector<TensorTableEntry>& entries,
                                          const Response& response) const {
  for (auto& op : allgather_ops_) {
    if (op->Enabled(*param_manager_, entries, response)) {
      return op->Execute(entries, response);
    }
  }
  throw std::logic_error("No Allgather operation enabled");
}

Status OperationManager::ExecuteBroadcast(std::vector<TensorTableEntry>& entries,
                                          const Response& response) const {
  for (auto& op : broadcast_ops_) {
    if (op->Enabled(*param_manager_, entries, response)) {
      return op->Execute(entries, response);
    }
  }
  throw std::logic_error("No Broadcast operation enabled");
}

<<<<<<< HEAD
Status OperationManager::ExecuteAlltoall(std::vector<TensorTableEntry>& entries,
                                         const Response& response) const {
  for (auto& op : alltoall_ops_) {
=======
Status OperationManager::ExecuteReducescatter(std::vector<TensorTableEntry>& entries,
                                              const Response& response) const {
  for (auto& op : reducescatter_ops_) {
>>>>>>> fd87f521
    if (op->Enabled(*param_manager_, entries, response)) {
      return op->Execute(entries, response);
    }
  }
<<<<<<< HEAD
  throw std::logic_error("No Alltoall operation enabled");
=======
  throw std::logic_error("No Reducescatter operation enabled");
>>>>>>> fd87f521
}

Status OperationManager::ExecuteJoin(std::vector<TensorTableEntry>& entries,
                                     const Response& response,
                                     ProcessSet& process_set) const {
  return join_op_->Execute(entries, response, process_set);
}

Status OperationManager::ExecuteAdasum(std::vector<TensorTableEntry>& entries,
                                          const Response& response) const {
  for (auto& op : adasum_ops_) {
    if (op->Enabled(*param_manager_, entries, response)) {
      return op->Execute(entries, response);
    }
  }
  throw std::logic_error("No Adasum operation enabled");
}

Status OperationManager::ExecuteBarrier(std::vector<TensorTableEntry>& entries,
                                     const Response& response) const {
  return barrier_op_->Execute(entries, response);
}

Status OperationManager::ExecuteError(std::vector<TensorTableEntry>& entries,
                                      const Response& response) const {
  return error_op_->Execute(entries, response);
}

Status OperationManager::ExecuteOperation(std::vector<TensorTableEntry>& entries,
                                          const Response& response,
                                          ProcessSet& process_set) const {
  if (response.response_type() == Response::ALLREDUCE) {
    return ExecuteAllreduce(entries, response);
  } else if (response.response_type() == Response::ALLGATHER) {
    return ExecuteAllgather(entries, response);
  } else if (response.response_type() == Response::BROADCAST) {
    return ExecuteBroadcast(entries, response);
<<<<<<< HEAD
  } else if (response.response_type() == Response::ALLTOALL) {
    return ExecuteAlltoall(entries, response);
=======
  } else if (response.response_type() == Response::REDUCESCATTER) {
    return ExecuteReducescatter(entries, response);
>>>>>>> fd87f521
  } else if (response.response_type() == Response::JOIN) {
    return ExecuteJoin(entries, response, process_set);
  } else if (response.response_type() == Response::ADASUM) {
    return ExecuteAdasum(entries, response);
  } else if (response.response_type() == Response::BARRIER) {
    return ExecuteBarrier(entries, response);
  } else if (response.response_type() == Response::ERROR) {
    return ExecuteError(entries, response);
  } else {
    throw std::logic_error("No operation found for response type provided");
  }
}

} // namespace common
} // namespace horovod<|MERGE_RESOLUTION|>--- conflicted
+++ resolved
@@ -24,11 +24,8 @@
                                    std::vector<std::shared_ptr<AllreduceOp>> allreduce_ops,
                                    std::vector<std::shared_ptr<AllgatherOp>> allgather_ops,
                                    std::vector<std::shared_ptr<BroadcastOp>> broadcast_ops,
-<<<<<<< HEAD
                                    std::vector<std::shared_ptr<AlltoallOp>> alltoall_ops,
-=======
                                    std::vector<std::shared_ptr<ReducescatterOp>> reducescatter_ops,
->>>>>>> fd87f521
                                    std::shared_ptr<JoinOp> join_op,
                                    std::vector<std::shared_ptr<AllreduceOp>> adasum_ops,
                                    std::shared_ptr<BarrierOp> barrier_op,
@@ -37,11 +34,8 @@
       allreduce_ops_(std::move(allreduce_ops)),
       allgather_ops_(std::move(allgather_ops)),
       broadcast_ops_(std::move(broadcast_ops)),
-<<<<<<< HEAD
       alltoall_ops_(std::move(alltoall_ops)),
-=======
       reducescatter_ops_(std::move(reducescatter_ops)),
->>>>>>> fd87f521
       join_op_(std::move(join_op)),
       adasum_ops_(std::move(adasum_ops)),
       barrier_op_(std::move(barrier_op)),
@@ -77,24 +71,24 @@
   throw std::logic_error("No Broadcast operation enabled");
 }
 
-<<<<<<< HEAD
 Status OperationManager::ExecuteAlltoall(std::vector<TensorTableEntry>& entries,
                                          const Response& response) const {
   for (auto& op : alltoall_ops_) {
-=======
-Status OperationManager::ExecuteReducescatter(std::vector<TensorTableEntry>& entries,
-                                              const Response& response) const {
-  for (auto& op : reducescatter_ops_) {
->>>>>>> fd87f521
     if (op->Enabled(*param_manager_, entries, response)) {
       return op->Execute(entries, response);
     }
   }
-<<<<<<< HEAD
   throw std::logic_error("No Alltoall operation enabled");
-=======
+}
+
+Status OperationManager::ExecuteReducescatter(std::vector<TensorTableEntry>& entries,
+                                              const Response& response) const {
+  for (auto& op : reducescatter_ops_) {
+    if (op->Enabled(*param_manager_, entries, response)) {
+      return op->Execute(entries, response);
+    }
+  }
   throw std::logic_error("No Reducescatter operation enabled");
->>>>>>> fd87f521
 }
 
 Status OperationManager::ExecuteJoin(std::vector<TensorTableEntry>& entries,
@@ -132,13 +126,10 @@
     return ExecuteAllgather(entries, response);
   } else if (response.response_type() == Response::BROADCAST) {
     return ExecuteBroadcast(entries, response);
-<<<<<<< HEAD
   } else if (response.response_type() == Response::ALLTOALL) {
     return ExecuteAlltoall(entries, response);
-=======
   } else if (response.response_type() == Response::REDUCESCATTER) {
     return ExecuteReducescatter(entries, response);
->>>>>>> fd87f521
   } else if (response.response_type() == Response::JOIN) {
     return ExecuteJoin(entries, response, process_set);
   } else if (response.response_type() == Response::ADASUM) {
