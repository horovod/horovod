--- conflicted
+++ resolved
@@ -143,12 +143,79 @@
   nccl_comm_ = &nccl_comm;
 }
 
-Status AdasumCudaAllreduceOp::NcclHierarchical(std::vector<TensorTableEntry>& entries, const Response& response) {
-
-  MPI_Comm* node_comm = NULL;
-  if (rank_log_size_ != 0) {
-    node_comm = &reduction_comms_[rank_log_size_-1];
-  }
+void AdasumCudaAllreduceOp::InitCUDAQueue(const std::vector<TensorTableEntry>& entries, const Response& response) {
+  event_queue_ = std::queue<std::pair<std::string, cudaEvent_t>>();
+  stream_ = &cuda_context_->streams[global_state_->current_nccl_stream][entries[0].device];
+  host_buffer_ = nullptr;
+
+  if (global_state_->timeline.Initialized()) {
+    cuda_context_->RecordEvent(event_queue_, QUEUE, *stream_);
+  }
+}
+
+Status AdasumCudaAllreduceOp::FinalizeCUDAQueue(const std::vector<TensorTableEntry>& entries) {
+  // Use completion marker via event because it's faster than
+  // blocking cudaStreamSynchronize() in this thread.
+  cuda_context_->RecordEvent(event_queue_, "", *stream_);
+
+  auto& first_entry = entries[0];
+  void* host_buffer = host_buffer_;
+  auto& event_queue = event_queue_;
+  auto& timeline = global_state_->timeline;
+  auto& cuda_context = cuda_context_;
+
+  // Claim a std::shared_ptr to the fusion buffer to prevent its memory from being reclaimed
+  // during finalization.
+  auto fusion_buffer = global_state_->fusion_buffer.GetBuffer(
+      first_entry.device, first_entry.context->framework(), global_state_->current_nccl_stream);
+
+  // TODO: use thread pool or single thread for callbacks
+  std::thread finalizer_thread([entries, first_entry, host_buffer, fusion_buffer,
+                                event_queue, &timeline, &cuda_context]() mutable {
+    auto cuda_result = cudaSetDevice(first_entry.device);
+    cuda_context->ErrorCheck("cudaSetDevice", cuda_result);
+
+    cuda_context->WaitForEvents(event_queue, entries, timeline);
+    if (host_buffer != nullptr) {
+      free(host_buffer);
+    }
+
+    for (auto& e : entries) {
+      timeline.End(e.tensor_name, e.output);
+      e.callback(Status::OK());
+    }
+  });
+
+  finalizer_thread.detach();
+
+  // Update current stream
+  global_state_->current_nccl_stream = (global_state_->current_nccl_stream + 1) %
+                                  global_state_->num_nccl_streams;
+
+  return Status::InProgress();
+}
+
+void AdasumCudaAllreduceOp::MemcpyEntryInFusionBuffer(const std::vector<TensorTableEntry>& entries,
+                                              const TensorTableEntry& e, void* buffer_data_at_offset) {
+  auto& first_entry = entries[0];
+  auto cuda_result = cudaMemcpyAsync(buffer_data_at_offset, e.tensor->data(),
+                                     (size_t) e.tensor->size(), cudaMemcpyDeviceToDevice,
+                                     cuda_context_->streams[global_state_->current_nccl_stream][first_entry.device]);
+  cuda_context_->ErrorCheck("cudaMemcpyAsync", cuda_result);
+}
+
+void AdasumCudaAllreduceOp::MemcpyEntryOutFusionBuffer(const std::vector<TensorTableEntry>& entries,
+                                               const void* buffer_data_at_offset, TensorTableEntry& e) {
+  auto& first_entry = entries[0];
+  auto cuda_result = cudaMemcpyAsync((void*) e.output->data(), buffer_data_at_offset,
+                                     (size_t) e.tensor->size(), cudaMemcpyDeviceToDevice,
+                                     cuda_context_->streams[global_state_->current_nccl_stream][first_entry.device]);
+  cuda_context_->ErrorCheck("cudaMemcpyAsync", cuda_result);
+}
+
+Status AdasumCudaAllreduceOp::NcclHierarchical(std::vector<TensorTableEntry>& entries,
+                                               const Response& response) {
+  auto& first_entry = entries[0];
 
   // Determine GPU IDs of the devices participating in this communicator.
   std::vector<int32_t> nccl_device_map;
@@ -159,20 +226,12 @@
   }
 
   InitNCCLComm(entries, nccl_device_map);
-
-  bool do_cross_comm = global_state_->controller->GetLocalRank() == 0 && node_comm != NULL;
-
-<<<<<<< HEAD
-  std::vector<std::unique_ptr<char[]>> host_buffers;
-  std::vector<cudaEvent_t> events(entries.size());
-
-  for (int i = 0; i < entries.size(); ++i) {
-    auto& entry = entries.at(i);
-    const void* input_data = entry.tensor->data();
-    void* buffer_data = (void*) entry.output->data();
-    size_t buffer_len = (size_t) entry.output->size();
-    int num_elements = entry.tensor->shape().num_elements();
-=======
+  InitCUDAQueue(entries, response);
+
+  const void* fused_input_data;
+  void* buffer_data;
+  size_t buffer_len;
+
   // Copy memory into the fusion buffer.
   if (entries.size() > 1) {
     MemcpyInFusionBuffer(entries, fused_input_data, buffer_data, buffer_len);
@@ -184,60 +243,29 @@
     buffer_data = (void*) first_entry.output->data();
     buffer_len = (size_t) first_entry.output->size();
   }
->>>>>>> 39d6af20
-
-    auto nccl_result = ncclReduce(input_data,
-                                  buffer_data,
-                                  (size_t) num_elements,
-                                  GetNCCLDataType(entry.tensor),
-                                  ncclSum, 0, *nccl_comm_, 
-                                  cuda_context_->streams[global_state_->current_nccl_stream][entry.device]);
-    nccl_context_->ErrorCheck("ncclReduce", nccl_result);
-
-    if (do_cross_comm) {
-      host_buffers.emplace_back(new char[buffer_len]);
-      void* host_buffer = (void*)host_buffers.at(i).get();
-
-      cuda_context_->ErrorCheck("cudaMemcpyAsync",
-                                cudaMemcpyAsync(host_buffer, buffer_data,
-                                                buffer_len, cudaMemcpyDeviceToHost,
-                                                cuda_context_->streams[global_state_->current_nccl_stream][entry.device]));
-
-<<<<<<< HEAD
-      auto& event = events.at(i);
-      cuda_context_->ErrorCheck("GetCudaEvent", cuda_context_->GetCudaEvent(&event));
-      cuda_context_->ErrorCheck("cudaEventRecord", cudaEventRecord(event, 
-                                cuda_context_->streams[global_state_->current_nccl_stream][entry.device]));
-    }
-  }
-
-  if (do_cross_comm) {
-    std::vector<char> recv_buffer;
-    for (int i = 0; i < entries.size(); ++i) {
-      auto& entry = entries.at(i);
-      void* buffer_data = (void*) entry.output->data();
-      size_t buffer_len = (size_t) entry.output->size();
-      auto host_buffer = (void*)host_buffers.at(i).get();
-      auto& event = events.at(i);
-
-      cuda_context_->ErrorCheck("cudaEventSynchronize", cudaEventSynchronize(event));
-      cuda_context_->ErrorCheck("ReleaseCudaEvent", cuda_context_->ReleaseCudaEvent(event));
-
-      recv_buffer.resize(buffer_len);
-      DispatchSyncAllreduce(host_buffer, recv_buffer.data(), node_comm, reduction_comms_, i, entry);
-
-      cuda_context_->ErrorCheck("cudaMemcpyAsync",
-                                cudaMemcpyAsync(buffer_data, host_buffer,
-                                                buffer_len, cudaMemcpyHostToDevice,
-                                                cuda_context_->streams[global_state_->current_nccl_stream][entry.device]));
-    }
-  }
-
-  for (int i = 0; i < entries.size(); ++i) {
-    auto& entry = entries.at(i);
-    void* buffer_data = (void*) entry.output->data();
-    int num_elements = entry.tensor->shape().num_elements();
-=======
+
+  int64_t num_elements = 0;
+  for (auto& e : entries) {
+    num_elements += e.tensor->shape().num_elements();
+  }
+
+  // Do allreduce.
+  int element_size = mpi_context_->GetMPITypeSize(first_entry.tensor->dtype());
+  int local_size = global_state_->controller->GetLocalSize();
+  int local_rank = global_state_->controller->GetLocalRank();
+
+  // If cluster is homogeneous and we are using fusion buffer, include
+  // dummy elements from the buffer (if necessary) to make sure the data
+  // is divisible by local_size. This is always possible since we
+  // set the fusion buffer size divisible by local_size.
+  if (global_state_->controller->IsHomogeneous() && entries.size() > 1) {
+    // Making sure the number of elements is divisible by
+    // FUSION_BUFFER_ATOMIC_UNIT for improved performance
+    int div = local_size * FUSION_BUFFER_ATOMIC_UNIT;
+    num_elements = ((num_elements + div - 1) / div) * div;
+    buffer_len = num_elements * element_size;
+  }
+
   // Split the elements into two groups: num_elements_per_rank*local_size,
   // and num_elements_remaining. Cross-node reduction for the first group
   // is done by all local_rank's in parallel, while for the second group
@@ -389,28 +417,38 @@
                                               *stream_));
     timeline.ActivityEndAll(entries);
   }
->>>>>>> 39d6af20
-
+
+  if (num_elements_per_rank > 0) {
+    nccl_context_->ErrorCheck("ncclAllGather",
+                              ncclAllGather(buffer_data_at_rank_offset, buffer_data,
+                                            (size_t) num_elements_per_rank,
+                                            GetNCCLDataType(first_entry.tensor),
+                                            *nccl_comm_, *stream_));
+    if (global_state_->timeline.Initialized()) {
+      cuda_context_->RecordEvent(event_queue_, NCCL_ALLGATHER, *stream_);
+    }
+  }
+  if (num_elements_remaining > 0) {
     nccl_context_->ErrorCheck("ncclBcast",
-                              ncclBcast(buffer_data,
-                                        (size_t) num_elements,
-                                        GetNCCLDataType(entry.tensor),
-                                        0,
-                                        *nccl_comm_, 
-                                        cuda_context_->streams[global_state_->current_nccl_stream][entry.device]));
-    auto& event = events.at(i);
-    cuda_context_->ErrorCheck("GetCudaEvent", cuda_context_->GetCudaEvent(&event));
-    cuda_context_->ErrorCheck("cudaEventRecord", cudaEventRecord(event,
-                              cuda_context_->streams[global_state_->current_nccl_stream][entry.device]));
-  }
-
-  for (int i = 0; i < entries.size(); ++i) {
-    auto& event = events.at(i);
-    cuda_context_->ErrorCheck("cudaEventSynchronize", cudaEventSynchronize(event));
-    cuda_context_->ErrorCheck("ReleaseCudaEvent", cuda_context_->ReleaseCudaEvent(event));
-  }
-
-  return Status::OK();
+                              ncclBcast(buffer_data_remainder,
+                                        (size_t) num_elements_remaining,
+                                        GetNCCLDataType(first_entry.tensor), root_rank,
+                                        *nccl_comm_, *stream_));
+    if (global_state_->timeline.Initialized()) {
+      cuda_context_->RecordEvent(event_queue_, NCCL_BCAST, *stream_);
+    }
+  }
+
+  // Copy memory out of the fusion buffer.
+  if (entries.size() > 1) {
+    MemcpyOutFusionBuffer(buffer_data, entries);
+
+    if (global_state_->timeline.Initialized()) {
+      cuda_context_->RecordEvent(event_queue_, MEMCPY_OUT_FUSION_BUFFER, *stream_);
+    }
+  }
+
+  return FinalizeCUDAQueue(entries);
 }
 #endif
 
