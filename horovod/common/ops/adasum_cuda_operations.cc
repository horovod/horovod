// Copyright 2019 Microsoft. All Rights Reserved.
//
// Licensed under the Apache License, Version 2.0 (the "License");
// you may not use this file except in compliance with the License.
// You may obtain a copy of the License at
//
//     http://www.apache.org/licenses/LICENSE-2.0
//
// Unless required by applicable law or agreed to in writing, software
// distributed under the License is distributed on an "AS IS" BASIS,
// WITHOUT WARRANTIES OR CONDITIONS OF ANY KIND, either express or implied.
// See the License for the specific language governing permissions and
// limitations under the License.
// =============================================================================

#include "adasum_cuda_operations.h"

namespace horovod {
namespace common {

AdasumCudaAllreduceOp::AdasumCudaAllreduceOp(MPIContext* mpi_context, NCCLContext* nccl_context, CUDAContext* cuda_context, HorovodGlobalState* global_state)
    : NCCLAllreduce(nccl_context, cuda_context, global_state), AdasumMPI(mpi_context, global_state) {
}

Status AdasumCudaAllreduceOp::Execute(std::vector<TensorTableEntry>& entries, const Response& response) {
  if(entries.empty()) {
    return Status::OK();
  }
  return NcclHierarchical(entries, response);
}

Status AdasumCudaAllreduceOp::NcclHierarchical(std::vector<TensorTableEntry>& entries,
                                               const Response& response) {
  auto& first_entry = entries[0];

  // Determine GPU IDs of the devices participating in this communicator.
  std::vector<int32_t> nccl_device_map;
  nccl_device_map.reserve(
      global_state_->controller->GetLocalCommRanks().size());
  for (int rank : global_state_->controller->GetLocalCommRanks()) {
    nccl_device_map.push_back(response.devices()[rank]);
  }
  InitCUDA(entries);
  InitNCCLComm(entries, nccl_device_map);
  InitCUDAQueue(entries, response);
  const void* fused_input_data;
  void* buffer_data;
  size_t buffer_len;

  // Copy memory into the fusion buffer.
  if (entries.size() > 1) {
    MemcpyInFusionBuffer(entries, fused_input_data, buffer_data, buffer_len);
    if (global_state_->timeline.Initialized()) {
      cuda_context_->RecordEvent(event_queue_, MEMCPY_IN_FUSION_BUFFER, *stream_);
    }
  } else {
    fused_input_data = first_entry.tensor->data();
    buffer_data = (void*) first_entry.output->data();
    buffer_len = (size_t) first_entry.output->size();
  }

  int64_t num_elements = 0;
  for (auto& e : entries) {
    num_elements += e.tensor->shape().num_elements();
  }

  // Do allreduce.
  int element_size = mpi_context_->GetMPITypeSize(first_entry.tensor->dtype());
  int local_size = global_state_->controller->GetLocalSize();
  int local_rank = global_state_->controller->GetLocalRank();

  // If cluster is homogeneous and we are using fusion buffer, include
  // dummy elements from the buffer (if necessary) to make sure the data
  // is divisible by local_size. This is always possible since we
  // set the fusion buffer size divisible by local_size.
  if (global_state_->controller->IsHomogeneous() && entries.size() > 1) {
    // Making sure the number of elements is divisible by
    // FUSION_BUFFER_ATOMIC_UNIT for improved performance
    int div = local_size * FUSION_BUFFER_ATOMIC_UNIT;
    num_elements = ((num_elements + div - 1) / div) * div;
    buffer_len = num_elements * element_size;
  }

  // Split the elements into two groups: num_elements_per_rank*local_size,
  // and num_elements_remaining. Cross-node reduction for the first group
  // is done by all local_rank's in parallel, while for the second group
  // it it is only done by the root_rank. If the cluster is not
  // homogeneous first group is zero, and root_rank is 0.

  // Homogeneous case:
  // For the part of data divisible by local_size, perform NCCL
  // ReduceScatter - Parallelized MPI Allreduce - NCCL Allgather. For the
  // non-divisible part (if any), do NCCL Reduce (at rank local_size-1),
  // MPI Allreduce (across rank (local_size-1)'s), and NCCL Bcast

  int64_t num_elements_per_rank = global_state_->controller->IsHomogeneous()
                                      ? num_elements / local_size
                                      : 0;

  size_t buffer_len_per_rank = element_size * num_elements_per_rank;

  void* buffer_data_at_rank_offset =
      (uint8_t*)buffer_data + buffer_len_per_rank * local_rank;

  int64_t num_elements_remaining = global_state_->controller->IsHomogeneous()
                                       ? num_elements % local_size
                                       : num_elements;

  size_t buffer_len_remaining = element_size * num_elements_remaining;

  void* buffer_data_remainder =
      (uint8_t*)buffer_data + buffer_len_per_rank * local_size;

  void* fused_input_data_remainder =
      (uint8_t*)fused_input_data + buffer_len_per_rank * local_size;

  int root_rank =
      global_state_->controller->IsHomogeneous() ? local_size - 1 : 0;
  bool is_root_rank = local_rank == root_rank;

  int64_t total_num_elements =
      is_root_rank ? num_elements_per_rank + num_elements_remaining
                   : num_elements_per_rank;
  int64_t total_buffer_len = is_root_rank
                                 ? buffer_len_per_rank + buffer_len_remaining
                                 : buffer_len_per_rank;

  auto& timeline = global_state_->timeline;
  if (num_elements_per_rank > 0) {
    auto nccl_result = ncclReduceScatter(fused_input_data,
                                         buffer_data_at_rank_offset,
                                         (size_t) num_elements_per_rank,
                                         GetNCCLDataType(first_entry.tensor),
                                         ncclSum, *nccl_comm_, *stream_);

    nccl_context_->ErrorCheck("ncclReduceScatter", nccl_result);
    if (global_state_->timeline.Initialized()) {
      cuda_context_->RecordEvent(event_queue_, NCCL_REDUCESCATTER, *stream_);
    }
  }

  if (num_elements_remaining > 0) {
    // Reduce the remaining data at local_size-1 to append to
    // existing buffer
    auto nccl_result = ncclReduce(fused_input_data_remainder,
                                  buffer_data_remainder,
                                  (size_t) num_elements_remaining,
                                  GetNCCLDataType(first_entry.tensor), ncclSum,
                                  root_rank, *nccl_comm_, *stream_);

    nccl_context_->ErrorCheck("ncclReduce", nccl_result);
    if (global_state_->timeline.Initialized()) {
      cuda_context_->RecordEvent(event_queue_, NCCL_REDUCE, *stream_);
    }
  }

  if (global_state_->controller->IsHomogeneous() || is_root_rank) {
    // cudaHostAlloc is significantly slower than malloc.  Pre-allocating
    // a buffer is not safe since the tensor can be arbitrarily large.
    host_buffer_ = malloc(total_buffer_len);

    // Synchronize.
    cuda_context_->WaitForEvents(event_queue_, entries, timeline);

    // According to https://docs.nvidia.com/cuda/cuda-runtime-api/
    // api-sync-behavior.html#api-sync-behavior__memcpy-async,
    // cudaMemcpyAsync is synchronous with respect to the host, so we
    // memcpy (effectively) synchronously to generate an accurate timeline
    timeline.ActivityStartAll(entries, MEMCPY_IN_HOST_BUFFER);
    cuda_context_->ErrorCheck("cudaMemcpyAsync",
                              cudaMemcpyAsync(host_buffer_, buffer_data_at_rank_offset,
                                              total_buffer_len, cudaMemcpyDeviceToHost,
                                              *stream_));
                                              
    timeline.ActivityEndAll(entries);

    timeline.ActivityStartAll(entries, MPI_ADASUM_ALLREDUCE);

    // Since Adasum is not a per-element operation, an allreduce for fused
    // tensors needs to know boundaries of tensors. Calculate here the count
    // of elements for each tensor owned by this rank.
    std::vector<int> tensor_counts(entries.size());
    if (global_state_->controller->IsHomogeneous()) {
      // For homogeneous clusters each rank owns a slice of the fused tensor.

      int64_t num_elements_sofar = 0;
      int i = 0;
      for (auto& e : entries) {
        int64_t e_num_elements = e.tensor->shape().num_elements();
        int64_t left_boundary  = std::max(num_elements_sofar, local_rank * num_elements_per_rank);
        int64_t right_boundary = std::min(num_elements_sofar + e_num_elements, (local_rank+1) * num_elements_per_rank);
        tensor_counts[i] = std::max(right_boundary - left_boundary, (int64_t)0);
        if (is_root_rank) {
          if (num_elements_sofar + e_num_elements >= local_size * num_elements_per_rank){
            left_boundary  = std::max(num_elements_sofar, local_size * num_elements_per_rank);
            right_boundary = num_elements_sofar + e_num_elements;
            tensor_counts[i] += std::max(right_boundary - left_boundary, (int64_t)0);
          }
        }

        num_elements_sofar += e_num_elements;
        i++;
      }
    } else {
      // For non-homogeneous clusters the root rank owns everything.

      if (is_root_rank) {
        int i = 0;
        for (auto& e : entries) {
          int e_num_elements = e.tensor->shape().num_elements();
          tensor_counts[i] = e_num_elements;
          i++;
        }
      }
    }

<<<<<<< HEAD
    auto recv_buffer = GetRecvBuffer(total_buffer_len);
    DispatchFusedAllreduce(entries, host_buffer_, recv_buffer, tensor_counts,
=======
    auto recv_buffer = std::unique_ptr<char[]>(new char[total_buffer_len]);

    DispatchFusedAllreduce(entries, host_buffer_, recv_buffer.get(), tensor_counts,
>>>>>>> cfd8b037
                          local_size, // start_level
                          global_state_->controller->IsHomogeneous() ?
                            MPI_COMM_WORLD :
                            mpi_context_->GetMPICommunicator(Communicator::CROSS),
                          0,
                          reduction_comms_,
                          first_entry.tensor->dtype(),
                          global_state_);
    timeline.ActivityEndAll(entries);

    timeline.ActivityStartAll(entries, MEMCPY_OUT_HOST_BUFFER);
    cuda_context_->ErrorCheck("cudaMemcpyAsync",
                              cudaMemcpyAsync(buffer_data_at_rank_offset, host_buffer_,
                                              total_buffer_len, cudaMemcpyHostToDevice,
                                              *stream_));
    timeline.ActivityEndAll(entries);
  }

  if (num_elements_per_rank > 0) {
    nccl_context_->ErrorCheck("ncclAllGather",
                              ncclAllGather(buffer_data_at_rank_offset, buffer_data,
                                            (size_t) num_elements_per_rank,
                                            GetNCCLDataType(first_entry.tensor),
                                            *nccl_comm_, *stream_));
    if (global_state_->timeline.Initialized()) {
      cuda_context_->RecordEvent(event_queue_, NCCL_ALLGATHER, *stream_);
    }
  }
  if (num_elements_remaining > 0) {
    nccl_context_->ErrorCheck("ncclBcast",
                              ncclBcast(buffer_data_remainder,
                                        (size_t) num_elements_remaining,
                                        GetNCCLDataType(first_entry.tensor), root_rank,
                                        *nccl_comm_, *stream_));
    if (global_state_->timeline.Initialized()) {
      cuda_context_->RecordEvent(event_queue_, NCCL_BCAST, *stream_);
    }
  }

  // Copy memory out of the fusion buffer.
  if (entries.size() > 1) {
    MemcpyOutFusionBuffer(buffer_data, entries);

    if (global_state_->timeline.Initialized()) {
      cuda_context_->RecordEvent(event_queue_, MEMCPY_OUT_FUSION_BUFFER, *stream_);
    }
  }

  return FinalizeCUDAQueue(entries);
}

void AdasumCudaAllreduceOp::PopulateNCCLCommStrategy(int& nccl_rank, int& nccl_size,
                                                     Communicator& nccl_id_bcast_comm) {
  nccl_rank = global_state_->controller->GetLocalRank();
  nccl_size = global_state_->controller->GetLocalSize();
  nccl_id_bcast_comm = Communicator::LOCAL;
}

bool AdasumCudaAllreduceOp::Enabled(const ParameterManager& param_manager,
                            const std::vector<TensorTableEntry>& entries,
                            const Response& response) const {
  return entries[0].device != CPU_DEVICE_ID;
}
}
}<|MERGE_RESOLUTION|>--- conflicted
+++ resolved
@@ -214,14 +214,8 @@
       }
     }
 
-<<<<<<< HEAD
     auto recv_buffer = GetRecvBuffer(total_buffer_len);
     DispatchFusedAllreduce(entries, host_buffer_, recv_buffer, tensor_counts,
-=======
-    auto recv_buffer = std::unique_ptr<char[]>(new char[total_buffer_len]);
-
-    DispatchFusedAllreduce(entries, host_buffer_, recv_buffer.get(), tensor_counts,
->>>>>>> cfd8b037
                           local_size, // start_level
                           global_state_->controller->IsHomogeneous() ?
                             MPI_COMM_WORLD :
