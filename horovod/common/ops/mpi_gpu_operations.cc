// Copyright 2016 The TensorFlow Authors. All Rights Reserved.
// Modifications copyright (C) 2019 Uber Technologies, Inc.
// Modifications copyright (C) 2020, NVIDIA CORPORATION. All rights reserved.
//
// Licensed under the Apache License, Version 2.0 (the "License");
// you may not use this file except in compliance with the License.
// You may obtain a copy of the License at
//
//     http://www.apache.org/licenses/LICENSE-2.0
//
// Unless required by applicable law or agreed to in writing, software
// distributed under the License is distributed on an "AS IS" BASIS,
// WITHOUT WARRANTIES OR CONDITIONS OF ANY KIND, either express or implied.
// See the License for the specific language governing permissions and
// limitations under the License.
// =============================================================================

#include "mpi_gpu_operations.h"
#include "../mpi/mpi_context.h"

namespace horovod {
namespace common {

MPI_GPUAllreduce::MPI_GPUAllreduce(GPUContext* gpu_context,
                                   HorovodGlobalState* global_state)
    : GPUAllreduce(gpu_context, global_state) {}

Status MPI_GPUAllreduce::Execute(std::vector<TensorTableEntry>& entries, const Response& response) {
  auto& first_entry = entries[0];
  auto& process_set =
      global_state_->process_set_table.Get(first_entry.process_set_id);
  const auto& mpi_context = process_set.mpi_context;

  gpu_op_context_.InitGPU(entries);

  WaitForData(entries);

  const void* fused_input_data;
  void* buffer_data;
  size_t buffer_len;

  // Copy memory into the fusion buffer.
  auto& timeline = global_state_->timeline;
  if (entries.size() > 1) {
    timeline.ActivityStartAll(entries, MEMCPY_IN_FUSION_BUFFER);
    MemcpyInFusionBuffer(entries, fused_input_data, buffer_data, buffer_len);

    gpu_context_->StreamSynchronize(gpu_context_->streams[global_state_->current_nccl_stream][entries[0].device]);

    timeline.ActivityEndAll(entries);
  } else {
    fused_input_data = first_entry.tensor->data();
    buffer_data = (void*) first_entry.output->data();
    buffer_len = (size_t) first_entry.output->size();
  }

  int64_t num_elements = buffer_len / DataType_Size(first_entry.tensor->dtype());

  if (response.prescale_factor() != 1.0) {
    // Execute prescaling op
    ScaleBuffer(response.prescale_factor(), entries, fused_input_data, buffer_data, num_elements);
    fused_input_data = buffer_data; // for unfused, scale is done out of place
  }

  // Do allreduce.
  timeline.ActivityStartAll(entries, MPI_ALLREDUCE);
  const void* sendbuf = entries.size() > 1 || fused_input_data == buffer_data
                        ? MPI_IN_PLACE : fused_input_data;
  int op =
      MPI_Allreduce(sendbuf, buffer_data, (int)num_elements,
                    mpi_context.GetMPIDataType(first_entry.tensor),
                    mpi_context.GetMPISumOp(first_entry.tensor->dtype()),
                    mpi_context.GetMPICommunicator(Communicator::GLOBAL));
  if (op != MPI_SUCCESS) {
    throw std::runtime_error("MPI_Allreduce failed, see MPI output for details.");
  }
  timeline.ActivityEndAll(entries);

  if (response.postscale_factor() != 1.0) {
    // Execute postscaling op
    ScaleBuffer(response.postscale_factor(), entries, buffer_data, buffer_data, num_elements);
  }

  // Copy memory out of the fusion buffer.
  if (entries.size() > 1) {
    timeline.ActivityStartAll(entries, MEMCPY_OUT_FUSION_BUFFER);
    MemcpyOutFusionBuffer(buffer_data, entries);

    gpu_context_->StreamSynchronize(gpu_context_->streams[global_state_->current_nccl_stream][entries[0].device]);

    timeline.ActivityEndAll(entries);
  }

  return Status::OK();
}

MPI_GPUAllgather::MPI_GPUAllgather(GPUContext* gpu_context,
                                   HorovodGlobalState* global_state)
    : GPUAllgather(gpu_context, global_state) {}

Status MPI_GPUAllgather::Execute(std::vector<TensorTableEntry>& entries, const Response& response) {
  assert(!entries.empty());
  auto& first_entry = entries[0];
  auto& process_set =
      global_state_->process_set_table.Get(first_entry.process_set_id);
  const auto& mpi_context = process_set.mpi_context;

  auto& timeline = global_state_->timeline;

  gpu_op_context_.InitGPU(entries);

  WaitForData(entries);

  // Sizes of subcomponents of each entry from all ranks
  auto** entry_component_sizes = new int64_t* [entries.size()];

  // Offset of each subcomponent of every entry in the final buffer after
  // allgatherv
  auto** entry_component_offsets = new int64_t* [entries.size()];

  int global_size = process_set.controller->GetSize();
  auto* recvcounts = new int[global_size]();
  auto* displcmnts = new int[global_size]();

  for (size_t ec = 0; ec < entries.size(); ++ec) {
    entry_component_sizes[ec] = new int64_t[global_size]();
    entry_component_offsets[ec] = new int64_t[global_size]();
  }

  timeline.ActivityStartAll(entries, ALLOCATE_OUTPUT);
  Status status = AllocateOutput(entries, response, entry_component_sizes, recvcounts);
  if (!status.ok()) {
    return status;
  }
  timeline.ActivityEndAll(entries);

  SetDisplacements(recvcounts, displcmnts, global_size);
  SetEntryComponentOffsets(entries, entry_component_sizes, recvcounts, entry_component_offsets);

  int element_size = mpi_context.GetMPITypeSize(first_entry.tensor->dtype());

  const void* sendbuf = nullptr;
  void* buffer_data;
  int64_t total_num_elements = NumElements(entries);

  if (entries.size() > 1) {
    timeline.ActivityStartAll(entries, MEMCPY_IN_FUSION_BUFFER);
    MemcpyInFusionBuffer(entries, displcmnts, element_size, buffer_data);

    gpu_context_->StreamSynchronize(gpu_context_->streams[global_state_->current_nccl_stream][entries[0].device]);

    timeline.ActivityEndAll(entries);
  } else {
    sendbuf = first_entry.tensor->data();
    buffer_data = (void*) first_entry.output->data();
  }

  global_state_->timeline.ActivityStartAll(entries, MPI_ALLGATHER);
  auto dtype = mpi_context.GetMPIDataType(first_entry.tensor->dtype());
  int op = MPI_Allgatherv(sendbuf != nullptr ? sendbuf : MPI_IN_PLACE,
                          (int) total_num_elements,
                          dtype,
                          buffer_data,
                          recvcounts,
                          displcmnts,
                          dtype,
                          mpi_context.GetMPICommunicator(Communicator::GLOBAL));
  if (op != MPI_SUCCESS) {
    throw std::runtime_error("MPI_Allgatherv failed, see MPI output for details.");
  }
  global_state_->timeline.ActivityEndAll(entries);

  if (entries.size() > 1) {
    timeline.ActivityStartAll(entries, MEMCPY_OUT_FUSION_BUFFER);
    MemcpyOutFusionBuffer(entry_component_offsets, entry_component_sizes,
                          buffer_data, element_size, entries);

    gpu_context_->StreamSynchronize(gpu_context_->streams[global_state_->current_nccl_stream][entries[0].device]);

    timeline.ActivityEndAll(entries);
  }

  delete[] recvcounts;
  delete[] displcmnts;

  for (size_t ec = 0; ec < entries.size(); ++ec) {
    delete[] entry_component_sizes[ec];
    delete[] entry_component_offsets[ec];
  }
  delete[] entry_component_sizes;
  delete[] entry_component_offsets;

  return Status::OK();
}

<<<<<<< HEAD
MPI_GPUAlltoall::MPI_GPUAlltoall(GPUContext* gpu_context,
                                 HorovodGlobalState* global_state)
    : GPUAlltoall(gpu_context, global_state) {}

Status MPI_GPUAlltoall::Execute(std::vector<TensorTableEntry>& entries, const Response& response) {
  assert(entries.size() == 1);

  gpu_op_context_.InitGPU(entries);

  WaitForData(entries);

  auto e = entries[0];
  auto& process_set = global_state_->process_set_table.Get(e.process_set_id);
  const auto& mpi_context = process_set.mpi_context;

  std::vector<int32_t> sdispls, rdispls;
  std::vector<int32_t> sendcounts, recvcounts;
  Status status = PrepareOutputAndParams(e, sdispls, rdispls, sendcounts, recvcounts);
  if (!status.ok()) {
    return status;
  }

  const void* sendbuf = e.tensor->data();
  void* buffer_data = (void*) e.output->data();
  global_state_->timeline.ActivityStartAll(entries, MPI_ALLTOALL);

  int op =
      MPI_Alltoallv(sendbuf, sendcounts.data(), sdispls.data(),
                    mpi_context.GetMPIDataType(e.tensor->dtype()), buffer_data,
                    recvcounts.data(), rdispls.data(),
                    mpi_context.GetMPIDataType(e.output->dtype()),
                    mpi_context.GetMPICommunicator(Communicator::GLOBAL));
  if (op != MPI_SUCCESS) {
    throw std::runtime_error("MPI_Alltoallv failed, see MPI output for details.");
  }
  global_state_->timeline.ActivityEndAll(entries);
=======
MPI_CUDAReducescatter::MPI_CUDAReducescatter(MPIContext* mpi_context,
                                             CUDAContext* cuda_context,
                                             HorovodGlobalState* global_state)
    : CUDAReducescatter(cuda_context, global_state),
      mpi_context_(mpi_context) {}

Status MPI_CUDAReducescatter::Execute(std::vector<TensorTableEntry>& entries, const Response& response) {
  auto& timeline = global_state_->timeline;

  cuda_op_context_.InitCUDA(entries);

  const void* sendbuf = nullptr;
  void* buffer_data = nullptr;
  int global_rank = global_state_->controller->GetRank();
  auto output_shapes = ComputeOutputShapes(entries);
  std::vector<int> recvcounts = ComputeReceiveCounts(output_shapes);

  auto& first_entry = entries[0];

  timeline.ActivityStartAll(entries, ALLOCATE_OUTPUT);
  Status status = AllocateOutput(entries, output_shapes[global_rank]);
  if (!status.ok()) {
    return status;
  }
  timeline.ActivityEndAll(entries);

  // Copy memory into the fusion buffer.
  if (entries.size() > 1) {
    timeline.ActivityStartAll(entries, MEMCPY_IN_FUSION_BUFFER);
    int element_size = mpi_context_->GetMPITypeSize(first_entry.tensor->dtype());
    MemcpyInFusionBuffer(entries, output_shapes, element_size, buffer_data);

    auto cuda_result = cudaStreamSynchronize(cuda_context_->streams[global_state_->current_nccl_stream][first_entry.device]);
    cuda_context_->ErrorCheck("cudaStreamSynchronize", cuda_result);

    timeline.ActivityEndAll(entries);
  } else {
    sendbuf = first_entry.tensor->data();
    buffer_data = (void*) first_entry.output->data();
  }

  // Do reducescatter.
  timeline.ActivityStartAll(entries, MPI_REDUCESCATTER);
  int op = MPI_Reduce_scatter(sendbuf != nullptr ? sendbuf : MPI_IN_PLACE,
                              buffer_data,
                              recvcounts.data(),
                              mpi_context_->GetMPIDataType(first_entry.tensor),
                              mpi_context_->GetMPISumOp(first_entry.tensor->dtype()),
                              mpi_context_->GetMPICommunicator(Communicator::GLOBAL));
  if (op != MPI_SUCCESS) {
    throw std::runtime_error("MPI_Reduce_scatter failed, see MPI output for details.");
  }
  timeline.ActivityEndAll(entries);

  // Copy memory out of the fusion buffer.
  if (entries.size() > 1) {
    timeline.ActivityStartAll(entries, MEMCPY_OUT_FUSION_BUFFER);
    MemcpyOutFusionBuffer(buffer_data, entries);

    auto cuda_result = cudaStreamSynchronize(cuda_context_->streams[global_state_->current_nccl_stream][first_entry.device]);
    cuda_context_->ErrorCheck("cudaStreamSynchronize", cuda_result);

    timeline.ActivityEndAll(entries);
  }
>>>>>>> fd87f521

  return Status::OK();
}

} // namespace common
} // namespace horovod<|MERGE_RESOLUTION|>--- conflicted
+++ resolved
@@ -193,7 +193,6 @@
   return Status::OK();
 }
 
-<<<<<<< HEAD
 MPI_GPUAlltoall::MPI_GPUAlltoall(GPUContext* gpu_context,
                                  HorovodGlobalState* global_state)
     : GPUAlltoall(gpu_context, global_state) {}
@@ -230,7 +229,10 @@
     throw std::runtime_error("MPI_Alltoallv failed, see MPI output for details.");
   }
   global_state_->timeline.ActivityEndAll(entries);
-=======
+
+  return Status::OK();
+}
+
 MPI_CUDAReducescatter::MPI_CUDAReducescatter(MPIContext* mpi_context,
                                              CUDAContext* cuda_context,
                                              HorovodGlobalState* global_state)
@@ -295,7 +297,6 @@
 
     timeline.ActivityEndAll(entries);
   }
->>>>>>> fd87f521
 
   return Status::OK();
 }
