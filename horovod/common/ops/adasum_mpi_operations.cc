--- conflicted
+++ resolved
@@ -96,12 +96,7 @@
 bool AdasumMPIOp::Enabled(const ParameterManager& param_manager,
                            const std::vector<TensorTableEntry>& entries,
                            const Response& response) const {
-<<<<<<< HEAD
   return true;
-=======
-  return global_state_->parameter_manager.AdasumAlgorithmType() == AdasumAlgorithm::CPU_VHDD ||
-         global_state_->parameter_manager.AdasumAlgorithmType() == AdasumAlgorithm::CPU_TREE;
->>>>>>> fa17c4f4
 }
 
 int AdasumMPIOp::GetLocalRankWithComm(MPI_Comm local_comm) {
@@ -120,19 +115,7 @@
   if(entries.empty()) {
       return Status::OK();
   }
-<<<<<<< HEAD
-  return TreeHierarchical(entries, response);
-=======
-  if (global_state_->parameter_manager.AdasumAlgorithmType() == AdasumAlgorithm::CPU_TREE) {
-    return TreeHierarchical(entries, response);
-  }
-  else if (global_state_->parameter_manager.AdasumAlgorithmType() == AdasumAlgorithm::CPU_VHDD) {
-    return FusedVHDD(entries, response);
-  }
-  else {
-      throw std::logic_error("Unsupported Adasum MPI op. To use Adasum_GPU_* algorithms, please re-build Horovod with HOROVOD_GPU_ALLREDUCE=NCCL");
-  }
->>>>>>> fa17c4f4
+  return FusedVHDD(entries, response);
 }
 
 void AdasumMPIOp::TreeHierarchicalInternal(TensorTableEntry& entry, int layerid, const Response& response) {
