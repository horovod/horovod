--- conflicted
+++ resolved
@@ -135,23 +135,6 @@
     }
   }
   
-<<<<<<< HEAD
-=======
-  // Given two vectors compute their dot product and the squared norm for each.
-  template<typename T>
-  void ComputeDotAndNormSqrds(const T* __restrict__  a, const T* __restrict__ b, int count, double& dotProduct, double& anormsq, double& bnormsq, int layerid) {
-      dotProduct = 0.;
-      anormsq = 0.;
-      bnormsq = 0.;
-
-      for (int i = 0; i < count; i++) {
-          dotProduct += (double)a[i] * (double)b[i];
-          anormsq += (double)a[i] * (double)a[i];
-          bnormsq += (double)b[i] * (double)b[i];
-      }
-  }
-  
->>>>>>> e9aabfa3
   virtual void DispatchScaledAdd(DataType horovod_datatype,
                                  int count,
                                  double acoeff,
@@ -454,9 +437,9 @@
       bnormsq = 0.;
 
       for (int i = 0; i < count; i++) {
-          dotProduct += a[i] * b[i];
-          anormsq += a[i] * a[i];
-          bnormsq += b[i] * b[i];
+          dotProduct += (double)a[i] * (double)b[i];
+          anormsq += (double)a[i] * (double)a[i];
+          bnormsq += (double)b[i] * (double)b[i];
       }
   }
 
