# Copyright 2018 Amazon.com, Inc. or its affiliates. All Rights Reserved.
# Modifications copyright (c) 2020, NVIDIA CORPORATION. All rights reserved.
#
# Licensed under the Apache License, Version 2.0 (the "License");
# you may not use this file except in compliance with the License.
# You may obtain a copy of the License at
#
#     http://www.apache.org/licenses/LICENSE-2.0
#
# Unless required by applicable law or agreed to in writing, software
# distributed under the License is distributed on an "AS IS" BASIS,
# WITHOUT WARRANTIES OR CONDITIONS OF ANY KIND, either express or implied.
# See the License for the specific language governing permissions and
# limitations under the License.
# ==============================================================================

from collections import defaultdict

# Load all the necessary MXNet C types.
import ctypes
import os

import mxnet as mx
from mxnet.base import c_handle_array, c_str, c_str_array, check_call, string_types

from horovod.common.util import check_installed_version, get_ext_suffix
from horovod.common.basics import HorovodBasics as _HorovodBasics
from horovod.common.process_sets import _setup as _setup_process_sets
from horovod.common.process_sets import ProcessSet, global_process_set, add_process_set, remove_process_set, \
    _temp_process_set_object

# Check possible symbol not found error from mxnet version mismatch
try:
    _basics = _HorovodBasics(__file__, 'mpi_lib')
except Exception as e:
    check_installed_version('mxnet', mx.__version__, e)
    raise e
else:
    check_installed_version('mxnet', mx.__version__)

# import basic methods
shutdown = _basics.shutdown
is_initialized = _basics.is_initialized
start_timeline = _basics.start_timeline
stop_timeline = _basics.stop_timeline
size = _basics.size
local_size = _basics.local_size
cross_size = _basics.cross_size
rank = _basics.rank
local_rank = _basics.local_rank
cross_rank = _basics.cross_rank
mpi_threads_supported = _basics.mpi_threads_supported
mpi_enabled = _basics.mpi_enabled
mpi_built = _basics.mpi_built
gloo_enabled = _basics.gloo_enabled
gloo_built = _basics.gloo_built
nccl_built = _basics.nccl_built
ddl_built = _basics.ddl_built
ccl_built = _basics.ccl_built
cuda_built = _basics.cuda_built
rocm_built = _basics.rocm_built

def init(*args, **kwargs):
    _basics.init(*args, **kwargs)
    # Call set up again to make sure the basics is in sync
    _setup_process_sets(_basics)

# import reduction op values
Average = _basics.Average
Sum = _basics.Sum
Adasum = _basics.Adasum

dll_path = os.path.join(os.path.dirname(__file__),
                        'mpi_lib' + get_ext_suffix())
MPI_MXNET_LIB_CTYPES = ctypes.CDLL(dll_path, ctypes.RTLD_GLOBAL)

_setup_process_sets(_basics)


def allreduce(tensor, average=True, name=None, priority=0, prescale_factor=1.0,
              postscale_factor=1.0, process_set=global_process_set):
    """
    A function that performs averaging or summation of the input tensor over
    all the Horovod processes. The input tensor is not modified.

    The reduction operation is keyed by the name. If name is not provided, an
    incremented auto-generated name is used. The tensor type and shape must be
    the same on all Horovod processes for a given name. The reduction will not
    start until all processes are ready to send and receive the tensor.

    This acts as a thin wrapper around an autograd function.  If your input
    tensor requires gradients, then callings this function will allow gradients
    to be computed and backpropagated.

    Arguments:
        tensor: A tensor to average or sum.
        average: A flag indicating whether to compute average or summation,
                 defaults to average.
        name: A name of the reduction operation.
        priority: The priority of this operation. Higher priority operations
                  are likely to be executed before other operations.
        prescale_factor: Multiplicative factor to scale tensor before allreduce
        postscale_factor: Multiplicative factor to scale tensor after allreduce
        process_set: Process set object to limit this operation to a subset of
                     Horovod processes. Default is the global process set.

    Returns:
        A tensor of the same shape and type as `tensor`, averaged or summed
        across all processes.
    """
    output = mx.nd.zeros(shape=tensor.shape, ctx=tensor.context,
                         dtype=tensor.dtype)

    c_in = tensor.handle
    c_out = output.handle
    c_name = c_str(name) if isinstance(name, string_types) else ctypes.c_char_p(None)

    check_call(MPI_MXNET_LIB_CTYPES.horovod_mxnet_allreduce_async(
        ctypes.byref(c_in), ctypes.byref(c_out), c_name, ctypes.c_bool(average),
        ctypes.c_int(priority),
        ctypes.c_double(prescale_factor),
        ctypes.c_double(postscale_factor),
        ctypes.c_int(1),
        ctypes.c_int(process_set.process_set_id)))

    return output


def allreduce_(tensor, average=True, name=None, priority=0, prescale_factor=1.0,
               postscale_factor=1.0, process_set=global_process_set):
    """
    A function that performs in-place averaging or summation of the input
    tensor over all the Horovod processes.

    The reduction operation is keyed by the name. If name is not provided, an
    incremented auto-generated name is used. The tensor type and shape must be
    the same on all Horovod processes for a given name. The reduction will not
    start until all processes are ready to send and receive the tensor.

    Arguments:
        tensor: A tensor to average or sum.
        average: A flag indicating whether to compute average or summation,
                 defaults to average.
        name: A name of the reduction operation.
        priority: The priority of this operation. Higher priority operations
                  are likely to be executed before other operations.
        prescale_factor: Multiplicative factor to scale tensor before allreduce
        postscale_factor: Multiplicative factor to scale tensor after allreduce
        process_set: Process set object to limit this operation to a subset of
                     Horovod processes. Default is the global process set.

    Returns:
        A tensor of the same shape and type as `tensor`, averaged or summed
        across all processes.
    """

    c_in = tensor.handle
    c_out = tensor.handle
    c_name = c_str(name) if isinstance(name, string_types) else ctypes.c_char_p(None)

    check_call(MPI_MXNET_LIB_CTYPES.horovod_mxnet_allreduce_async(
        ctypes.byref(c_in), ctypes.byref(c_out), c_name, ctypes.c_bool(average),
        ctypes.c_int(priority),
        ctypes.c_double(prescale_factor),
        ctypes.c_double(postscale_factor),
        ctypes.c_int(1),
        ctypes.c_int(process_set.process_set_id)))

    return tensor


def grouped_allreduce(tensors, average=True, name=None, priority=0, prescale_factor=1.0,
                      postscale_factor=1.0, process_set=global_process_set):
    """
    A function that performs averaging or summation of the input
    tensors over all the Horovod processes. The input tensors are not modified.

    The reduction operations are keyed by the base name. If a base name is not
    provided, an incremented auto-generated base name is used. Reductions are
    performed across tensors in the same list position. The tensor type and
    shape must be the same on all Horovod processes for tensors sharing
    positions in the input tensor list. The reduction will not start until all
    processes are ready to send and receive the tensors.

    Arguments:
        tensors: A list of tensors to average or sum.
        average: A flag indicating whether to compute average or summation,
                 defaults to average.
        name: A base name to use for the group reduction operation
        priority: The priority of this operation. Higher priority operations
                  are likely to be executed before other operations.
        prescale_factor: Multiplicative factor to scale tensor before allreduce
        postscale_factor: Multiplicative factor to scale tensor after allreduce
        process_set: Process set object to limit this operation to a subset of
                     Horovod processes. Default is the global process set.

    Returns:
        A list containing tensors of the same shape and type as in `tensors`,
        averaged or summed across all processes.
    """

    if not tensors:
      return tensors

    outputs = [mx.nd.zeros(shape=tensor.shape, ctx=tensor.context,
                         dtype=tensor.dtype) for tensor in tensors]

    c_in = c_handle_array(tensors)
    c_out = c_handle_array(outputs)
    c_name = c_str(name) if isinstance(name, string_types) else ctypes.c_char_p(None)

    check_call(MPI_MXNET_LIB_CTYPES.horovod_mxnet_allreduce_async(
        c_in, c_out, c_name, ctypes.c_bool(average),
        ctypes.c_int(priority),
        ctypes.c_double(prescale_factor),
        ctypes.c_double(postscale_factor),
        ctypes.c_int(len(tensors)),
        ctypes.c_int(process_set.process_set_id)))

    return outputs


def grouped_allreduce_(tensors, average=True, name=None, priority=0, prescale_factor=1.0,
                       postscale_factor=1.0, process_set=global_process_set):
    """
    A function that performs in-place averaging or summation of the input
    tensors over all the Horovod processes.

    The reduction operations are keyed by the base name. If a base name is not
    provided, an incremented auto-generated base name is used. Reductions are
    performed across tensors in the same list position. The tensor type and
    shape must be the same on all Horovod processes for tensors sharing
    positions in the input tensor list. The reduction will not start until all
    processes are ready to send and receive the tensors.

    Arguments:
        tensors: A list of tensors to average or sum.
        average: A flag indicating whether to compute average or summation,
                 defaults to average.
        name: A base name to use for the group reduction operation
        priority: The priority of this operation. Higher priority operations
                  are likely to be executed before other operations.
        prescale_factor: Multiplicative factor to scale tensor before allreduce
        postscale_factor: Multiplicative factor to scale tensor after allreduce
        process_set: Process set object to limit this operation to a subset of
                     Horovod processes. Default is the global process set.

    Returns:
        A list containing tensors of the same shape and type as in `tensors`,
        averaged or summed across all processes.
    """

    if not tensors:
      return tensors

    c_in = c_handle_array(tensors)
    c_out = c_handle_array(tensors)
    c_name = c_str(name) if isinstance(name, string_types) else ctypes.c_char_p(None)

    check_call(MPI_MXNET_LIB_CTYPES.horovod_mxnet_allreduce_async(
        c_in, c_out, c_name, ctypes.c_bool(average),
        ctypes.c_int(priority),
        ctypes.c_double(prescale_factor),
        ctypes.c_double(postscale_factor),
        ctypes.c_int(len(tensors)),
        ctypes.c_int(process_set.process_set_id)))

    return tensors


def allgather(tensor, name=None, priority=0, process_set=global_process_set):
    """
    A function that concatenates the input tensor with the same input tensor on
    all other Horovod processes. The input tensor is not modified.

    The concatenation is done on the first dimension, so the input tensors on
    the different processes must have the same rank and shape, except for the
    first dimension, which is allowed to be different.

    Arguments:
        tensor: A tensor to allgather.
        name: A name of the allgather operation.
        priority: The priority of this operation. Higher priority operations
                  are likely to be executed before other operations.
        process_set: Process set object to limit this operation to a subset of
                     Horovod processes. Default is the global process set.

    Returns:
        A tensor of the same type as `tensor`, concatenated on dimension zero
        across all processes. The shape is identical to the input shape, except
        for the first dimension, which may be greater and is the sum of all
        first dimensions of the tensors in different Horovod processes.
    """
    assert(isinstance(tensor, mx.nd.NDArray))
    # Size of output is unknown, create output array that
    # will be resized during Horovod operation
    output = mx.nd.empty(shape=[1], ctx=tensor.context,
                         dtype=tensor.dtype)
    c_in = tensor.handle
    c_out = output.handle
    if isinstance(name, string_types):
        check_call(MPI_MXNET_LIB_CTYPES.horovod_mxnet_allgather_async(
            c_in, c_out, c_str(name), ctypes.c_int(priority),
            ctypes.c_int(process_set.process_set_id)))
    else:
        check_call(MPI_MXNET_LIB_CTYPES.horovod_mxnet_allgather_async(
            c_in, c_out, name, ctypes.c_int(priority),
            ctypes.c_int(process_set.process_set_id)))

    # Need to block here so changes to output tensor are visible
    output.wait_to_read()
    return output


def broadcast(tensor, root_rank, name=None, priority=0, process_set=global_process_set):
    """
    A function that broadcasts the input tensor on root rank to the same input
    tensor on all other Horovod processes. The input tensor is not modified.

    The broadcast operation is keyed by the name. If name is not provided, an
    incremented auto-generated name is used. The tensor type and shape must be
    the same on all Horovod processes for a given name. The broadcast will not
    start until all processes are ready to send and receive the tensor.

    This acts as a thin wrapper around an autograd function.  If your input
    tensor requires gradients, then callings this function will allow gradients
    to be computed and backpropagated.

    Arguments:
        tensor: A tensor to broadcast.
        root_rank: The rank to broadcast the value from.
        name: A name of the broadcast operation.
        priority: The priority of this operation. Higher priority operations
                  are likely to be executed before other operations.
        process_set: Process set object to limit this operation to a subset of
                     Horovod processes. Default is the global process set.

    Returns:
        A tensor of the same shape and type as `tensor`, with the value
        broadcasted from root rank.
    """
    if rank() == root_rank:
        output = tensor.copy()
    else:
        output = mx.nd.zeros(shape=tensor.shape, ctx=tensor.context,
                             dtype=tensor.dtype)
    c_in = tensor.handle
    c_out = output.handle
    if isinstance(name, string_types):
        check_call(MPI_MXNET_LIB_CTYPES.horovod_mxnet_broadcast_async(
            c_in, c_out, c_str(name), ctypes.c_int(root_rank),
            ctypes.c_int(priority), ctypes.c_int(process_set.process_set_id)))
    else:
        check_call(MPI_MXNET_LIB_CTYPES.horovod_mxnet_broadcast_async(
            c_in, c_out, name, ctypes.c_int(root_rank),
            ctypes.c_int(priority), ctypes.c_int(process_set.process_set_id)))
    return output


def broadcast_(tensor, root_rank, name=None, priority=0, process_set=global_process_set):
    """
    A function that broadcasts the input tensor on root rank to the same input
    tensor on all other Horovod processes. The operation is performed in-place.

    The broadcast operation is keyed by the name. If name is not provided, an
    incremented auto-generated name is used. The tensor type and shape must be
    the same on all Horovod processes for a given name. The broadcast will not
    start until all processes are ready to send and receive the tensor.

    Arguments:
        tensor: A tensor to broadcast.
        root_rank: The rank to broadcast the value from.
        name: A name of the broadcast operation.
        priority: The priority of this operation. Higher priority operations
                  are likely to be executed before other operations.
        process_set: Process set object to limit this operation to a subset of
                     Horovod processes. Default is the global process set.
    Returns:
        A tensor of the same shape and type as `tensor`, with the value
        broadcasted from root rank.
    """
    c_in = tensor.handle
    c_out = tensor.handle
    if isinstance(name, string_types):
        check_call(MPI_MXNET_LIB_CTYPES.horovod_mxnet_broadcast_async(
            c_in, c_out, c_str(name), ctypes.c_int(root_rank),
            ctypes.c_int(priority), ctypes.c_int(process_set.process_set_id)))
    else:
        check_call(MPI_MXNET_LIB_CTYPES.horovod_mxnet_broadcast_async(
            c_in, c_out, name, ctypes.c_int(root_rank),
<<<<<<< HEAD
            ctypes.c_int(priority), ctypes.c_int(process_set.process_set_id)))
    return tensor

def alltoall(tensor, splits=None, name=None, priority=0, process_set=global_process_set):
    """
    A function that scatters slices of the input tensor to all other Horovod processes
    and returns a tensor of gathered slices from all other Horovod processes. The input
    tensor is not modified.

    The slicing is done on the first dimension, so the input tensors on
    the different processes must have the same rank and shape, except for the
    first dimension, which is allowed to be different.

    Arguments:
        tensor: A tensor to distribute with alltoall.
        splits: A tensor of integers in rank order describing how many
                elements in `tensor` to send to each worker.  Splitting is
                applied along the first dimension of `tensor`. If `splits` is
                not provided, the first dimension is split equally by the
                number of Horovod processes.
        name: A name of the alltoall operation.
        priority: The priority of this operation. Higher priority operations
                  are likely to be executed before other operations.
        process_set: Process set object to limit this operation to a subset of
                     Horovod processes. Default is the global process set.

    Returns:
        1) A tensor containing the gathered tensor data from all workers.
        2) If `splits` has been provided: A tensor of integers in rank order
           describing how many elements in the output tensor have been received
           from each worker.
    """
    assert(isinstance(tensor, mx.nd.NDArray))

    should_return_received_splits = (splits is not None)
    if splits is None:
        # If splits not provided, create empty tensor as placeholder
        splits = mx.nd.array([], ctx=mx.cpu(), dtype='int32')
    elif not isinstance(splits, mx.nd.NDArray):
        splits = mx.nd.array(splits, ctx=mx.cpu(), dtype='int32')

    # Size of output is unknown, create output array that
    # will be resized during Horovod operation
    output = mx.nd.empty(shape=(1,), ctx=tensor.context,
                         dtype=tensor.dtype)
    output_received_splits = mx.nd.empty(shape=(process_set.size(),), ctx=mx.cpu(), dtype='int32')
    c_in = tensor.handle
    c_out = output.handle
    c_splits = splits.handle
    c_out_recv_splits = output_received_splits.handle
    if isinstance(name, string_types):
        check_call(MPI_MXNET_LIB_CTYPES.horovod_mxnet_alltoall_async(
            c_in, c_out, c_str(name), c_splits, c_out_recv_splits, ctypes.c_int(priority),
            ctypes.c_int(process_set.process_set_id)))
    else:
        check_call(MPI_MXNET_LIB_CTYPES.horovod_mxnet_alltoall_async(
            c_in, c_out, name, c_splits, c_out_recv_splits, ctypes.c_int(priority),
            ctypes.c_int(process_set.process_set_id)))

    # Need to block here so changes to output tensor are visible
    output.wait_to_read()
    if should_return_received_splits:
        output_received_splits.wait_to_read()
        return output, output_received_splits
    else:
        return output
=======
            ctypes.c_int(priority)))
    return tensor


def reducescatter(tensor, op=Average, name=None, priority=0):
    """
    A function that performs asynchronous averaging or summation of the input tensor
    over all the Horovod processes, then scatters the results across all Horovod
    processes. The input tensor is not modified.

    The reduction operation is keyed by the name. If name is not provided, an
    incremented auto-generated name is used. The tensor type and shape must be
    the same on all Horovod processes for a given name. The reduction will not
    start until all processes are ready to send and receive the tensor.

    This acts as a thin wrapper around an autograd function.  If your input
    tensor requires gradients, then callings this function will allow gradients
    to be computed and backpropagated.

    Arguments:
        tensor: A tensor to average/sum and scatter.
        op: The reduction operation to combine tensors across different ranks.
            Defaults to Average.
        name: A name of the reduction operation.
        priority: The priority of this operation. Higher priority operations
                  are likely to be executed before other operations.

    Returns:
        A tensor of the same rank and type as `tensor` across all processes.
        The shape is identical to the input shape except for the first dimension,
        which will be divided across the different Horovod processes.
    """
    assert(isinstance(tensor, mx.nd.NDArray))
    output = mx.nd.zeros(shape=tensor.shape, ctx=tensor.context,
                         dtype=tensor.dtype)
    c_in = tensor.handle
    c_out = output.handle
    if isinstance(name, string_types):
        check_call(MPI_MXNET_LIB_CTYPES.horovod_mxnet_reducescatter_async(
            c_in, c_out, c_str(name), ctypes.c_int(op),
            ctypes.c_int(priority)))
    else:
        check_call(MPI_MXNET_LIB_CTYPES.horovod_mxnet_reducescatter_async(
            c_in, c_out, name, ctypes.c_int(op),
            ctypes.c_int(priority)))
    return output
>>>>>>> fd87f521
<|MERGE_RESOLUTION|>--- conflicted
+++ resolved
@@ -65,6 +65,7 @@
     # Call set up again to make sure the basics is in sync
     _setup_process_sets(_basics)
 
+# TODO: Do we need these for reducescatter?
 # import reduction op values
 Average = _basics.Average
 Sum = _basics.Sum
@@ -388,7 +389,6 @@
     else:
         check_call(MPI_MXNET_LIB_CTYPES.horovod_mxnet_broadcast_async(
             c_in, c_out, name, ctypes.c_int(root_rank),
-<<<<<<< HEAD
             ctypes.c_int(priority), ctypes.c_int(process_set.process_set_id)))
     return tensor
 
@@ -455,10 +455,6 @@
         return output, output_received_splits
     else:
         return output
-=======
-            ctypes.c_int(priority)))
-    return tensor
-
 
 def reducescatter(tensor, op=Average, name=None, priority=0):
     """
@@ -501,5 +497,4 @@
         check_call(MPI_MXNET_LIB_CTYPES.horovod_mxnet_reducescatter_async(
             c_in, c_out, name, ctypes.c_int(op),
             ctypes.c_int(priority)))
-    return output
->>>>>>> fd87f521
+    return output