--- conflicted
+++ resolved
@@ -290,12 +290,7 @@
     DoBroadcast(input, output, root_rank, op_name, on_complete);
   };
 
-<<<<<<< HEAD
 #if HAVE_CUDA && !HOROVOD_GPU_BROADCAST
-=======
-#if HAVE_CUDA && HOROVOD_GPU_BROADCAST != 'M'
-  ThrowIfError(common::CheckInitialized());
->>>>>>> 6643d6aa
   // Make async copy of input tensor to CPU tensor and record completion event.
   auto hvd_cpu_buffer = std::make_shared<MXTemporaryBuffer<NDArray>>(
       CPU_DEVICE_ID, input->dtype());
