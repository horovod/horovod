# Copyright 2018 Uber Technologies, Inc. All Rights Reserved.
#
# Licensed under the Apache License, Version 2.0 (the "License");
# you may not use this file except in compliance with the License.
# You may obtain a copy of the License at
#
#     http://www.apache.org/licenses/LICENSE-2.0
#
# Unless required by applicable law or agreed to in writing, software
# distributed under the License is distributed on an "AS IS" BASIS,
# WITHOUT WARRANTIES OR CONDITIONS OF ANY KIND, either express or implied.
# See the License for the specific language governing permissions and
# limitations under the License.
# ==============================================================================

from __future__ import absolute_import
from __future__ import division
from __future__ import print_function

from horovod.common import check_extension

try:
    check_extension('horovod.torch', 'HOROVOD_WITH_PYTORCH',
                    __file__, 'mpi_lib_v2')
except:
    check_extension('horovod.torch', 'HOROVOD_WITH_PYTORCH',
                    __file__, 'mpi_lib', '_mpi_lib')

from horovod.torch.compression import Compression
from horovod.torch.mpi_ops import allreduce, allreduce_async, allreduce_, allreduce_async_
from horovod.torch.mpi_ops import allgather, allgather_async
from horovod.torch.mpi_ops import broadcast, broadcast_async, broadcast_, broadcast_async_
from horovod.torch.mpi_ops import poll, synchronize
from horovod.torch.mpi_ops import init, shutdown
from horovod.torch.mpi_ops import size, local_size, rank, local_rank
from horovod.torch.mpi_ops import mpi_threads_supported

import torch
import collections


class _DistributedOptimizer(torch.optim.Optimizer):
    def __init__(self, params, named_parameters, compression,
                 backward_passes_per_step=1):
        super(self.__class__, self).__init__(params)
        self._compression = compression

        if named_parameters is not None:
            named_parameters = list(named_parameters)
        else:
            named_parameters = []

        # make sure that named_parameters are tuples
        if any([not isinstance(p, tuple) for p in named_parameters]):
            raise ValueError('named_parameters should be a sequence of '
                             'tuples (name, parameter), usually produced by '
                             'model.named_parameters().')

<<<<<<< HEAD
        self._parameter_names = {v: k for k, v
                                 in sorted(named_parameters)}
        self.backward_passes_per_step = backward_passes_per_step
        self._allreduce_delay = {v: self.backward_passes_per_step
                                        for _, v in sorted(named_parameters)}
        self._handles = {}
        self._grad_accs = []
=======
        if len(named_parameters) > 0:
            self._parameter_names = {v: k for k, v
                                     in sorted(named_parameters)}
        else:
            self._parameter_names = {v: 'allreduce.noname.%s' % i
                                     for param_group in self.param_groups
                                     for i, v in enumerate(param_group['params'])}

        self._handles = {}
        self._grad_accs = []
        self._requires_update = set()
>>>>>>> b57e1775
        if size() > 1:
            self._register_hooks()

    def set_backward_passes_per_step(self, passes):
        self.backward_passes_per_step = passes
        for p in self._allreduce_delay:
            self._allreduce_delay[p] = self.backward_passes_per_step

    def _register_hooks(self):
        for param_group in self.param_groups:
            for p in param_group['params']:
                if p.requires_grad:
                    p.grad = p.data.new(p.size()).zero_()
                    self._requires_update.add(p)
                    p_tmp = p.expand_as(p)
                    grad_acc = p_tmp.grad_fn.next_functions[0][0]
                    grad_acc.register_hook(self._make_hook(p))
                    self._grad_accs.append(grad_acc)

<<<<<<< HEAD
    def _allreduce_grad(self, p):
        name = self._parameter_names.get(p)
        tensor = p.grad.data
        tensor_compressed, ctx = self._compression.compress(tensor)

=======
    def _allreduce_grad_async(self, p):
        name = self._parameter_names.get(p)
        tensor = p.grad.data
        tensor_compressed, ctx = self._compression.compress(tensor)
>>>>>>> b57e1775
        handle = allreduce_async_(tensor_compressed, average=True, name=name)
        return handle, ctx

    def _make_hook(self, p):
        def hook(*ignore):
            if p in self._handles and self._handles[p][0] is not None:
                if self._allreduce_delay[p] <= 0:
                    raise AssertionError(
                        "Gradients were computed more than "
                        "backward_passes_per_step times before call "
                        "to step(). Increase backward_passes_per_step to "
                        "accumulate gradients locally.")
            assert not p.grad.requires_grad
<<<<<<< HEAD
            assert self._allreduce_delay[p] > 0
            handle, ctx = None, None
            self._allreduce_delay[p] -= 1
            if self._allreduce_delay[p] == 0:
                handle, ctx = self._allreduce_grad(p)
=======
            handle, ctx = self._allreduce_grad_async(p)
>>>>>>> b57e1775
            self._handles[p] = (handle, ctx)
        return hook

    def synchronize(self):
        missing_p = self._requires_update - set(self._handles.keys())
        for p in missing_p:
            handle, ctx = self._allreduce_grad_async(p)
            self._handles[p] = (handle, ctx)

        for p, value in self._handles.items():
            handle, ctx = value
            if handle is None:
                handle, ctx = self._allreduce_grad(p)
                self._handles[p] = (handle, ctx)
        for p, (handle, _) in self._handles.items():
            output = synchronize(handle)
            self._allreduce_delay[p] = self.backward_passes_per_step
            p.grad.data.set_(self._compression.decompress(output, ctx))
        self._handles.clear()

    def step(self, closure=None):
        self.synchronize()
        return super(self.__class__, self).step(closure)


def DistributedOptimizer(optimizer, named_parameters=None,
                         compression=Compression.none,
                         backward_passes_per_step=1):
    """
    An optimizer that wraps another torch.optim.Optimizer, using an allreduce to
    average gradient values before applying gradients to model weights.

    Allreduce operations are executed after each gradient is computed by `loss.backward()`
    in parallel with each other. The `step()` method ensures that all allreduce operations are
    finished before applying gradients to the model.

    DistributedOptimizer exposes the `synchronize()` method, which forces allreduce operations
    to finish before continuing the execution. It's useful in conjunction with gradient
    clipping, or other operations that modify gradients in place before `step()` is executed.

    Example of gradient clipping:
    ```
    output = model(data)
    loss = F.nll_loss(output, target)
    loss.backward()
    optimizer.synchronize()
    torch.nn.utils.clip_grad_norm(model.parameters(), args.clip)
    optimizer.step()
    ```

    Arguments:
        optimizer: Optimizer to use for computing gradients and applying updates.
        named_parameters: A mapping between parameter names and values. Used for naming of
                          allreduce operations. Typically just `model.named_parameters()`.
        compression: Compression algorithm used during allreduce to reduce the amount
                     of data sent during the each parameter update step.  Defaults to
                     not using compression.
        backward_passes_per_step: Number of expected backward passes to perform
                                  before calling step()/synchronize(). This
                                  allows accumulating gradients over multiple
                                  mini-batches before executing averaging and
                                  applying them.
    """
    # We dynamically create a new class that inherits from the optimizer that was passed in.
    # The goal is to override the `step()` method with an allreduce implementation.
    cls = type(optimizer.__class__.__name__, (optimizer.__class__,),
               dict(_DistributedOptimizer.__dict__))
    return cls(optimizer.param_groups, named_parameters,
               compression, backward_passes_per_step)


def broadcast_parameters(params, root_rank):
    """
    Broadcasts the parameters from root rank to all other processes.
    Typical usage is to broadcast the `model.state_dict()`,
    `model.named_parameters()`, or `model.parameters()`.

    Arguments:
        params: One of the following:
            - list of parameters to broadcast
            - dict of parameters to broadcast
        root_rank: The rank of the process from which parameters will be
                   broadcasted to all other processes.
    """
    if isinstance(params, dict):
        params = sorted(params.items())
    elif isinstance(params, list):
        # support both named_parameters() and regular parameters()
        params = [p if isinstance(p, tuple) else (None, p) for p in params]
    else:
        raise ValueError('invalid params of type: %s' % type(params))

    # Run asynchronous broadcasts.
    handles = []
    for name, p in params:
        handle = broadcast_async_(p, root_rank, name)
        handles.append(handle)

    # Wait for completion.
    for handle in handles:
        synchronize(handle)


def broadcast_optimizer_state(optimizer, root_rank):
    """
    Broadcasts an optimizer state from root rank to all other processes.

    Arguments:
        optimizer: An optimizer.
        root_rank: The rank of the process from which the optimizer will be
                   broadcasted to all other processes.
    """
    if isinstance(optimizer, torch.optim.LBFGS):
        # TODO(travis): L-BFGS cannot be easily supported without serializing
        # the entire state_dict, as its structure is deeply nested and contains
        # None type parameter values
        raise ValueError('cannot broadcast torch.optim.LBFGS state')

    state_dict = optimizer.state_dict()

    # Newly created optimizers will not have their state initialized, so
    # do that initialization here
    if len(state_dict['state']) == 0:
        for group in optimizer.param_groups:
            for p in group['params']:
                p.grad = p.data.new(p.size()).zero_()
        # This function accepts a torch.optim.Optimizer or a DistributedOptimizer
        # wrapped around a torch optimizer. Calling step() with a DistributedOptimizer
        # forces allreduce on all model parameters, which will result in deadlock
        # unless every rank calls step(). Therefore, to finish state initialization
        # only call optimizer.step() with a torch.optim.Optimizer.
        if optimizer.__module__ == DistributedOptimizer.__module__:
            super(optimizer.__class__, optimizer).step()
        else:
            optimizer.step()
        state_dict = optimizer.state_dict()

    # If the state_dict is still empty after initialization, then
    # the optimizer is stateless, and there is nothing to broadcast.
    # Furthermore, attempting to access the state dict would result in
    # an error.
    if len(state_dict['state']) == 0:
        return

    params = []
    callbacks = {}
    occurrences = collections.defaultdict(int)

    # Returns the full type structure of the possibly nested objects for recursive casting back
    def _get_types(x):
        if isinstance(x, collections.Iterable):
            return type(x), [_get_types(xi) for xi in x]
        else:
            return type(x)

    # Casts an object encoded in a tensor back into its original type and subtypes
    def _recursive_cast(x, dtype):
        if isinstance(dtype, tuple):
            t, dtypes = dtype
            x = t(x)
            return t([_recursive_cast(x[i], dtypes[i]) for i in range(len(x))])
        else:
            return dtype(x)

    # Some optimizer parameters may be represented as scalars instead of
    # tensors.  In such cases, we need to wrap the scalar in a tensor, then
    # broadcast, then update the appropriate value in the state_dict with the
    # new unwrapped scalar value via a callback.
    def _create_callback(pid, name, t, p):
        def _from_tensor():
            state_dict['state'][pid][name] = t(p.numpy()[0])
        return _from_tensor

    def _create_option_callback(index, option_key, option_tensor, dtypes):
        def _from_tensor():
            optimizer.param_groups[index][option_key] = _recursive_cast(option_tensor.numpy()[0], dtypes)
        return _from_tensor

    # Param groups are an ordered list, normally there is only one per model,
    # but users can add additional param groups for example to train
    # previously frozen layers
    for index, group in enumerate(state_dict['param_groups']):
        # Broadcast options like learning rate
        for option_key, option_value in group.items():
            if option_key == 'params':
                continue

            # Options like the learning rate are scalar, and need to be wrapped in tensors
            key = '%s.%d' % (option_key, index)
            dtypes = _get_types(option_value)
            option_tensor = torch.Tensor([option_value])
            callbacks[key] = _create_option_callback(index, option_key, option_tensor, dtypes)
            params.append((key, option_tensor))

        # The params list here is ordered by the layers in the model
        for pid in group['params']:
            param_state = state_dict['state'][pid]
            for name, p in param_state.items():
                # Some parameter names may appear more than once, in which
                # case we ensure they have a unique identifier defined by
                # their order
                occurrences[name] += 1
                key = '%s.%d' % (str(name), occurrences[name])

                if not torch.is_tensor(p):
                    # Wrap the scalar in a FloatTensor, and remember its type
                    # so we can cast it back after unwrapping
                    t = type(p)
                    p = torch.Tensor([p])
                    callbacks[key] = _create_callback(pid, name, t, p)

                params.append((key, p))

    # Synchronized broadcast of all parameters
    broadcast_parameters(params, root_rank)

    # Post-broadcast clenaup for non-tensor parameters
    for key, p in params:
        if key in callbacks:
            callbacks[key]()<|MERGE_RESOLUTION|>--- conflicted
+++ resolved
@@ -56,15 +56,6 @@
                              'tuples (name, parameter), usually produced by '
                              'model.named_parameters().')
 
-<<<<<<< HEAD
-        self._parameter_names = {v: k for k, v
-                                 in sorted(named_parameters)}
-        self.backward_passes_per_step = backward_passes_per_step
-        self._allreduce_delay = {v: self.backward_passes_per_step
-                                        for _, v in sorted(named_parameters)}
-        self._handles = {}
-        self._grad_accs = []
-=======
         if len(named_parameters) > 0:
             self._parameter_names = {v: k for k, v
                                      in sorted(named_parameters)}
@@ -72,11 +63,12 @@
             self._parameter_names = {v: 'allreduce.noname.%s' % i
                                      for param_group in self.param_groups
                                      for i, v in enumerate(param_group['params'])}
-
+        self.backward_passes_per_step = backward_passes_per_step
+        self._allreduce_delay = {v: self.backward_passes_per_step
+                                 for _, v in sorted(named_parameters)}
         self._handles = {}
         self._grad_accs = []
         self._requires_update = set()
->>>>>>> b57e1775
         if size() > 1:
             self._register_hooks()
 
@@ -96,18 +88,11 @@
                     grad_acc.register_hook(self._make_hook(p))
                     self._grad_accs.append(grad_acc)
 
-<<<<<<< HEAD
-    def _allreduce_grad(self, p):
-        name = self._parameter_names.get(p)
-        tensor = p.grad.data
-        tensor_compressed, ctx = self._compression.compress(tensor)
-
-=======
     def _allreduce_grad_async(self, p):
         name = self._parameter_names.get(p)
         tensor = p.grad.data
         tensor_compressed, ctx = self._compression.compress(tensor)
->>>>>>> b57e1775
+
         handle = allreduce_async_(tensor_compressed, average=True, name=name)
         return handle, ctx
 
@@ -121,15 +106,11 @@
                         "to step(). Increase backward_passes_per_step to "
                         "accumulate gradients locally.")
             assert not p.grad.requires_grad
-<<<<<<< HEAD
             assert self._allreduce_delay[p] > 0
             handle, ctx = None, None
             self._allreduce_delay[p] -= 1
             if self._allreduce_delay[p] == 0:
-                handle, ctx = self._allreduce_grad(p)
-=======
-            handle, ctx = self._allreduce_grad_async(p)
->>>>>>> b57e1775
+                handle, ctx = self._allreduce_grad_async(p)
             self._handles[p] = (handle, ctx)
         return hook
 
@@ -142,7 +123,7 @@
         for p, value in self._handles.items():
             handle, ctx = value
             if handle is None:
-                handle, ctx = self._allreduce_grad(p)
+                handle, ctx = self._allreduce_grad_async(p)
                 self._handles[p] = (handle, ctx)
         for p, (handle, _) in self._handles.items():
             output = synchronize(handle)
