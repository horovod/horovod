# Copyright 2019 Uber Technologies, Inc. All Rights Reserved.
# Modifications copyright Microsoft
#
# Licensed under the Apache License, Version 2.0 (the "License");
# you may not use this file except in compliance with the License.
# You may obtain a copy of the License at
#
#     http://www.apache.org/licenses/LICENSE-2.0
#
# Unless required by applicable law or agreed to in writing, software
# distributed under the License is distributed on an "AS IS" BASIS,
# WITHOUT WARRANTIES OR CONDITIONS OF ANY KIND, either express or implied.
# See the License for the specific language governing permissions and
# limitations under the License.
# ==============================================================================

from __future__ import absolute_import
from __future__ import division
from __future__ import print_function

from horovod.common.util import check_extension

try:
    check_extension('horovod.torch', 'HOROVOD_WITH_PYTORCH',
                    __file__, 'mpi_lib_v2')
except:
    check_extension('horovod.torch', 'HOROVOD_WITH_PYTORCH',
                    __file__, 'mpi_lib', '_mpi_lib')

from horovod.torch import elastic
from horovod.torch.compression import Compression
from horovod.torch.functions import broadcast_object, broadcast_optimizer_state, broadcast_parameters
from horovod.torch.mpi_ops import allreduce, allreduce_async, allreduce_, allreduce_async_
from horovod.torch.mpi_ops import allgather, allgather_async
from horovod.torch.mpi_ops import broadcast, broadcast_async, broadcast_, broadcast_async_
from horovod.torch.mpi_ops import join
from horovod.torch.mpi_ops import poll, synchronize
from horovod.torch.mpi_ops import init, shutdown
from horovod.torch.mpi_ops import size, local_size, rank, local_rank
from horovod.torch.mpi_ops import mpi_threads_supported, mpi_enabled, mpi_built
from horovod.torch.mpi_ops import gloo_enabled, gloo_built
from horovod.torch.mpi_ops import nccl_built, ddl_built, ccl_built
from horovod.torch.mpi_ops import Average, Sum, Adasum
<<<<<<< HEAD
from horovod.torch.optimizer import DistributedOptimizer
=======
from horovod.torch.sync_batch_norm import SyncBatchNorm

import torch
import collections
>>>>>>> 2a3f43f3


# Please run this function in a subprocess
def _check_has_gpu():
    import torch
    return torch.cuda.is_available()<|MERGE_RESOLUTION|>--- conflicted
+++ resolved
@@ -41,14 +41,8 @@
 from horovod.torch.mpi_ops import gloo_enabled, gloo_built
 from horovod.torch.mpi_ops import nccl_built, ddl_built, ccl_built
 from horovod.torch.mpi_ops import Average, Sum, Adasum
-<<<<<<< HEAD
 from horovod.torch.optimizer import DistributedOptimizer
-=======
 from horovod.torch.sync_batch_norm import SyncBatchNorm
-
-import torch
-import collections
->>>>>>> 2a3f43f3
 
 
 # Please run this function in a subprocess
