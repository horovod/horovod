--- conflicted
+++ resolved
@@ -24,7 +24,6 @@
     try:
         check_extension('horovod.torch', 'HOROVOD_WITH_PYTORCH',
                     __file__, 'mpi_lib', '_mpi_lib')
-<<<<<<< HEAD
     except Exception as e:
         # MPI libs are missing, but python applications are still available.
         print(e)
@@ -42,6 +41,7 @@
     from horovod.torch.mpi_ops import allgather, allgather_async
     from horovod.torch.mpi_ops import broadcast, broadcast_async, broadcast_, broadcast_async_
     from horovod.torch.mpi_ops import alltoall, alltoall_async
+    from horovod.torch.mpi_ops import reducescatter, reducescatter_async
     from horovod.torch.mpi_ops import join
     from horovod.torch.mpi_ops import barrier
     from horovod.torch.mpi_ops import poll, synchronize
@@ -55,27 +55,6 @@
     from horovod.torch.mpi_ops import Average, Sum, Adasum
     from horovod.torch.optimizer import DistributedOptimizer
     from horovod.torch.sync_batch_norm import SyncBatchNorm
-=======
-
-
-from horovod.torch.compression import Compression
-from horovod.torch.mpi_ops import allreduce, allreduce_async, allreduce_, allreduce_async_
-from horovod.torch.mpi_ops import allgather, allgather_async
-from horovod.torch.mpi_ops import broadcast, broadcast_async, broadcast_, broadcast_async_
-from horovod.torch.mpi_ops import reducescatter, reducescatter_async
-from horovod.torch.mpi_ops import join
-from horovod.torch.mpi_ops import poll, synchronize
-from horovod.torch.mpi_ops import init, shutdown
-from horovod.torch.mpi_ops import size, local_size, rank, local_rank
-from horovod.torch.mpi_ops import mpi_threads_supported, mpi_enabled, mpi_built
-from horovod.torch.mpi_ops import gloo_enabled, gloo_built
-from horovod.torch.mpi_ops import nccl_built, ddl_built, ccl_built
-from horovod.torch.mpi_ops import Average, Sum, Adasum
-
-import torch
-import collections
-
->>>>>>> fd87f521
 
 # Please run this function in a subprocess
 def _check_has_gpu():
