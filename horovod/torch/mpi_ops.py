# Copyright 2018 Uber Technologies, Inc. All Rights Reserved.
#
# Licensed under the Apache License, Version 2.0 (the "License");
# you may not use this file except in compliance with the License.
# You may obtain a copy of the License at
#
#     http://www.apache.org/licenses/LICENSE-2.0
#
# Unless required by applicable law or agreed to in writing, software
# distributed under the License is distributed on an "AS IS" BASIS,
# WITHOUT WARRANTIES OR CONDITIONS OF ANY KIND, either express or implied.
# See the License for the specific language governing permissions and
# limitations under the License.
# ==============================================================================

from __future__ import absolute_import
from __future__ import division
from __future__ import print_function

# Load all the necessary PyTorch C types.
import torch

<<<<<<< HEAD
from horovod.common import size
from horovod.torch import mpi_lib_impl
from horovod.torch import mpi_lib
from horovod.torch import rank, size
=======
try:
    from horovod.torch import mpi_lib_v2 as mpi_lib
    from horovod.common import HorovodBasics as _HorovodBasics
    _NULL = ""
    _basics = _HorovodBasics(__file__, 'mpi_lib_v2')
except:
    from horovod.torch import mpi_lib_impl
    from horovod.torch import mpi_lib
    from horovod.common import HorovodBasics as _HorovodBasics
    _NULL = mpi_lib._ffi.NULL
    _basics = _HorovodBasics(__file__, 'mpi_lib_impl', '_mpi_lib_impl')

# import basic methods
init = _basics.init
shutdown = _basics.shutdown
size = _basics.size
local_size = _basics.local_size
rank = _basics.rank
local_rank = _basics.local_rank
mpi_threads_supported = _basics.mpi_threads_supported
>>>>>>> f848375a


# Schema: handle -> input, output
# We keep input in order to make sure it does not get garbage collected
# before the operation is finished.
_handle_map = {}


def _check_function(function_factory, tensor):
    function = function_factory(tensor)
    if not hasattr(mpi_lib, function):
        raise ValueError('Tensor type %s is not supported.' % tensor.type())
    if not tensor.is_contiguous():
        raise ValueError('Tensor is required to be contiguous.')
    return function


def _allreduce_function_factory(tensor):
    return 'horovod_torch_allreduce_async_' + tensor.type().replace('.', '_')


def _allreduce_async(tensor, output, name):
    function = _check_function(_allreduce_function_factory, tensor)
    handle = getattr(mpi_lib, function)(tensor, output,
                                        name.encode() if name is not None else _NULL)
    _handle_map[handle] = (tensor, output)
    return handle


def allreduce_async(tensor, average=True, name=None):
    """
    A function that performs asynchronous averaging or summation of the input tensor
    over all the Horovod processes. The input tensor is not modified.

    The reduction operation is keyed by the name. If name is not provided, an incremented
    auto-generated name is used. The tensor type and shape must be the same on all
    Horovod processes for a given name. The reduction will not start until all processes
    are ready to send and receive the tensor.

    Arguments:
        tensor: A tensor to average and sum.
        average: A flag indicating whether to compute average or summation,
                 defaults to average.
        name: A name of the reduction operation.

    Returns:
        A handle to the allreduce operation that can be used with `poll()` or
        `synchronize()`.
    """
    if average:
        output = tensor.div(size())
        return _allreduce_async(output, output, name)
    else:
        output = tensor.new(tensor.shape)
        return _allreduce_async(tensor, output, name)


class HorovodAllreduce(torch.autograd.Function):
    """An autograd function that performs allreduce on a tensor."""

    @staticmethod
    def forward(ctx, tensor, average, name):
        ctx.average = average
        handle = allreduce_async(tensor, average, name)
        return synchronize(handle)

    @staticmethod
    def backward(ctx, grad_output):
        return allreduce(grad_output, ctx.average), None, None


def allreduce(tensor, average=True, name=None):
    """
    A function that performs averaging or summation of the input tensor over all the
    Horovod processes. The input tensor is not modified.

    The reduction operation is keyed by the name. If name is not provided, an incremented
    auto-generated name is used. The tensor type and shape must be the same on all
    Horovod processes for a given name. The reduction will not start until all processes
    are ready to send and receive the tensor.

    This acts as a thin wrapper around an autograd function.  If your input
    tensor requires gradients, then callings this function will allow gradients
    to be computed and backpropagated.

    Arguments:
        tensor: A tensor to average and sum.
        average: A flag indicating whether to compute average or summation,
                 defaults to average.
        name: A name of the reduction operation.

    Returns:
        A tensor of the same shape and type as `tensor`, averaged or summed across all
        processes.
    """
    return HorovodAllreduce.apply(tensor, average, name)


def allreduce_async_(tensor, average=True, name=None):
    """
    A function that performs asynchronous in-place averaging or summation of the input
    tensor over all the Horovod processes.

    The reduction operation is keyed by the name. If name is not provided, an incremented
    auto-generated name is used. The tensor type and shape must be the same on all
    Horovod processes for a given name. The reduction will not start until all processes
    are ready to send and receive the tensor.

    Arguments:
        tensor: A tensor to average and sum.
        average: A flag indicating whether to compute average or summation,
                 defaults to average.
        name: A name of the reduction operation.

    Returns:
        A handle to the allreduce operation that can be used with `poll()` or
        `synchronize()`.
    """
    if average:
        tensor.div_(size())
    return _allreduce_async(tensor, tensor, name)


def allreduce_(tensor, average=True, name=None):
    """
    A function that performs in-place averaging or summation of the input tensor over
    all the Horovod processes.

    The reduction operation is keyed by the name. If name is not provided, an incremented
    auto-generated name is used. The tensor type and shape must be the same on all
    Horovod processes for a given name. The reduction will not start until all processes
    are ready to send and receive the tensor.

    Arguments:
        tensor: A tensor to average and sum.
        average: A flag indicating whether to compute average or summation,
                 defaults to average.
        name: A name of the reduction operation.

    Returns:
        A tensor of the same shape and type as `tensor`, averaged or summed across all
        processes.
    """
    handle = allreduce_async_(tensor, average, name)
    return synchronize(handle)


def _allgather_function_factory(tensor):
    return 'horovod_torch_allgather_async_' + tensor.type().replace('.', '_')


def _allgather_async(tensor, output, name):
    function = _check_function(_allgather_function_factory, tensor)
    handle = getattr(mpi_lib, function)(
        tensor, output, name.encode() if name is not None else _NULL)
    _handle_map[handle] = (tensor, output)
    return handle


def allgather_async(tensor, name=None):
    """
    A function that asynchronously concatenates the input tensor with the same input
    tensor on all other Horovod processes. The input tensor is not modified.

    The concatenation is done on the first dimension, so the input tensors on the
    different processes must have the same rank and shape, except for the first
    dimension, which is allowed to be different.

    Arguments:
        tensor: A tensor to allgather.
        name: A name of the allgather operation.

    Returns:
        A handle to the allgather operation that can be used with `poll()` or
        `synchronize()`.
    """
    output = tensor.new()
    return _allgather_async(tensor, output, name)


class HorovodAllgather(torch.autograd.Function):
    """An autograd function that performs allgather on a tensor."""

    @staticmethod
    def forward(ctx, tensor, name):
        ctx.dim = tensor.shape[0]
        handle = allgather_async(tensor, name)
        return synchronize(handle)

    @staticmethod
    def backward(ctx, grad_output):
        grad_reduced = allreduce(grad_output, average=False)

        dim_t = torch.IntTensor([ctx.dim])
        dim = allgather(dim_t).view(size())

        r = rank()
        offset = torch.sum(dim.narrow(0, 0, r)).data[0] if r != 0 else 0
        return grad_reduced.narrow(0, offset, ctx.dim), None


def allgather(tensor, name=None):
    """
    A function that concatenates the input tensor with the same input tensor on
    all other Horovod processes. The input tensor is not modified.

    The concatenation is done on the first dimension, so the input tensors on the
    different processes must have the same rank and shape, except for the first
    dimension, which is allowed to be different.

    This acts as a thin wrapper around an autograd function.  If your input
    tensor requires gradients, then callings this function will allow gradients
    to be computed and backpropagated.

    Arguments:
        tensor: A tensor to allgather.
        name: A name of the allgather operation.

    Returns:
        A tensor of the same type as `tensor`, concatenated on dimension zero
        across all processes. The shape is identical to the input shape, except for
        the first dimension, which may be greater and is the sum of all first
        dimensions of the tensors in different Horovod processes.
    """
    return HorovodAllgather.apply(tensor, name)


def _broadcast_function_factory(tensor):
    return 'horovod_torch_broadcast_async_' + tensor.type().replace('.', '_')


def _broadcast_async(tensor, output, root_rank, name):
    function = _check_function(_broadcast_function_factory, tensor)
    handle = getattr(mpi_lib, function)(
        tensor, output, root_rank, name.encode() if name is not None else _NULL)
    _handle_map[handle] = (tensor, output)
    return handle


def broadcast_async(tensor, root_rank, name=None):
    """
    A function that asynchronously broadcasts the input tensor on root rank to the same
    input tensor on all other Horovod processes. The input tensor is not modified.

    The broadcast operation is keyed by the name. If name is not provided, an incremented
    auto-generated name is used. The tensor type and shape must be the same on all
    Horovod processes for a given name. The broadcast will not start until all processes
    are ready to send and receive the tensor.

    Arguments:
        tensor: A tensor to broadcast.
        root_rank: The rank to broadcast the value from.
        name: A name of the broadcast operation.

    Returns:
        A handle to the broadcast operation that can be used with `poll()` or
        `synchronize()`.
    """
    output = tensor.new(tensor.shape)
    return _broadcast_async(tensor, output, root_rank, name)


class HorovodBroadcast(torch.autograd.Function):
    """An autograd function that broadcasts a tensor."""

    @staticmethod
    def forward(ctx, tensor, root_rank, name):
        ctx.root_rank = root_rank
        handle = broadcast_async(tensor, root_rank, name)
        return synchronize(handle)

    @staticmethod
    def backward(ctx, grad_output):
        grad_reduced = allreduce(grad_output, average=False)
        if rank() != ctx.root_rank:
            grad_reduced *= 0
        return grad_reduced, None, None


def broadcast(tensor, root_rank, name=None):
    """
    A function that broadcasts the input tensor on root rank to the same input tensor
    on all other Horovod processes. The input tensor is not modified.

    The broadcast operation is keyed by the name. If name is not provided, an incremented
    auto-generated name is used. The tensor type and shape must be the same on all
    Horovod processes for a given name. The broadcast will not start until all processes
    are ready to send and receive the tensor.

    This acts as a thin wrapper around an autograd function.  If your input
    tensor requires gradients, then callings this function will allow gradients
    to be computed and backpropagated.

    Arguments:
        tensor: A tensor to broadcast.
        root_rank: The rank to broadcast the value from.
        name: A name of the broadcast operation.

    Returns:
        A tensor of the same shape and type as `tensor`, with the value broadcasted
        from root rank.
    """
    return HorovodBroadcast.apply(tensor, root_rank, name)


def broadcast_async_(tensor, root_rank, name=None):
    """
    A function that asynchronously broadcasts the input tensor on root rank to the same
    input tensor on all other Horovod processes. The operation is performed in-place.

    The broadcast operation is keyed by the name. If name is not provided, an incremented
    auto-generated name is used. The tensor type and shape must be the same on all
    Horovod processes for a given name. The broadcast will not start until all processes
    are ready to send and receive the tensor.

    Arguments:
        tensor: A tensor to broadcast.
        root_rank: The rank to broadcast the value from.
        name: A name of the broadcast operation.

    Returns:
        A handle to the broadcast operation that can be used with `poll()` or
        `synchronize()`.
    """
    return _broadcast_async(tensor, tensor, root_rank, name)


def broadcast_(tensor, root_rank, name=None):
    """
    A function that broadcasts the input tensor on root rank to the same input tensor
    on all other Horovod processes. The operation is performed in-place.

    The broadcast operation is keyed by the name. If name is not provided, an incremented
    auto-generated name is used. The tensor type and shape must be the same on all
    Horovod processes for a given name. The broadcast will not start until all processes
    are ready to send and receive the tensor.

    Arguments:
        tensor: A tensor to broadcast.
        root_rank: The rank to broadcast the value from.
        name: A name of the broadcast operation.

    Returns:
        A tensor of the same shape and type as `tensor`, with the value broadcasted
        from root rank.
    """
    handle = broadcast_async_(tensor, root_rank, name)
    return synchronize(handle)


def poll(handle):
    """
    Polls an allreduce, allgather or broadcast handle to determine whether underlying
    asynchronous operation has completed. After `poll()` returns `True`, `synchronize()`
    will return without blocking.

    Arguments:
        handle: A handle returned by an allreduce, allgather or broadcast asynchronous
                operation.

    Returns:
        A flag indicating whether the operation has completed.
    """
    return mpi_lib.horovod_torch_poll(handle) != 0


def synchronize(handle):
    """
    Synchronizes an asynchronous allreduce, allgather or broadcast operation until
    it's completed. Returns the result of the operation.

    Arguments:
        handle: A handle returned by an allreduce, allgather or broadcast asynchronous
                operation.

    Returns:
        An output tensor of the operation.
    """
    if handle not in _handle_map:
        return
    mpi_lib.horovod_torch_wait_and_clear(handle)
    _, output = _handle_map.pop(handle)
    return output<|MERGE_RESOLUTION|>--- conflicted
+++ resolved
@@ -20,12 +20,6 @@
 # Load all the necessary PyTorch C types.
 import torch
 
-<<<<<<< HEAD
-from horovod.common import size
-from horovod.torch import mpi_lib_impl
-from horovod.torch import mpi_lib
-from horovod.torch import rank, size
-=======
 try:
     from horovod.torch import mpi_lib_v2 as mpi_lib
     from horovod.common import HorovodBasics as _HorovodBasics
@@ -46,7 +40,6 @@
 rank = _basics.rank
 local_rank = _basics.local_rank
 mpi_threads_supported = _basics.mpi_threads_supported
->>>>>>> f848375a
 
 
 # Schema: handle -> input, output
