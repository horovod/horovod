--- conflicted
+++ resolved
@@ -54,14 +54,10 @@
   template <MPIDataType DT, DeviceType Dev, class T>
   static void ResizeNd(T* tensor, int nDimension, int64_t* size,
                        int64_t* stride);
-<<<<<<< HEAD
-  template <class T> static void Copy(T* output, T* tensor);
-=======
   template <MPIDataType DT, DeviceType Dev, class T>
   static void Copy(T* output, T* tensor);
   template <MPIDataType DT, DeviceType Dev, class T>
   static void DivideTensorInPlace(T* tensor, int value);
->>>>>>> f848375a
 
 #if HAVE_CUDA
   template <MPIDataType DT, class T, class TC>
@@ -93,15 +89,11 @@
   void TensorUtil::ResizeNd<HorovodType, DeviceType, THTensor>(                \
       THTensor * tensor, int nDimension, int64_t* size, int64_t* stride);      \
   template <>                                                                  \
-<<<<<<< HEAD
-  void TensorUtil::Copy<THTensor>(THTensor * output, THTensor * tensor);       \
-=======
   void TensorUtil::Copy<HorovodType, DeviceType, THTensor>(THTensor * output,  \
                                                            THTensor * tensor); \
   template <>                                                                  \
   void TensorUtil::DivideTensorInPlace<HorovodType, DeviceType, THTensor>(     \
       THTensor * tensor, int value);
->>>>>>> f848375a
 
 #define TENSOR_UTIL_DEFINE_CPU_TYPE_H(HorovodType, THTensor)                   \
   TENSOR_UTIL_DEFINE_TYPE_H(HorovodType, DeviceType::CPU, THTensor)
@@ -170,8 +162,6 @@
       THTensor * output, THTensor * tensor) {                                  \
     THTensor##_copy(output, tensor);                                           \
   }                                                                            \
-<<<<<<< HEAD
-=======
                                                                                \
   template <>                                                                  \
   void                                                                         \
@@ -179,7 +169,6 @@
       THTensor * tensor, int value) {                                          \
     THTensor##_div(tensor, tensor, value);                                     \
   }
->>>>>>> f848375a
 
 #define TENSOR_UTIL_DEFINE_CUDA_TYPE(HorovodType, THCTensor, THTensor,         \
                                      THCStorage)                               \
@@ -241,10 +230,6 @@
   }                                                                            \
                                                                                \
   template <>                                                                  \
-<<<<<<< HEAD
-  void TensorUtil::CopyCPUToCuda<THTensor, THCTensor>(THTensor * cpu,          \
-                                                      THCTensor * cuda) {      \
-=======
   void                                                                         \
   TensorUtil::DivideTensorInPlace<HorovodType, DeviceType::GPU, THCTensor>(    \
       THCTensor * tensor, int value) {                                         \
@@ -255,7 +240,6 @@
   template <>                                                                  \
   void TensorUtil::CopyCPUToCuda<HorovodType, THTensor, THCTensor>(            \
       THTensor * cpu, THCTensor * cuda) {                                      \
->>>>>>> f848375a
     with_device device_context(THCTensor##_getDevice(state, cuda));            \
     THLongStorage* size = THTensor##_newSizeOf(cpu);                           \
     if (!THCTensor##_isSize(state, cuda, size)) {                              \
