// Copyright 2016 The TensorFlow Authors. All Rights Reserved.
// Modifications copyright (C) 2018 Uber Technologies, Inc.
// Modifications copyright Microsoft
// Modifications copyright (C) 2020, NVIDIA CORPORATION. All rights reserved.
//
// Licensed under the Apache License, Version 2.0 (the "License");
// you may not use this file except in compliance with the License.
// You may obtain a copy of the License at
//
//     http://www.apache.org/licenses/LICENSE-2.0
//
// Unless required by applicable law or agreed to in writing, software
// distributed under the License is distributed on an "AS IS" BASIS,
// WITHOUT WARRANTIES OR CONDITIONS OF ANY KIND, either express or implied.
// See the License for the specific language governing permissions and
// limitations under the License.
// =============================================================================

#include <memory>
#include <queue>
#include <regex>
#include <thread>
#include <unordered_map>

#define EIGEN_USE_THREADS
#if HAVE_CUDA || HAVE_ROCM
#define EIGEN_USE_GPU
#endif  // HAVE_CUDA || HAVE_ROCM

#include "tensorflow/core/framework/op.h"
#include "tensorflow/core/framework/op_kernel.h"
#include "tensorflow/core/framework/shape_inference.h"
#include "tensorflow/core/framework/common_shape_fns.h"

#if TENSORFLOW_VERSION >= 2006000000
#include "tensorflow/core/framework/resource_mgr.h"
#include "tensorflow/core/framework/resource_var.h"
#include "tensorflow/core/kernels/training_op_helpers.h"
#endif // TENSORFLOW_VERSION >= 2006000000

#include "../common/common.h"

#if HAVE_GPU

#if HAVE_CUDA
#include <cuda_runtime.h>
using GpuStreamHandle = cudaStream_t;
#define gpuMemsetAsync cudaMemsetAsync
#elif HAVE_ROCM
#include <hip/hip_runtime.h>
using GpuStreamHandle = hipStream_t;
#define gpuMemsetAsync hipMemsetAsync
#endif // HAVE_CUDA, HAVE_ROCM

// Forward declaration of AsGpuStreamValue
namespace stream_executor {
namespace gpu {
GpuStreamHandle AsGpuStreamValue(Stream* stream);
} // namespace stream_executor
} // namespace gpu
#include "tensorflow/stream_executor/stream.h"
#endif // HAVE_GPU

#define OMPI_SKIP_MPICXX
#include "../common/operations.h"

using namespace tensorflow;
using namespace horovod;

namespace horovod {
namespace tensorflow {

namespace {

::tensorflow::DataType GetTFDataType(common::DataType dtype) {
  switch (dtype) {
  case common::HOROVOD_UINT8:
    return DT_UINT8;
  case common::HOROVOD_INT8:
    return DT_INT8;
  case common::HOROVOD_UINT16:
    return DT_UINT16;
  case common::HOROVOD_INT16:
    return DT_INT16;
  case common::HOROVOD_INT32:
    return DT_INT32;
  case common::HOROVOD_INT64:
    return DT_INT64;
  case common::HOROVOD_FLOAT16:
    return DT_HALF;
  case common::HOROVOD_FLOAT32:
    return DT_FLOAT;
  case common::HOROVOD_FLOAT64:
    return DT_DOUBLE;
  case common::HOROVOD_BOOL:
    return DT_BOOL;
  default:
    throw std::logic_error("Invalid data type.");
  }
}

Status ConvertStatus(const common::Status& status) {
  switch (status.type()) {
  case common::OK:
    return Status::OK();
  case common::UNKNOWN_ERROR:
    return errors::Unknown(status.reason());
  case common::PRECONDITION_ERROR:
    return errors::FailedPrecondition(status.reason());
  case common::ABORTED:
    return errors::Aborted(status.reason());
  case common::INVALID_ARGUMENT:
    return errors::InvalidArgument(status.reason());
  default:
    return errors::Unknown("Unknown error.");
  }
}

common::Status ConvertStatus(const Status& status) {
  switch (status.code()) {
  case error::Code::OK:
    return common::Status::OK();
  case error::Code::UNKNOWN:
    return common::Status::UnknownError(status.error_message());
  case error::Code::FAILED_PRECONDITION:
    return common::Status::PreconditionError(status.error_message());
  case error::Code::ABORTED:
    return common::Status::Aborted(status.error_message());
  case error::Code::INVALID_ARGUMENT:
    return common::Status::InvalidArgument(status.error_message());
  default:
    return common::Status::UnknownError("Unknown error.");
  }
}

int GetDeviceID(OpKernelContext* context);

#if HAVE_GPU
struct ReadyEventRegistry {
  std::unordered_map<int, std::queue<gpuEvent_t>> gpu_events;
  std::mutex mutex;
};

static ReadyEventRegistry ready_event_registry;

class TFReadyEvent : public common::ReadyEvent {
public:
  TFReadyEvent(OpKernelContext* context);
  ~TFReadyEvent();
  bool Ready() const override;
  gpuEvent_t event() const override;

private:
  gpuEvent_t event_;
  int device_ = CPU_DEVICE_ID;
};
#endif

class TFPersistentBuffer : public common::PersistentBuffer {
public:
  TFPersistentBuffer(OpKernelContext* context, int64_t size);
  virtual const void*
  AccessData(std::shared_ptr<common::OpContext> context) const override;

private:
  std::shared_ptr<Tensor> tensor_;
};

class TFTensor : public common::Tensor {
public:
  TFTensor(::tensorflow::Tensor& tensor);
  virtual const common::DataType dtype() const override;
  virtual const common::TensorShape shape() const override;
  virtual const void* data() const override;
  virtual int64_t size() const override;
  const ::tensorflow::Tensor* tensor() const;

protected:
  ::tensorflow::Tensor tensor_;
};

class TFOpContext : public common::OpContext {
public:
  TFOpContext(OpKernelContext* context);
  virtual common::Status AllocatePersistent(
      int64_t size, std::shared_ptr<common::PersistentBuffer>* tensor) override;
  virtual common::Status
  AllocateOutput(common::TensorShape shape,
                 std::shared_ptr<common::Tensor>* tensor) override;
  virtual common::Status
  AllocateOutput(int output_index, common::TensorShape shape,
                 std::shared_ptr<common::Tensor>* tensor) override;
  virtual common::Status
  AllocateZeros(int64_t num_elements, common::DataType dtype,
                std::shared_ptr<common::Tensor>* tensor) override;
  virtual common::Framework framework() const override;
  OpKernelContext* GetKernelContext() const;

private:
  OpKernelContext* context_ = nullptr;
};

#if HAVE_GPU
TFReadyEvent::TFReadyEvent(OpKernelContext* context) {
  device_ = GetDeviceID(context);
  {
    std::lock_guard<std::mutex> guard(ready_event_registry.mutex);
    auto& queue = ready_event_registry.gpu_events[device_];
    if (!queue.empty()) {
      event_ = queue.front();
      queue.pop();
    } else {
      HVD_GPU_CHECK(gpuEventCreateWithFlags(&event_, gpuEventDisableTiming));
    }
  }
  auto device_context = context->op_device_context();
  auto stream = stream_executor::gpu::AsGpuStreamValue(device_context->stream());
  HVD_GPU_CHECK(gpuEventRecord(event_, stream));
}

bool TFReadyEvent::Ready() const {
  HVD_GPU_CHECK(gpuEventSynchronize(event_));
  return true;
}

gpuEvent_t TFReadyEvent::event() const {
  return event_;
}

TFReadyEvent::~TFReadyEvent() {
  {
    std::lock_guard<std::mutex> guard(ready_event_registry.mutex);
    auto& queue = ready_event_registry.gpu_events[device_];
    queue.push(event_);
  }
}

#endif

TFPersistentBuffer::TFPersistentBuffer(OpKernelContext* context, int64_t size) {
  tensor_ = std::make_shared<Tensor>();
  TensorShape buffer_shape;
  buffer_shape.AddDim(size);
  Status status = context->allocate_temp(DT_INT8, buffer_shape, tensor_.get());
  if (!status.ok()) {
    throw status;
  }
#if HAVE_GPU
  // On GPU allocation is asynchronous, we need to wait for it to
  // complete.
  auto device_context = context->op_device_context();
  if (device_context != nullptr) {
    device_context->stream()->BlockHostUntilDone();
  }
#endif
}

const void* TFPersistentBuffer::AccessData(
    std::shared_ptr<common::OpContext> context) const {
  return (const void *)tensor_->tensor_data().data();
}

TFTensor::TFTensor(::tensorflow::Tensor& tensor) : tensor_(tensor) {}

const common::DataType TFTensor::dtype() const {
  switch (tensor_.dtype()) {
  case DT_UINT8:
    return common::HOROVOD_UINT8;
  case DT_INT8:
    return common::HOROVOD_INT8;
  case DT_UINT16:
    return common::HOROVOD_UINT16;
  case DT_INT16:
    return common::HOROVOD_INT16;
  case DT_INT32:
    return common::HOROVOD_INT32;
  case DT_INT64:
    return common::HOROVOD_INT64;
  case DT_HALF:
    return common::HOROVOD_FLOAT16;
  case DT_FLOAT:
    return common::HOROVOD_FLOAT32;
  case DT_DOUBLE:
    return common::HOROVOD_FLOAT64;
  case DT_BOOL:
    return common::HOROVOD_BOOL;
  default:
    throw std::logic_error("Invalid tensor type.");
  }
}

const common::TensorShape TFTensor::shape() const {
  common::TensorShape shape;
  for (auto dim : tensor_.shape()) {
    shape.AddDim(dim.size);
  }
  return shape;
}

const void* TFTensor::data() const { return (const void*)tensor_.tensor_data().data(); }

int64_t TFTensor::size() const { return (int64_t)tensor_.tensor_data().size(); }

const ::tensorflow::Tensor*  TFTensor::tensor() const { return &tensor_; }

TFOpContext::TFOpContext(OpKernelContext* context) : context_(context) {}

common::Status TFOpContext::AllocatePersistent(
    int64_t size, std::shared_ptr<common::PersistentBuffer>* tensor) {
  try {
    *tensor = std::make_shared<TFPersistentBuffer>(context_, size);
    return common::Status::OK();
  } catch (Status& status) {
    return ConvertStatus(status);
  }
}

common::Status
TFOpContext::AllocateOutput(common::TensorShape shape,
                            std::shared_ptr<common::Tensor>* tensor) {
  return TFOpContext::AllocateOutput(0, shape, tensor);
}

common::Status
TFOpContext::AllocateOutput(int output_index, common::TensorShape shape,
                            std::shared_ptr<common::Tensor>* tensor) {
  TensorShape tf_shape;
  for (int idx = 0; idx < shape.dims(); ++idx) {
    tf_shape.AddDim(shape.dim_size(idx));
  }
  Tensor* tf_tensor;
  Status status = context_->allocate_output(output_index, tf_shape, &tf_tensor);
  if (status.ok()) {
    *tensor = std::make_shared<TFTensor>(*tf_tensor);
  }
#if HAVE_GPU
  // On GPU allocation is asynchronous, we need to wait for it to
  // complete.
  auto device_context = context_->op_device_context();
  if (device_context != nullptr) {
    device_context->stream()->BlockHostUntilDone();
  }
#endif
  return ConvertStatus(status);
}

int GetDeviceID(OpKernelContext* context);

common::Status
TFOpContext::AllocateZeros(int64_t num_elements, common::DataType dtype,
                           std::shared_ptr<common::Tensor>* tensor) {
  std::shared_ptr<Tensor> zero_tensor = std::make_shared<Tensor>();
  auto tf_data_type = GetTFDataType(dtype);
  ::tensorflow::AllocatorAttributes tf_attribute;
  int device_ = GetDeviceID(context_);
  auto hvd_context = std::make_shared<TFOpContext>(context_);
  if (device_ != CPU_DEVICE_ID) {
    tf_attribute.set_on_host(false);
  } else {
    tf_attribute.set_on_host(true);
  }

  Status status = context_->allocate_temp(tf_data_type, ::tensorflow::TensorShape({num_elements}), zero_tensor.get(), tf_attribute);

  if (device_ != CPU_DEVICE_ID) {
#if HAVE_GPU
    auto device_context = context_->op_device_context();
    auto stream = (device_context != nullptr) ? stream_executor::gpu::AsGpuStreamValue(device_context->stream()) : 0;
    void *ptr = (void*)zero_tensor->tensor_data().data();
    auto size = zero_tensor->tensor_data().size();
    gpuMemsetAsync(ptr, 0, size, stream);
#endif
  } else {
    memset((void*)zero_tensor->tensor_data().data(), 0, zero_tensor->tensor_data().size());
  }
  if (status.ok()) {
    *tensor = std::make_shared<TFTensor>(*zero_tensor);
  }

#if HAVE_GPU
  // On GPU allocation is asynchronous, we need to wait for it to
  // complete.
  auto device_context = context_->op_device_context();
  if (device_context != nullptr) {
    device_context->stream()->BlockHostUntilDone();
  }
#endif
  return ConvertStatus(status);
}

common::Framework TFOpContext::framework() const {
  return common::Framework::TENSORFLOW;
}

OpKernelContext* TFOpContext::GetKernelContext() const { return context_; }

int GetDeviceID(OpKernelContext* context) {
  int device = CPU_DEVICE_ID;
  if (context->device() != nullptr &&
      context->device()->tensorflow_gpu_device_info() != nullptr) {
    device = context->device()->tensorflow_gpu_device_info()->gpu_id;
  }
  return device;
}

// On GPU this event will signal that data is ready, and tensors are
// allocated.
#if HAVE_GPU
common::ReadyEvent* RecordReadyEvent(OpKernelContext* context) {
  auto device_context = context->op_device_context();
  if (device_context != nullptr) {
    return new TFReadyEvent(context);
  }
  return nullptr;
}
#endif

} // namespace

class HorovodAllreduceOp : public AsyncOpKernel {
public:
  explicit HorovodAllreduceOp(OpKernelConstruction* context)
      : AsyncOpKernel(context) {
    OP_REQUIRES_OK(context, context->GetAttr("reduce_op", &reduce_op_));
    OP_REQUIRES_OK(context, context->GetAttr("prescale_factor", &prescale_factor_));
    OP_REQUIRES_OK(context, context->GetAttr("postscale_factor", &postscale_factor_));
    OP_REQUIRES_OK(context, context->GetAttr("ignore_name_scope", &ignore_name_scope_));
    OP_REQUIRES_OK(context, context->GetAttr("process_set_id", &process_set_id_));
  }

  void ComputeAsync(OpKernelContext* context, DoneCallback done) override {
    OP_REQUIRES_OK_ASYNC(context, ConvertStatus(common::CheckInitialized()),
                         done);

    auto node_name = name();
    if (ignore_name_scope_) {
      auto pos = node_name.find_last_of('/');
      if (pos != std::string::npos) {
        node_name = node_name.substr(pos + 1);
      }
    }
    auto device = GetDeviceID(context);
    auto tensor = context->input(0);
    horovod::common::ReduceOp reduce_op = static_cast<horovod::common::ReduceOp>(reduce_op_);
    Tensor* output;
    OP_REQUIRES_OK_ASYNC(
        context, context->allocate_output(0, tensor.shape(), &output), done);
    // ReadyEvent makes sure input tensor is ready, and output is allocated.
    common::ReadyEventList ready_event_list;
#if HAVE_GPU
    ready_event_list.AddReadyEvent(std::shared_ptr<common::ReadyEvent>(RecordReadyEvent(context)));
#endif
    auto hvd_context = std::make_shared<TFOpContext>(context);
    auto hvd_tensor = std::make_shared<TFTensor>(tensor);
    auto hvd_output = std::make_shared<TFTensor>(*output);
    auto enqueue_result = EnqueueTensorAllreduce(
        hvd_context, hvd_tensor, hvd_output, ready_event_list, node_name, device,
        [context, done](const common::Status& status) {
#if HAVE_GPU
          auto hvd_event = status.event;
          if (hvd_event.event) {
            auto device_context = context->op_device_context();
            if (device_context != nullptr) {
                auto stream = stream_executor::gpu::AsGpuStreamValue(device_context->stream());
                HVD_GPU_CHECK(gpuStreamWaitEvent(stream, *(hvd_event.event), 0));
            }
          }
#endif
          context->SetStatus(ConvertStatus(status));
          done();
        },
        reduce_op, (double)prescale_factor_, (double)postscale_factor_,
        process_set_id_);
    OP_REQUIRES_OK_ASYNC(context, ConvertStatus(enqueue_result), done);
  }

private:
  int reduce_op_;
  // Using float since TF does not support double OP attributes
  float prescale_factor_;
  float postscale_factor_;
  bool ignore_name_scope_;
  int process_set_id_;
};

REGISTER_KERNEL_BUILDER(Name("HorovodAllreduce").Device(DEVICE_CPU),
                        HorovodAllreduceOp);
#if HOROVOD_GPU_ALLREDUCE
REGISTER_KERNEL_BUILDER(Name("HorovodAllreduce").Device(DEVICE_GPU),
                        HorovodAllreduceOp);
#endif

REGISTER_OP("HorovodAllreduce")
    .Attr("T: {int32, int64, float16, float32, float64}")
    .Attr("reduce_op: int")
    .Attr("prescale_factor: float")
    .Attr("postscale_factor: float")
    .Attr("ignore_name_scope: bool = False")
    .Attr("process_set_id: int = 0")
    .Input("tensor: T")
    .Output("sum: T")
    .SetShapeFn([](shape_inference::InferenceContext* c) {
      c->set_output(0, c->input(0));
      return Status::OK();
    })
    .Doc(R"doc(
Perform an Allreduce on a tensor. All other processes that do a reduction
on a tensor with the same name must have the same dimension for that tensor.
Tensors are reduced with other tensors that have the same node name for the
allreduce.

Arguments
    tensor:     A tensor to reduce.

Output
    sum:    A tensor with the same shape as `tensor`, summed across all processes.
)doc");

class HorovodGroupedAllreduceOp : public AsyncOpKernel {
public:
  explicit HorovodGroupedAllreduceOp(OpKernelConstruction* context)
      : AsyncOpKernel(context) {
    OP_REQUIRES_OK(context, context->GetAttr("reduce_op", &reduce_op_));
    OP_REQUIRES_OK(context, context->GetAttr("prescale_factor", &prescale_factor_));
    OP_REQUIRES_OK(context, context->GetAttr("postscale_factor", &postscale_factor_));
    OP_REQUIRES_OK(context, context->GetAttr("ignore_name_scope", &ignore_name_scope_));
    OP_REQUIRES_OK(context, context->GetAttr("num_tensors", &num_tensors_));
    OP_REQUIRES_OK(context, context->GetAttr("process_set_id", &process_set_id_));
  }

  void ComputeAsync(OpKernelContext* context, DoneCallback done) override {
    OP_REQUIRES_OK_ASYNC(context, ConvertStatus(common::CheckInitialized()),
                         done);

    auto node_name = name();
    if (ignore_name_scope_) {
      auto pos = node_name.find_last_of('/');
      if (pos != std::string::npos) {
        node_name = node_name.substr(pos + 1);
      }
    }
    auto device = GetDeviceID(context);
    horovod::common::ReduceOp reduce_op = static_cast<horovod::common::ReduceOp>(reduce_op_);
    std::vector<Tensor*> outputs(num_tensors_);

    std::vector<common::ReadyEventList> ready_event_lists;
    std::vector<std::shared_ptr<common::OpContext>> hvd_contexts;
    std::vector<std::shared_ptr<common::Tensor>> hvd_tensors;
    std::vector<std::shared_ptr<common::Tensor>> hvd_outputs;
    std::vector<common::StatusCallback> callbacks;
    std::vector<std::string> names;
    ready_event_lists.reserve(num_tensors_);
    hvd_contexts.reserve(num_tensors_);
    hvd_tensors.reserve(num_tensors_);
    hvd_outputs.reserve(num_tensors_);
    callbacks.reserve(num_tensors_);
    names.reserve(num_tensors_);
    auto callback_mutex = std::make_shared<std::mutex>();
    auto callback_count = std::make_shared<int>(0);
    int num_tensors = num_tensors_;

    for (int i = 0; i < num_tensors_; ++i) {
      auto tensor = context->input(i);
      OP_REQUIRES_OK_ASYNC(
          context, context->allocate_output(i, tensor.shape(), &outputs[i]),
          done);
    }

    // ReadyEvent makes sure input tensors are ready, and outputs are allocated.
    common::ReadyEventList ready_event_list;
#if HAVE_GPU
    ready_event_list.AddReadyEvent(std::shared_ptr<common::ReadyEvent>(RecordReadyEvent(context)));
#endif

    for (int i = 0; i < num_tensors_; ++i) {
      auto tensor = context->input(i);
      ready_event_lists.emplace_back(ready_event_list); // Same for all tensors in group
      hvd_contexts.emplace_back(std::make_shared<TFOpContext>(context));
      hvd_tensors.emplace_back(std::make_shared<TFTensor>(tensor));
      names.emplace_back(node_name + "_" + std::to_string(i + 1) + "of" +
                         std::to_string(num_tensors));
      hvd_outputs.emplace_back(std::make_shared<TFTensor>(*outputs[i]));
      callbacks.emplace_back(
          [context, done, callback_mutex, callback_count, num_tensors]
          (const common::Status& status) {
            // Must only invoke callback on last tensor.
            std::lock_guard<std::mutex> guard(*callback_mutex);
            (*callback_count)++;
            if (*callback_count == num_tensors) {
#if HAVE_GPU
              auto hvd_event = status.event;
              if (hvd_event.event) {
                auto device_context = context->op_device_context();
                if (device_context != nullptr) {
                    auto stream = stream_executor::gpu::AsGpuStreamValue(device_context->stream());
                    HVD_GPU_CHECK(gpuStreamWaitEvent(stream, *(hvd_event.event), 0));
                }
              }
#endif
              context->SetStatus(ConvertStatus(status));
              done();
            }
          });
    }

    auto enqueue_result = EnqueueTensorAllreduces(
        hvd_contexts, hvd_tensors, hvd_outputs, ready_event_lists, names, device,
        callbacks, reduce_op, (double)prescale_factor_,
        (double)postscale_factor_, process_set_id_);
    OP_REQUIRES_OK_ASYNC(context, ConvertStatus(enqueue_result), done);
  }

private:
  int reduce_op_;
  // Using float since TF does not support double OP attributes
  float prescale_factor_;
  float postscale_factor_;
  bool ignore_name_scope_;
  int num_tensors_;
  int process_set_id_;
};

REGISTER_KERNEL_BUILDER(Name("HorovodGroupedAllreduce").Device(DEVICE_CPU),
                        HorovodGroupedAllreduceOp);
#if HOROVOD_GPU_ALLREDUCE
REGISTER_KERNEL_BUILDER(Name("HorovodGroupedAllreduce").Device(DEVICE_GPU),
                        HorovodGroupedAllreduceOp);
#endif

REGISTER_OP("HorovodGroupedAllreduce")
    .Attr("T: {int32, int64, float16, float32, float64}")
    .Attr("reduce_op: int")
    .Attr("prescale_factor: float")
    .Attr("postscale_factor: float")
    .Attr("ignore_name_scope: bool = False")
    .Attr("num_tensors: int")
    .Attr("process_set_id: int = 0")
    .Input("tensors: num_tensors*T")
    .Output("sum: num_tensors*T")
    .SetShapeFn([](shape_inference::InferenceContext* c) {
      for (int i = 0; i < c->num_inputs(); ++i) {
          c->set_output(i, c->input(i));
      }
      return Status::OK();
    })
    .Doc(R"doc(
Perform an MPI Allreduce on a list tensors. All other processes that do a reduction
on a tensor with the same name must have the same dimension for that tensor.
Tensors are reduced with other tensors that have the same node name for the
allreduce.

Arguments
    tensors:     A list of tensors to reduce.

Output
    sum:    A list of tensors with the same shape as corresponding tensors in `tensors`, summed across all MPI processes.
)doc");

class HorovodAllgatherOp : public AsyncOpKernel {
public:
  explicit HorovodAllgatherOp(OpKernelConstruction* context)
      : AsyncOpKernel(context) {
    OP_REQUIRES_OK(context, context->GetAttr("ignore_name_scope", &ignore_name_scope_));
    OP_REQUIRES_OK(context, context->GetAttr("process_set_id", &process_set_id_));
  }

  void ComputeAsync(OpKernelContext* context, DoneCallback done) override {
    OP_REQUIRES_OK_ASYNC(context, ConvertStatus(common::CheckInitialized()),
                         done);

    auto node_name = name();
    if (ignore_name_scope_) {
      auto pos = node_name.find_last_of('/');
      if (pos != std::string::npos) {
        node_name = node_name.substr(pos + 1);
      }
    }
    auto device = GetDeviceID(context);
    auto tensor = context->input(0);
    // ReadyEvent makes sure input tensor is ready.  We cannot pre-allocate
    // output for allgather, since shape of result is only known after all
    // ranks make a request.
    common::ReadyEventList ready_event_list;
#if HAVE_GPU
    ready_event_list.AddReadyEvent(std::shared_ptr<common::ReadyEvent>(RecordReadyEvent(context)));
#endif
    auto hvd_context = std::make_shared<TFOpContext>(context);
    auto hvd_tensor = std::make_shared<TFTensor>(tensor);
    auto enqueue_result = EnqueueTensorAllgather(
        hvd_context, hvd_tensor, ready_event_list, node_name, device,
        [context, done](const common::Status& status) {
#if HAVE_GPU
          auto hvd_event = status.event;
          if (hvd_event.event) {
            auto device_context = context->op_device_context();
            if (device_context != nullptr) {
                auto stream = stream_executor::gpu::AsGpuStreamValue(device_context->stream());
                HVD_GPU_CHECK(gpuStreamWaitEvent(stream, *(hvd_event.event), 0));
            }
          }
#endif
          context->SetStatus(ConvertStatus(status));
          done();
        },
        process_set_id_);
    OP_REQUIRES_OK_ASYNC(context, ConvertStatus(enqueue_result), done);
  }

private:
  bool ignore_name_scope_;
  int process_set_id_;
};

REGISTER_KERNEL_BUILDER(Name("HorovodAllgather").Device(DEVICE_CPU),
                        HorovodAllgatherOp);
#if HOROVOD_GPU_ALLGATHER
REGISTER_KERNEL_BUILDER(Name("HorovodAllgather").Device(DEVICE_GPU),
                        HorovodAllgatherOp);
#endif

REGISTER_OP("HorovodAllgather")
    .Attr(
        "T: {uint8, int8, uint16, int16, int32, int64, float16, float32, float64, bool}")
    .Attr("ignore_name_scope: bool = False")
    .Attr("process_set_id: int = 0")
    .Input("tensor: T")
    .Output("output: T")
    .SetShapeFn([](shape_inference::InferenceContext* c) {
      shape_inference::ShapeHandle output;
      TF_RETURN_IF_ERROR(
          c->ReplaceDim(c->input(0), 0, c->UnknownDim(), &output));
      c->set_output(0, output);
      return Status::OK();
    })
    .Doc(R"doc(
Perform an Allgather on a tensor. All other processes that do a gather on a
tensor with the same name must have the same rank for that tensor, and have the
same dimension on all but the first dimension.

Arguments
    tensor:     A tensor to gather.

Output
    output:     A tensor with the same shape as `tensor` except for the first dimension.
)doc");

class HorovodBroadcastOp : public AsyncOpKernel {
public:
  explicit HorovodBroadcastOp(OpKernelConstruction* context)
      : AsyncOpKernel(context) {
    OP_REQUIRES_OK(context, context->GetAttr("root_rank", &root_rank_));
    OP_REQUIRES_OK(context, context->GetAttr("ignore_name_scope", &ignore_name_scope_));
    OP_REQUIRES_OK(context, context->GetAttr("process_set_id", &process_set_id_));
  }

  void ComputeAsync(OpKernelContext* context, DoneCallback done) override {
    OP_REQUIRES_OK_ASYNC(context, ConvertStatus(common::CheckInitialized()),
                         done);

    auto node_name = name();
    if (ignore_name_scope_) {
      auto pos = node_name.find_last_of('/');
      if (pos != std::string::npos) {
        node_name = node_name.substr(pos + 1);
      }
    }
    auto device = GetDeviceID(context);
    auto tensor = context->input(0);
    Tensor* output = nullptr;
    if (common::horovod_rank() == root_rank_) {
      context->set_output(0, tensor);
    } else {
      OP_REQUIRES_OK_ASYNC(
          context, context->allocate_output(0, tensor.shape(), &output), done);
    }
    // ReadyEvent makes sure input tensor is ready, and output is allocated.
    common::ReadyEventList ready_event_list;
#if HAVE_GPU
    ready_event_list.AddReadyEvent(std::shared_ptr<common::ReadyEvent>(RecordReadyEvent(context)));
#endif
    auto hvd_context = std::make_shared<TFOpContext>(context);
    auto hvd_tensor = std::make_shared<TFTensor>(tensor);
    std::shared_ptr<TFTensor> hvd_output = nullptr;
    if (output != nullptr) {
      hvd_output = std::make_shared<TFTensor>(*output);
    }
    auto enqueue_result = EnqueueTensorBroadcast(
        hvd_context, hvd_tensor, hvd_output, root_rank_, ready_event_list, node_name,
        device, [context, done](const common::Status& status) {
#if HAVE_GPU
          auto hvd_event = status.event;
          if (hvd_event.event) {
            auto device_context = context->op_device_context();
            if (device_context != nullptr) {
                auto stream = stream_executor::gpu::AsGpuStreamValue(device_context->stream());
                HVD_GPU_CHECK(gpuStreamWaitEvent(stream, *(hvd_event.event), 0));
            }
          }
#endif
          context->SetStatus(ConvertStatus(status));
          done();
        },
        process_set_id_);
    OP_REQUIRES_OK_ASYNC(context, ConvertStatus(enqueue_result), done);
  }

private:
  int root_rank_;
  bool ignore_name_scope_;
  int process_set_id_;
};

REGISTER_KERNEL_BUILDER(Name("HorovodBroadcast").Device(DEVICE_CPU),
                        HorovodBroadcastOp);
#if HOROVOD_GPU_BROADCAST
REGISTER_KERNEL_BUILDER(Name("HorovodBroadcast").Device(DEVICE_GPU),
                        HorovodBroadcastOp);
#endif

REGISTER_OP("HorovodBroadcast")
    .Attr(
        "T: {uint8, int8, uint16, int16, int32, int64, float16, float32, float64, bool}")
    .Attr("root_rank: int")
    .Attr("ignore_name_scope: bool = False")
    .Attr("process_set_id: int = 0")
    .Input("tensor: T")
    .Output("output: T")
    .SetShapeFn([](shape_inference::InferenceContext* c) {
      c->set_output(0, c->input(0));
      return Status::OK();
    })
    .Doc(R"doc(
Perform a Broadcast on a tensor. All other processes that do a broadcast
on a tensor with the same name must have the same dimension for that tensor.

Arguments
    tensor:     A tensor to broadcast.
    root_rank:  Rank that will send data, other ranks will receive data.

Output
    output:    A tensor with the same shape as `tensor` and same value as
               `tensor` on root rank.
)doc");

<<<<<<< HEAD
#if TENSORFLOW_VERSION >= 2006000000
namespace {
std::string NormalizeNameForTensorFlow(const std::string& name) {
  static const std::regex normalize_re(R"regex([^a-zA-Z0-9_])regex");
  return std::regex_replace(name, normalize_re, "_");
}

Status GetInputDataTypeFromVariable(OpKernelContext* ctx, int input,
                                    DataType& out) {
  if (ctx->input_dtype(input) == DT_RESOURCE) {
    core::RefCountPtr<Var> var;
    TF_RETURN_IF_ERROR(LookupResource(ctx, HandleFromInput(ctx, input), &var));
    out = var->tensor()->dtype();
  } else {
    out = BaseType(ctx->input_dtype(input));
  }
  return Status::OK();
}

}

template <typename Device>
class HorovodBroadcastInplaceOp : public OpKernel {
public:
  explicit HorovodBroadcastInplaceOp(OpKernelConstruction* context)
      : OpKernel(context) {
    OP_REQUIRES_OK(context, context->GetAttr("root_rank", &root_rank_));
    OP_REQUIRES_OK(context,
                   context->GetAttr("process_set_id", &process_set_id_));
    OP_REQUIRES_OK(context, context->GetAttr("num_variables", &num_variables_));
    OP_REQUIRES_OK(context, context->GetAttr("variable_names", &variable_names_));
    OP_REQUIRES(context, (int) variable_names_.size() == num_variables_,
                errors::InvalidArgument(
                    "len(variable_names) needs to be equal to num_variables"));
  }

  void Compute(OpKernelContext* context) override {
    OP_REQUIRES_OK(context, ConvertStatus(common::CheckInitialized()));

    auto any_failures_and_tensors_done =
        std::make_shared<std::pair<std::atomic<bool>, std::atomic<int>>>();
    any_failures_and_tensors_done->first.store(false);
    any_failures_and_tensors_done->second.store(0);

    std::vector<VariableInputLockHolder> variable_locks;
    variable_locks.reserve(num_variables_);

    for (int tensor_index = 0; tensor_index < num_variables_; ++tensor_index) {
      DataType dtype;
      OP_REQUIRES_OK(
          context, GetInputDataTypeFromVariable(context, tensor_index, dtype));

      // Functions in tensorflow/core/kernels/training_op_helpers.h that deal
      // with resource variables need a template type parameter. This requires
      // us to branch out to different specializations of a templated helper
      // function.
      switch (dtype) {
#define PROCESS_CASE(DT, T)                                                    \
  case DT:                                                                     \
    OP_REQUIRES_OK(context, Process<T>(context, tensor_index, variable_locks,  \
                                       any_failures_and_tensors_done));        \
    break;
        PROCESS_CASE(DT_UINT8, uint8)
        PROCESS_CASE(DT_INT8, int8)
        PROCESS_CASE(DT_INT32, int32)
        PROCESS_CASE(DT_INT64, int64)
        PROCESS_CASE(DT_HALF, Eigen::half)
        PROCESS_CASE(DT_FLOAT, float)
        PROCESS_CASE(DT_DOUBLE, double)
        PROCESS_CASE(DT_BOOL, bool)
        // no support for int16 and uint16 because there are no DenseUpdate
        // kernels for them
      default:
        context->CtxFailure(__FILE__, __LINE__,errors::InvalidArgument(
            "Horovod inplace broadcast does not support data type ",
            DataTypeString(dtype)));
        return;
      }
#undef PROCESS_CASE
    }

    while (!any_failures_and_tensors_done->first.load() &&
           any_failures_and_tensors_done->second.load() < num_variables_) {
      std::this_thread::yield();
    }
  }

private:
  int root_rank_ = 0;
  int process_set_id_ = 0;
  int num_variables_ = 0;
  std::vector<std::string> variable_names_;

  template <typename T>
  Status
  Process(OpKernelContext* context, int tensor_index,
          std::vector<VariableInputLockHolder>& variable_locks,
          const std::shared_ptr<std::pair<std::atomic<bool>, std::atomic<int>>>&
              any_failures_and_tensors_done) {
    const bool do_lock = true;
    const bool sparse = false;
    // Here we need to replicate the functionality provided by
    // MaybeLockVariableInputMutexesInOrder(). That function currently does
    // not work as intended for input_ids not starting at 0. See:
    // https://github.com/tensorflow/tensorflow/issues/51686
    {
      Var* var;
      mutex* mu = GetTrainingVariableMutex<Device, T>(context, tensor_index,
                                                      sparse, &var);
      std::vector<Var*> vars;
      if (var) {
        vars.reserve(1);
        vars.push_back(var);
      }
      std::vector<mutex*> mutexes{mu};
      auto locks = absl::make_unique<std::vector<mutex_lock>>();
      locks->reserve(1);
      locks->emplace_back(*mu);
      auto shared_locks = absl::make_unique<std::vector<tf_shared_lock>>();
      variable_locks.emplace_back(std::move(vars), std::move(locks),
                                  std::move(shared_locks));
    }

    Tensor tensor;
    TF_RETURN_IF_ERROR(GetInputTensorFromVariable<Device, T>(
        context, tensor_index, do_lock, sparse, &tensor));
    Tensor* output = &tensor;
    MaybeForwardRefInputToRefOutput(context, tensor_index, tensor_index);

    std::string var_name = variable_names_[tensor_index];
    if (context->input_dtype(tensor_index) == DT_RESOURCE && var_name.empty()) {
      const ResourceHandle& handle = HandleFromInput(context, tensor_index);
      // We use handle.name() as a fallback only when we do not have a proper
      // name because typically it seems to be something like _AnonymousVar18.
      // The Python name attribute of the variable does not appear to be passed
      // through automatically.
      var_name = handle.name();
    }

    auto device = GetDeviceID(context);
    // ReadyEvent makes sure input tensor is ready, and output is allocated.
    common::ReadyEventList ready_event_list;
#if HAVE_GPU
    ready_event_list.AddReadyEvent(
        std::shared_ptr<common::ReadyEvent>(RecordReadyEvent(context)));
#endif
    auto hvd_context = std::make_shared<TFOpContext>(context);
    auto hvd_tensor = std::make_shared<TFTensor>(tensor);
    auto hvd_output = std::make_shared<TFTensor>(*output);
    const std::string node_name =
        name() + "_" + NormalizeNameForTensorFlow(var_name);
    auto enqueue_result = EnqueueTensorBroadcast(
        hvd_context, hvd_tensor, hvd_output, root_rank_, ready_event_list,
        node_name, device,
        [context, any_failures_and_tensors_done](const common::Status& status) {
#if HAVE_GPU
          auto hvd_event = status.event;
          if (hvd_event.event) {
            auto device_context = context->op_device_context();
            if (device_context != nullptr) {
              auto stream = stream_executor::gpu::AsGpuStreamValue(
                  device_context->stream());
              HVD_GPU_CHECK(gpuStreamWaitEvent(stream, *(hvd_event.event), 0));
            }
          }
#endif
          if (!status.ok()) {
            auto prev_failures = any_failures_and_tensors_done->first.load();
            if (!prev_failures) {
              // Only keeping failure status of the first broadcast that fails
              context->SetStatus(ConvertStatus(status));
              any_failures_and_tensors_done->first.store(false);
            }
          }
          any_failures_and_tensors_done->second.fetch_add(1);
        },
        process_set_id_);
    return ConvertStatus(enqueue_result);
  }
};

REGISTER_KERNEL_BUILDER(Name("HorovodBroadcastInplace").Device(DEVICE_CPU),
                        HorovodBroadcastInplaceOp<CPUDevice>);
#if HOROVOD_GPU_BROADCAST
REGISTER_KERNEL_BUILDER(Name("HorovodBroadcastInplace").Device(DEVICE_GPU),
                        HorovodBroadcastInplaceOp<GPUDevice>);
#endif

REGISTER_OP("HorovodBroadcastInplace")
    .Attr(
        "T: {uint8, int8, int32, int64, float16, float32, float64, bool}")
    .Attr("root_rank: int")
    .Attr("process_set_id: int = 0")
    .Attr("num_variables: int")
    .Attr("variable_names: list(string)")
    .Input("tensor_refs: Ref(num_variables * T)")
    .Output("output_refs: Ref(num_variables * T)")
    .SetShapeFn(shape_inference::UnchangedShape)
    .Doc(R"doc(
Perform an in-place Broadcast on (TF1-style) reference variables. All other
processes that do a broadcast on variables with the same names must have the
same dimensions for those variables. All variables must be located on the same
device and they must be of the same data type.

This requires TensorFlow 2.6+.

Arguments
    root_rank:      Rank that will send data, other ranks will receive data.
    variable_names: Names associated to the variables (obtained via Python
                    framework)

Input
    tensor_refs:    Variables to broadcast. They will be updated in-place
                    to the values from the root rank.
Output
    output_refs:    The updated variables.
)doc");

REGISTER_KERNEL_BUILDER(
    Name("HorovodBroadcastInplaceResource").Device(DEVICE_CPU),
    HorovodBroadcastInplaceOp<CPUDevice>);
#if HOROVOD_GPU_BROADCAST
REGISTER_KERNEL_BUILDER(Name("HorovodBroadcastInplaceResource")
                            .Device(DEVICE_GPU)
                            .HostMemory("resources"),
                        HorovodBroadcastInplaceOp<GPUDevice>);
#endif

REGISTER_OP("HorovodBroadcastInplaceResource")
    .Attr("root_rank: int")
    .Attr("process_set_id: int = 0")
    .Attr("num_variables: int")
    .Attr("variable_names: list(string)")
    .Input("resources: num_variables * resource")
    .SetShapeFn(shape_inference::NoOutputs)
    .Doc(R"doc(
Perform an in-place Broadcast on (TF2-style) resource variables. All other
processes that do a broadcast on variables with the same names must have the
same dimensions for those variables. All variables must be located on the same
device.

This requires TensorFlow 2.6+.

Arguments
    root_rank:      Rank that will send data, other ranks will receive data.
    variable_names: Names associated to the variables (obtained via Python
                    framework)

Input
    resources:    Variables to broadcast. They will be updated in-place
                  to the values from the root rank.
)doc");
#endif // TENSORFLOW_VERSION >= 2006000000

class HorovodJoinOp : public AsyncOpKernel {
public:
  explicit HorovodJoinOp(OpKernelConstruction* context)
      : AsyncOpKernel(context) {}

  void ComputeAsync(OpKernelContext* context, DoneCallback done) override {
    OP_REQUIRES_OK_ASYNC(context, ConvertStatus(common::CheckInitialized()),
                         done);
    auto device = GetDeviceID(context);
    Tensor* output = nullptr;
    OP_REQUIRES_OK_ASYNC(
        context, context->allocate_output(0, TensorShape(), &output), done);

    common::ReadyEventList ready_event_list;
#if HAVE_GPU
    ready_event_list.AddReadyEvent(std::shared_ptr<common::ReadyEvent>(RecordReadyEvent(context)));
#endif
    auto hvd_context = std::make_shared<TFOpContext>(context);
    std::shared_ptr<TFTensor> hvd_output = std::make_shared<TFTensor>(*output);
    auto enqueue_result = EnqueueJoin(
      hvd_context, hvd_output, ready_event_list,
      JOIN_TENSOR_NAME, device,
        [context, done](const common::Status& status) {
#if HAVE_GPU
          auto hvd_event = status.event;
          if (hvd_event.event) {
            auto device_context = context->op_device_context();
            if (device_context != nullptr) {
                auto stream = stream_executor::gpu::AsGpuStreamValue(device_context->stream());
                HVD_GPU_CHECK(gpuStreamWaitEvent(stream, *(hvd_event.event), 0));
            }
          }
#endif
          context->SetStatus(ConvertStatus(status));
          done();
        });

   OP_REQUIRES_OK_ASYNC(context, ConvertStatus(enqueue_result), done);
  }
};

REGISTER_KERNEL_BUILDER(Name("HorovodJoin")
                            .Device(DEVICE_CPU)
                            .HostMemory("output"),
                        HorovodJoinOp);
#if HOROVOD_GPU_ALLREDUCE
REGISTER_KERNEL_BUILDER(Name("HorovodJoin")
                            .Device(DEVICE_GPU)
                            .HostMemory("output"),
                        HorovodJoinOp);
#endif

REGISTER_OP("HorovodJoin")
    .Output("output: int32")
    .SetShapeFn([](shape_inference::InferenceContext* c) {
      c->set_output(0, c->Scalar());
      return Status::OK();
    })
    .Doc(R"doc(
Perform a join on a tensor.

Output
    output:    A scalar integer tensor containing the last rank that joined.
)doc");

template <typename T, T f(int)>
class HorovodReturnScalarForProcessSetOp : public OpKernel {
public:
  explicit HorovodReturnScalarForProcessSetOp(OpKernelConstruction* context)
      : OpKernel(context) {
    OP_REQUIRES_OK(context,
                   context->GetAttr("process_set_id", &process_set_id_));
  }

  void Compute(OpKernelContext* context) override {
    OP_REQUIRES_OK(context, ConvertStatus(common::CheckInitialized()));

    // Write integer to output tensor
    Tensor* output;
    OP_REQUIRES_OK(context,
                   context->allocate_output(0, TensorShape({}), &output));

    auto flat = output->flat<T>();
    flat(0) = f(process_set_id_);
  }

private:
  int process_set_id_;
};

REGISTER_KERNEL_BUILDER(
    Name("HorovodSize").Device(DEVICE_CPU).HostMemory("size"),
    HorovodReturnScalarForProcessSetOp<int, common::horovod_process_set_size>);
#if HAVE_GPU
REGISTER_KERNEL_BUILDER(
    Name("HorovodSize").Device(DEVICE_GPU).HostMemory("size"),
    HorovodReturnScalarForProcessSetOp<int, common::horovod_process_set_size>);
#endif

REGISTER_OP("HorovodSize")
    .Attr("process_set_id: int = 0")
    .Output("size: int32")
    .SetIsStateful()
    .SetShapeFn([](shape_inference::InferenceContext* c) {
      c->set_output(0, c->Scalar());
      return Status::OK();
    })
    .Doc(R"doc(
Returns the number of Horovod processes. If process_set_id > 0, limit the
count to that process set.

Output
    size:    An integer scalar containing the number of Horovod processes.
)doc");

REGISTER_KERNEL_BUILDER(
    Name("HorovodProcessSetIncluded").Device(DEVICE_CPU).HostMemory("included"),
    HorovodReturnScalarForProcessSetOp<int, common::horovod_process_set_included>);
#if HAVE_GPU
REGISTER_KERNEL_BUILDER(
    Name("HorovodProcessSetIncluded").Device(DEVICE_GPU).HostMemory("included"),
    HorovodReturnScalarForProcessSetOp<int, common::horovod_process_set_included>);
#endif

REGISTER_OP("HorovodProcessSetIncluded")
    .Attr("process_set_id: int = 0")
    .Output("included: int32")
    .SetIsStateful()
    .SetShapeFn([](shape_inference::InferenceContext* c) {
      c->set_output(0, c->Scalar());
      return Status::OK();
    })
    .Doc(R"doc(
Returns 0 or 1 depending on whether the current process is
included in the specified process set or an error code:
HOROVOD_PROCESS_SET_ERROR_INIT if Horovod is not initialized,
HOROVOD_PROCESS_SET_ERROR_UNKNOWN_SET if the process set is unknown.
)doc");


template <typename T, T f()> class HorovodReturnScalarOp : public OpKernel {
public:
  explicit HorovodReturnScalarOp(OpKernelConstruction* context)
      : OpKernel(context) {}

  void Compute(OpKernelContext* context) override {
    OP_REQUIRES_OK(context, ConvertStatus(common::CheckInitialized()));

    // Write integer to output tensor
    Tensor* output;
    OP_REQUIRES_OK(context,
                   context->allocate_output(0, TensorShape({}), &output));

    auto flat = output->flat<T>();
    flat(0) = f();
  }
};

REGISTER_KERNEL_BUILDER(
    Name("HorovodLocalSize").Device(DEVICE_CPU).HostMemory("local_size"),
    HorovodReturnScalarOp<int, common::horovod_local_size>);
#if HAVE_GPU
REGISTER_KERNEL_BUILDER(
    Name("HorovodLocalSize").Device(DEVICE_GPU).HostMemory("local_size"),
    HorovodReturnScalarOp<int, common::horovod_local_size>);
#endif

REGISTER_OP("HorovodLocalSize")
    .Output("local_size: int32")
    .SetIsStateful()
    .SetShapeFn([](shape_inference::InferenceContext* c) {
      c->set_output(0, c->Scalar());
      return Status::OK();
    })
    .Doc(R"doc(
Returns the number of Horovod processes within the node the current process is
running on.

Output
    local_size:    An integer scalar containing the number of local Horovod
                   processes.
)doc");

REGISTER_KERNEL_BUILDER(
    Name("HorovodRank").Device(DEVICE_CPU).HostMemory("rank"),
    HorovodReturnScalarOp<int, common::horovod_rank>);
#if HAVE_GPU
REGISTER_KERNEL_BUILDER(
    Name("HorovodRank").Device(DEVICE_GPU).HostMemory("rank"),
    HorovodReturnScalarOp<int, common::horovod_rank>);
#endif

REGISTER_OP("HorovodRank")
    .Output("rank: int32")
    .SetIsStateful()
    .SetShapeFn([](shape_inference::InferenceContext* c) {
      c->set_output(0, c->Scalar());
      return Status::OK();
    })
    .Doc(R"doc(
Returns the Horovod rank of the calling process.

Output
    rank:    An integer scalar with the Horovod rank of the calling process.
)doc");

REGISTER_KERNEL_BUILDER(
    Name("HorovodLocalRank").Device(DEVICE_CPU).HostMemory("local_rank"),
    HorovodReturnScalarOp<int, common::horovod_local_rank>);
#if HAVE_GPU
REGISTER_KERNEL_BUILDER(
    Name("HorovodLocalRank").Device(DEVICE_GPU).HostMemory("local_rank"),
    HorovodReturnScalarOp<int, common::horovod_local_rank>);
#endif

REGISTER_OP("HorovodLocalRank")
    .Output("local_rank: int32")
    .SetIsStateful()
    .SetShapeFn([](shape_inference::InferenceContext* c) {
      c->set_output(0, c->Scalar());
      return Status::OK();
    })
    .Doc(R"doc(
Returns the local Horovod rank of the calling process, within the node that it
is running on. For example, if there are seven processes running on a node,
their local ranks will be zero through six, inclusive.

Output
    local_rank:    An integer scalar with the local Horovod rank of the calling
                   process.
)doc");

class HorovodAlltoallOp : public AsyncOpKernel {
public:
  explicit HorovodAlltoallOp(OpKernelConstruction* context)
      : AsyncOpKernel(context) {
    OP_REQUIRES_OK(context, context->GetAttr("ignore_name_scope", &ignore_name_scope_));
    OP_REQUIRES_OK(context, context->GetAttr("process_set_id", &process_set_id_));
=======
class HorovodReducescatterOp : public AsyncOpKernel {
public:
  explicit HorovodReducescatterOp(OpKernelConstruction* context)
      : AsyncOpKernel(context) {
    int reduce_op;
    OP_REQUIRES_OK(context, context->GetAttr("reduce_op", &reduce_op));
    reduce_op_ = static_cast<horovod::common::ReduceOp>(reduce_op);
>>>>>>> fd87f521
  }

  void ComputeAsync(OpKernelContext* context, DoneCallback done) override {
    OP_REQUIRES_OK_ASYNC(context, ConvertStatus(common::CheckInitialized()),
                         done);

    auto node_name = name();
<<<<<<< HEAD
    if (ignore_name_scope_) {
      auto pos = node_name.find_last_of('/');
      if (pos != std::string::npos) {
        node_name = node_name.substr(pos + 1);
      }
    }
    auto device = GetDeviceID(context);
    auto tensor = context->input(0);
    auto splits = context->input(1);
    common::ReadyEventList ready_event_list;
#if HAVE_GPU
    ready_event_list.AddReadyEvent(std::shared_ptr<common::ReadyEvent>(RecordReadyEvent(context)));
#endif
    auto hvd_context = std::make_shared<TFOpContext>(context);
    auto hvd_tensor = std::make_shared<TFTensor>(tensor);
    auto splits_tensor = std::make_shared<TFTensor>(splits);
    auto enqueue_result = EnqueueTensorAlltoall(
        hvd_context, hvd_tensor, splits_tensor, ready_event_list, node_name, device,
        [context, done](const common::Status& status) {
#if HAVE_GPU
          auto hvd_event = status.event;
          if (hvd_event.event) {
            auto device_context = context->op_device_context();
            if (device_context != nullptr) {
                auto stream = stream_executor::gpu::AsGpuStreamValue(device_context->stream());
                HVD_GPU_CHECK(gpuStreamWaitEvent(stream, *(hvd_event.event), 0));
            }
          }
#endif
          context->SetStatus(ConvertStatus(status));
          done();
        },
        process_set_id_);
    OP_REQUIRES_OK_ASYNC(context, ConvertStatus(enqueue_result), done);
  }
private:
  bool ignore_name_scope_;
  int process_set_id_;
}; // namespace tensorflow

REGISTER_KERNEL_BUILDER(Name("HorovodAlltoall").Device(DEVICE_CPU),
                        HorovodAlltoallOp);
#if HOROVOD_GPU_ALLTOALL
REGISTER_KERNEL_BUILDER(Name("HorovodAlltoall")
                            .Device(DEVICE_GPU)
                            .HostMemory("splits")
                            .HostMemory("received_splits"),
                        HorovodAlltoallOp);
#endif

REGISTER_OP("HorovodAlltoall")
    .Attr(
        "T: {uint8, int8, uint16, int16, int32, int64, float16, float32, float64, bool}")
    .Attr("ignore_name_scope: bool = False")
    .Attr("process_set_id: int = 0")
    .Input("tensor: T")
    .Input("splits: int32")
    .Output("output: T")
    .Output("received_splits: int32")
=======
    auto device = GetDeviceID(context);
    auto tensor = context->input(0);
    // ReadyEvent makes sure input tensor is ready.  We cannot pre-allocate
    // output for reducescatter, since shape of result is only known after all
    // ranks make a request.
    auto ready_event = std::shared_ptr<common::ReadyEvent>(RecordReadyEvent(context));
    auto hvd_context = std::make_shared<TFOpContext>(context);
    auto hvd_tensor = std::make_shared<TFTensor>(tensor);
    auto enqueue_result = EnqueueTensorReducescatter(
        hvd_context, hvd_tensor, ready_event, node_name, device,
        [context, done](const common::Status& status) {
          context->SetStatus(ConvertStatus(status));
          done();
        }, reduce_op_);
    OP_REQUIRES_OK_ASYNC(context, ConvertStatus(enqueue_result), done);
  }

private:
  horovod::common::ReduceOp reduce_op_;
}; // namespace tensorflow

REGISTER_KERNEL_BUILDER(Name("HorovodReducescatter").Device(DEVICE_CPU),
                        HorovodReducescatterOp);
#if HOROVOD_GPU_REDUCESCATTER
REGISTER_KERNEL_BUILDER(Name("HorovodReducescatter").Device(DEVICE_GPU),
                        HorovodReducescatterOp);
#endif

REGISTER_OP("HorovodReducescatter")
    .Attr("T: {int32, int64, float16, float32, float64}")
    .Attr("reduce_op: int")
    .Input("tensor: T")
    .Output("output: T")
>>>>>>> fd87f521
    .SetShapeFn([](shape_inference::InferenceContext* c) {
      shape_inference::ShapeHandle output;
      TF_RETURN_IF_ERROR(
          c->ReplaceDim(c->input(0), 0, c->UnknownDim(), &output));
      c->set_output(0, output);
<<<<<<< HEAD
      c->set_output(1, c->input(1));
      return Status::OK();
    })
    .Doc(R"doc(
Perform an MPI Alltoall on a tensor.

Arguments
    tensor:     A tensor to be distributed with all to all
    splits:     A list of integers in rank order describing how many elements
                in `tensor` to send to each worker.

Output
    output:           The collected tensor data from all workers.
    received_splits:  A list of integers in rank order describing how many
                      elements in `output` have been received from each worker.
=======
      return Status::OK();
    })
    .Doc(R"doc(
Perform a Reducescatter on a tensor. All other processes that do a
reduce scatter on a tensor with the same name must have the same shape for
that tensor. Tensors are reduced with other tensors that have the same node
name for the reducescatter. The output shape is identical to the input
shape except for the first dimension, which will be divided across the
different Horovod processes.

Arguments
    tensor:     A tensor to reduce and scatter.

Output
    output:     A tensor with the same shape as `tensor` except for the first dimension.
>>>>>>> fd87f521
)doc");

} // namespace tensorflow
} // namespace horovod<|MERGE_RESOLUTION|>--- conflicted
+++ resolved
@@ -842,7 +842,6 @@
                `tensor` on root rank.
 )doc");
 
-<<<<<<< HEAD
 #if TENSORFLOW_VERSION >= 2006000000
 namespace {
 std::string NormalizeNameForTensorFlow(const std::string& name) {
@@ -1097,245 +1096,6 @@
 )doc");
 #endif // TENSORFLOW_VERSION >= 2006000000
 
-class HorovodJoinOp : public AsyncOpKernel {
-public:
-  explicit HorovodJoinOp(OpKernelConstruction* context)
-      : AsyncOpKernel(context) {}
-
-  void ComputeAsync(OpKernelContext* context, DoneCallback done) override {
-    OP_REQUIRES_OK_ASYNC(context, ConvertStatus(common::CheckInitialized()),
-                         done);
-    auto device = GetDeviceID(context);
-    Tensor* output = nullptr;
-    OP_REQUIRES_OK_ASYNC(
-        context, context->allocate_output(0, TensorShape(), &output), done);
-
-    common::ReadyEventList ready_event_list;
-#if HAVE_GPU
-    ready_event_list.AddReadyEvent(std::shared_ptr<common::ReadyEvent>(RecordReadyEvent(context)));
-#endif
-    auto hvd_context = std::make_shared<TFOpContext>(context);
-    std::shared_ptr<TFTensor> hvd_output = std::make_shared<TFTensor>(*output);
-    auto enqueue_result = EnqueueJoin(
-      hvd_context, hvd_output, ready_event_list,
-      JOIN_TENSOR_NAME, device,
-        [context, done](const common::Status& status) {
-#if HAVE_GPU
-          auto hvd_event = status.event;
-          if (hvd_event.event) {
-            auto device_context = context->op_device_context();
-            if (device_context != nullptr) {
-                auto stream = stream_executor::gpu::AsGpuStreamValue(device_context->stream());
-                HVD_GPU_CHECK(gpuStreamWaitEvent(stream, *(hvd_event.event), 0));
-            }
-          }
-#endif
-          context->SetStatus(ConvertStatus(status));
-          done();
-        });
-
-   OP_REQUIRES_OK_ASYNC(context, ConvertStatus(enqueue_result), done);
-  }
-};
-
-REGISTER_KERNEL_BUILDER(Name("HorovodJoin")
-                            .Device(DEVICE_CPU)
-                            .HostMemory("output"),
-                        HorovodJoinOp);
-#if HOROVOD_GPU_ALLREDUCE
-REGISTER_KERNEL_BUILDER(Name("HorovodJoin")
-                            .Device(DEVICE_GPU)
-                            .HostMemory("output"),
-                        HorovodJoinOp);
-#endif
-
-REGISTER_OP("HorovodJoin")
-    .Output("output: int32")
-    .SetShapeFn([](shape_inference::InferenceContext* c) {
-      c->set_output(0, c->Scalar());
-      return Status::OK();
-    })
-    .Doc(R"doc(
-Perform a join on a tensor.
-
-Output
-    output:    A scalar integer tensor containing the last rank that joined.
-)doc");
-
-template <typename T, T f(int)>
-class HorovodReturnScalarForProcessSetOp : public OpKernel {
-public:
-  explicit HorovodReturnScalarForProcessSetOp(OpKernelConstruction* context)
-      : OpKernel(context) {
-    OP_REQUIRES_OK(context,
-                   context->GetAttr("process_set_id", &process_set_id_));
-  }
-
-  void Compute(OpKernelContext* context) override {
-    OP_REQUIRES_OK(context, ConvertStatus(common::CheckInitialized()));
-
-    // Write integer to output tensor
-    Tensor* output;
-    OP_REQUIRES_OK(context,
-                   context->allocate_output(0, TensorShape({}), &output));
-
-    auto flat = output->flat<T>();
-    flat(0) = f(process_set_id_);
-  }
-
-private:
-  int process_set_id_;
-};
-
-REGISTER_KERNEL_BUILDER(
-    Name("HorovodSize").Device(DEVICE_CPU).HostMemory("size"),
-    HorovodReturnScalarForProcessSetOp<int, common::horovod_process_set_size>);
-#if HAVE_GPU
-REGISTER_KERNEL_BUILDER(
-    Name("HorovodSize").Device(DEVICE_GPU).HostMemory("size"),
-    HorovodReturnScalarForProcessSetOp<int, common::horovod_process_set_size>);
-#endif
-
-REGISTER_OP("HorovodSize")
-    .Attr("process_set_id: int = 0")
-    .Output("size: int32")
-    .SetIsStateful()
-    .SetShapeFn([](shape_inference::InferenceContext* c) {
-      c->set_output(0, c->Scalar());
-      return Status::OK();
-    })
-    .Doc(R"doc(
-Returns the number of Horovod processes. If process_set_id > 0, limit the
-count to that process set.
-
-Output
-    size:    An integer scalar containing the number of Horovod processes.
-)doc");
-
-REGISTER_KERNEL_BUILDER(
-    Name("HorovodProcessSetIncluded").Device(DEVICE_CPU).HostMemory("included"),
-    HorovodReturnScalarForProcessSetOp<int, common::horovod_process_set_included>);
-#if HAVE_GPU
-REGISTER_KERNEL_BUILDER(
-    Name("HorovodProcessSetIncluded").Device(DEVICE_GPU).HostMemory("included"),
-    HorovodReturnScalarForProcessSetOp<int, common::horovod_process_set_included>);
-#endif
-
-REGISTER_OP("HorovodProcessSetIncluded")
-    .Attr("process_set_id: int = 0")
-    .Output("included: int32")
-    .SetIsStateful()
-    .SetShapeFn([](shape_inference::InferenceContext* c) {
-      c->set_output(0, c->Scalar());
-      return Status::OK();
-    })
-    .Doc(R"doc(
-Returns 0 or 1 depending on whether the current process is
-included in the specified process set or an error code:
-HOROVOD_PROCESS_SET_ERROR_INIT if Horovod is not initialized,
-HOROVOD_PROCESS_SET_ERROR_UNKNOWN_SET if the process set is unknown.
-)doc");
-
-
-template <typename T, T f()> class HorovodReturnScalarOp : public OpKernel {
-public:
-  explicit HorovodReturnScalarOp(OpKernelConstruction* context)
-      : OpKernel(context) {}
-
-  void Compute(OpKernelContext* context) override {
-    OP_REQUIRES_OK(context, ConvertStatus(common::CheckInitialized()));
-
-    // Write integer to output tensor
-    Tensor* output;
-    OP_REQUIRES_OK(context,
-                   context->allocate_output(0, TensorShape({}), &output));
-
-    auto flat = output->flat<T>();
-    flat(0) = f();
-  }
-};
-
-REGISTER_KERNEL_BUILDER(
-    Name("HorovodLocalSize").Device(DEVICE_CPU).HostMemory("local_size"),
-    HorovodReturnScalarOp<int, common::horovod_local_size>);
-#if HAVE_GPU
-REGISTER_KERNEL_BUILDER(
-    Name("HorovodLocalSize").Device(DEVICE_GPU).HostMemory("local_size"),
-    HorovodReturnScalarOp<int, common::horovod_local_size>);
-#endif
-
-REGISTER_OP("HorovodLocalSize")
-    .Output("local_size: int32")
-    .SetIsStateful()
-    .SetShapeFn([](shape_inference::InferenceContext* c) {
-      c->set_output(0, c->Scalar());
-      return Status::OK();
-    })
-    .Doc(R"doc(
-Returns the number of Horovod processes within the node the current process is
-running on.
-
-Output
-    local_size:    An integer scalar containing the number of local Horovod
-                   processes.
-)doc");
-
-REGISTER_KERNEL_BUILDER(
-    Name("HorovodRank").Device(DEVICE_CPU).HostMemory("rank"),
-    HorovodReturnScalarOp<int, common::horovod_rank>);
-#if HAVE_GPU
-REGISTER_KERNEL_BUILDER(
-    Name("HorovodRank").Device(DEVICE_GPU).HostMemory("rank"),
-    HorovodReturnScalarOp<int, common::horovod_rank>);
-#endif
-
-REGISTER_OP("HorovodRank")
-    .Output("rank: int32")
-    .SetIsStateful()
-    .SetShapeFn([](shape_inference::InferenceContext* c) {
-      c->set_output(0, c->Scalar());
-      return Status::OK();
-    })
-    .Doc(R"doc(
-Returns the Horovod rank of the calling process.
-
-Output
-    rank:    An integer scalar with the Horovod rank of the calling process.
-)doc");
-
-REGISTER_KERNEL_BUILDER(
-    Name("HorovodLocalRank").Device(DEVICE_CPU).HostMemory("local_rank"),
-    HorovodReturnScalarOp<int, common::horovod_local_rank>);
-#if HAVE_GPU
-REGISTER_KERNEL_BUILDER(
-    Name("HorovodLocalRank").Device(DEVICE_GPU).HostMemory("local_rank"),
-    HorovodReturnScalarOp<int, common::horovod_local_rank>);
-#endif
-
-REGISTER_OP("HorovodLocalRank")
-    .Output("local_rank: int32")
-    .SetIsStateful()
-    .SetShapeFn([](shape_inference::InferenceContext* c) {
-      c->set_output(0, c->Scalar());
-      return Status::OK();
-    })
-    .Doc(R"doc(
-Returns the local Horovod rank of the calling process, within the node that it
-is running on. For example, if there are seven processes running on a node,
-their local ranks will be zero through six, inclusive.
-
-Output
-    local_rank:    An integer scalar with the local Horovod rank of the calling
-                   process.
-)doc");
-
-class HorovodAlltoallOp : public AsyncOpKernel {
-public:
-  explicit HorovodAlltoallOp(OpKernelConstruction* context)
-      : AsyncOpKernel(context) {
-    OP_REQUIRES_OK(context, context->GetAttr("ignore_name_scope", &ignore_name_scope_));
-    OP_REQUIRES_OK(context, context->GetAttr("process_set_id", &process_set_id_));
-=======
 class HorovodReducescatterOp : public AsyncOpKernel {
 public:
   explicit HorovodReducescatterOp(OpKernelConstruction* context)
@@ -1343,7 +1103,6 @@
     int reduce_op;
     OP_REQUIRES_OK(context, context->GetAttr("reduce_op", &reduce_op));
     reduce_op_ = static_cast<horovod::common::ReduceOp>(reduce_op);
->>>>>>> fd87f521
   }
 
   void ComputeAsync(OpKernelContext* context, DoneCallback done) override {
@@ -1351,67 +1110,6 @@
                          done);
 
     auto node_name = name();
-<<<<<<< HEAD
-    if (ignore_name_scope_) {
-      auto pos = node_name.find_last_of('/');
-      if (pos != std::string::npos) {
-        node_name = node_name.substr(pos + 1);
-      }
-    }
-    auto device = GetDeviceID(context);
-    auto tensor = context->input(0);
-    auto splits = context->input(1);
-    common::ReadyEventList ready_event_list;
-#if HAVE_GPU
-    ready_event_list.AddReadyEvent(std::shared_ptr<common::ReadyEvent>(RecordReadyEvent(context)));
-#endif
-    auto hvd_context = std::make_shared<TFOpContext>(context);
-    auto hvd_tensor = std::make_shared<TFTensor>(tensor);
-    auto splits_tensor = std::make_shared<TFTensor>(splits);
-    auto enqueue_result = EnqueueTensorAlltoall(
-        hvd_context, hvd_tensor, splits_tensor, ready_event_list, node_name, device,
-        [context, done](const common::Status& status) {
-#if HAVE_GPU
-          auto hvd_event = status.event;
-          if (hvd_event.event) {
-            auto device_context = context->op_device_context();
-            if (device_context != nullptr) {
-                auto stream = stream_executor::gpu::AsGpuStreamValue(device_context->stream());
-                HVD_GPU_CHECK(gpuStreamWaitEvent(stream, *(hvd_event.event), 0));
-            }
-          }
-#endif
-          context->SetStatus(ConvertStatus(status));
-          done();
-        },
-        process_set_id_);
-    OP_REQUIRES_OK_ASYNC(context, ConvertStatus(enqueue_result), done);
-  }
-private:
-  bool ignore_name_scope_;
-  int process_set_id_;
-}; // namespace tensorflow
-
-REGISTER_KERNEL_BUILDER(Name("HorovodAlltoall").Device(DEVICE_CPU),
-                        HorovodAlltoallOp);
-#if HOROVOD_GPU_ALLTOALL
-REGISTER_KERNEL_BUILDER(Name("HorovodAlltoall")
-                            .Device(DEVICE_GPU)
-                            .HostMemory("splits")
-                            .HostMemory("received_splits"),
-                        HorovodAlltoallOp);
-#endif
-
-REGISTER_OP("HorovodAlltoall")
-    .Attr(
-        "T: {uint8, int8, uint16, int16, int32, int64, float16, float32, float64, bool}")
-    .Attr("ignore_name_scope: bool = False")
-    .Attr("process_set_id: int = 0")
-    .Input("tensor: T")
-    .Input("splits: int32")
-    .Output("output: T")
-    .Output("received_splits: int32")
-=======
     auto device = GetDeviceID(context);
     auto tensor = context->input(0);
     // ReadyEvent makes sure input tensor is ready.  We cannot pre-allocate
@@ -1445,29 +1143,11 @@
     .Attr("reduce_op: int")
     .Input("tensor: T")
     .Output("output: T")
->>>>>>> fd87f521
     .SetShapeFn([](shape_inference::InferenceContext* c) {
       shape_inference::ShapeHandle output;
       TF_RETURN_IF_ERROR(
           c->ReplaceDim(c->input(0), 0, c->UnknownDim(), &output));
       c->set_output(0, output);
-<<<<<<< HEAD
-      c->set_output(1, c->input(1));
-      return Status::OK();
-    })
-    .Doc(R"doc(
-Perform an MPI Alltoall on a tensor.
-
-Arguments
-    tensor:     A tensor to be distributed with all to all
-    splits:     A list of integers in rank order describing how many elements
-                in `tensor` to send to each worker.
-
-Output
-    output:           The collected tensor data from all workers.
-    received_splits:  A list of integers in rank order describing how many
-                      elements in `output` have been received from each worker.
-=======
       return Status::OK();
     })
     .Doc(R"doc(
@@ -1483,7 +1163,332 @@
 
 Output
     output:     A tensor with the same shape as `tensor` except for the first dimension.
->>>>>>> fd87f521
+)doc");
+
+class HorovodJoinOp : public AsyncOpKernel {
+public:
+  explicit HorovodJoinOp(OpKernelConstruction* context)
+      : AsyncOpKernel(context) {}
+
+  void ComputeAsync(OpKernelContext* context, DoneCallback done) override {
+    OP_REQUIRES_OK_ASYNC(context, ConvertStatus(common::CheckInitialized()),
+                         done);
+    auto device = GetDeviceID(context);
+    Tensor* output = nullptr;
+    OP_REQUIRES_OK_ASYNC(
+        context, context->allocate_output(0, TensorShape(), &output), done);
+
+    common::ReadyEventList ready_event_list;
+#if HAVE_GPU
+    ready_event_list.AddReadyEvent(std::shared_ptr<common::ReadyEvent>(RecordReadyEvent(context)));
+#endif
+    auto hvd_context = std::make_shared<TFOpContext>(context);
+    std::shared_ptr<TFTensor> hvd_output = std::make_shared<TFTensor>(*output);
+    auto enqueue_result = EnqueueJoin(
+      hvd_context, hvd_output, ready_event_list,
+      JOIN_TENSOR_NAME, device,
+        [context, done](const common::Status& status) {
+#if HAVE_GPU
+          auto hvd_event = status.event;
+          if (hvd_event.event) {
+            auto device_context = context->op_device_context();
+            if (device_context != nullptr) {
+                auto stream = stream_executor::gpu::AsGpuStreamValue(device_context->stream());
+                HVD_GPU_CHECK(gpuStreamWaitEvent(stream, *(hvd_event.event), 0));
+            }
+          }
+#endif
+          context->SetStatus(ConvertStatus(status));
+          done();
+        });
+
+   OP_REQUIRES_OK_ASYNC(context, ConvertStatus(enqueue_result), done);
+  }
+};
+
+REGISTER_KERNEL_BUILDER(Name("HorovodJoin")
+                            .Device(DEVICE_CPU)
+                            .HostMemory("output"),
+                        HorovodJoinOp);
+#if HOROVOD_GPU_ALLREDUCE
+REGISTER_KERNEL_BUILDER(Name("HorovodJoin")
+                            .Device(DEVICE_GPU)
+                            .HostMemory("output"),
+                        HorovodJoinOp);
+#endif
+
+REGISTER_OP("HorovodJoin")
+    .Output("output: int32")
+    .SetShapeFn([](shape_inference::InferenceContext* c) {
+      c->set_output(0, c->Scalar());
+      return Status::OK();
+    })
+    .Doc(R"doc(
+Perform a join on a tensor.
+
+Output
+    output:    A scalar integer tensor containing the last rank that joined.
+)doc");
+
+template <typename T, T f(int)>
+class HorovodReturnScalarForProcessSetOp : public OpKernel {
+public:
+  explicit HorovodReturnScalarForProcessSetOp(OpKernelConstruction* context)
+      : OpKernel(context) {
+    OP_REQUIRES_OK(context,
+                   context->GetAttr("process_set_id", &process_set_id_));
+  }
+
+  void Compute(OpKernelContext* context) override {
+    OP_REQUIRES_OK(context, ConvertStatus(common::CheckInitialized()));
+
+    // Write integer to output tensor
+    Tensor* output;
+    OP_REQUIRES_OK(context,
+                   context->allocate_output(0, TensorShape({}), &output));
+
+    auto flat = output->flat<T>();
+    flat(0) = f(process_set_id_);
+  }
+
+private:
+  int process_set_id_;
+};
+
+REGISTER_KERNEL_BUILDER(
+    Name("HorovodSize").Device(DEVICE_CPU).HostMemory("size"),
+    HorovodReturnScalarForProcessSetOp<int, common::horovod_process_set_size>);
+#if HAVE_GPU
+REGISTER_KERNEL_BUILDER(
+    Name("HorovodSize").Device(DEVICE_GPU).HostMemory("size"),
+    HorovodReturnScalarForProcessSetOp<int, common::horovod_process_set_size>);
+#endif
+
+REGISTER_OP("HorovodSize")
+    .Attr("process_set_id: int = 0")
+    .Output("size: int32")
+    .SetIsStateful()
+    .SetShapeFn([](shape_inference::InferenceContext* c) {
+      c->set_output(0, c->Scalar());
+      return Status::OK();
+    })
+    .Doc(R"doc(
+Returns the number of Horovod processes. If process_set_id > 0, limit the
+count to that process set.
+
+Output
+    size:    An integer scalar containing the number of Horovod processes.
+)doc");
+
+REGISTER_KERNEL_BUILDER(
+    Name("HorovodProcessSetIncluded").Device(DEVICE_CPU).HostMemory("included"),
+    HorovodReturnScalarForProcessSetOp<int, common::horovod_process_set_included>);
+#if HAVE_GPU
+REGISTER_KERNEL_BUILDER(
+    Name("HorovodProcessSetIncluded").Device(DEVICE_GPU).HostMemory("included"),
+    HorovodReturnScalarForProcessSetOp<int, common::horovod_process_set_included>);
+#endif
+
+REGISTER_OP("HorovodProcessSetIncluded")
+    .Attr("process_set_id: int = 0")
+    .Output("included: int32")
+    .SetIsStateful()
+    .SetShapeFn([](shape_inference::InferenceContext* c) {
+      c->set_output(0, c->Scalar());
+      return Status::OK();
+    })
+    .Doc(R"doc(
+Returns 0 or 1 depending on whether the current process is
+included in the specified process set or an error code:
+HOROVOD_PROCESS_SET_ERROR_INIT if Horovod is not initialized,
+HOROVOD_PROCESS_SET_ERROR_UNKNOWN_SET if the process set is unknown.
+)doc");
+
+
+template <typename T, T f()> class HorovodReturnScalarOp : public OpKernel {
+public:
+  explicit HorovodReturnScalarOp(OpKernelConstruction* context)
+      : OpKernel(context) {}
+
+  void Compute(OpKernelContext* context) override {
+    OP_REQUIRES_OK(context, ConvertStatus(common::CheckInitialized()));
+
+    // Write integer to output tensor
+    Tensor* output;
+    OP_REQUIRES_OK(context,
+                   context->allocate_output(0, TensorShape({}), &output));
+
+    auto flat = output->flat<T>();
+    flat(0) = f();
+  }
+};
+
+REGISTER_KERNEL_BUILDER(
+    Name("HorovodLocalSize").Device(DEVICE_CPU).HostMemory("local_size"),
+    HorovodReturnScalarOp<int, common::horovod_local_size>);
+#if HAVE_GPU
+REGISTER_KERNEL_BUILDER(
+    Name("HorovodLocalSize").Device(DEVICE_GPU).HostMemory("local_size"),
+    HorovodReturnScalarOp<int, common::horovod_local_size>);
+#endif
+
+REGISTER_OP("HorovodLocalSize")
+    .Output("local_size: int32")
+    .SetIsStateful()
+    .SetShapeFn([](shape_inference::InferenceContext* c) {
+      c->set_output(0, c->Scalar());
+      return Status::OK();
+    })
+    .Doc(R"doc(
+Returns the number of Horovod processes within the node the current process is
+running on.
+
+Output
+    local_size:    An integer scalar containing the number of local Horovod
+                   processes.
+)doc");
+
+REGISTER_KERNEL_BUILDER(
+    Name("HorovodRank").Device(DEVICE_CPU).HostMemory("rank"),
+    HorovodReturnScalarOp<int, common::horovod_rank>);
+#if HAVE_GPU
+REGISTER_KERNEL_BUILDER(
+    Name("HorovodRank").Device(DEVICE_GPU).HostMemory("rank"),
+    HorovodReturnScalarOp<int, common::horovod_rank>);
+#endif
+
+REGISTER_OP("HorovodRank")
+    .Output("rank: int32")
+    .SetIsStateful()
+    .SetShapeFn([](shape_inference::InferenceContext* c) {
+      c->set_output(0, c->Scalar());
+      return Status::OK();
+    })
+    .Doc(R"doc(
+Returns the Horovod rank of the calling process.
+
+Output
+    rank:    An integer scalar with the Horovod rank of the calling process.
+)doc");
+
+REGISTER_KERNEL_BUILDER(
+    Name("HorovodLocalRank").Device(DEVICE_CPU).HostMemory("local_rank"),
+    HorovodReturnScalarOp<int, common::horovod_local_rank>);
+#if HAVE_GPU
+REGISTER_KERNEL_BUILDER(
+    Name("HorovodLocalRank").Device(DEVICE_GPU).HostMemory("local_rank"),
+    HorovodReturnScalarOp<int, common::horovod_local_rank>);
+#endif
+
+REGISTER_OP("HorovodLocalRank")
+    .Output("local_rank: int32")
+    .SetIsStateful()
+    .SetShapeFn([](shape_inference::InferenceContext* c) {
+      c->set_output(0, c->Scalar());
+      return Status::OK();
+    })
+    .Doc(R"doc(
+Returns the local Horovod rank of the calling process, within the node that it
+is running on. For example, if there are seven processes running on a node,
+their local ranks will be zero through six, inclusive.
+
+Output
+    local_rank:    An integer scalar with the local Horovod rank of the calling
+                   process.
+)doc");
+
+class HorovodAlltoallOp : public AsyncOpKernel {
+public:
+  explicit HorovodAlltoallOp(OpKernelConstruction* context)
+      : AsyncOpKernel(context) {
+    OP_REQUIRES_OK(context, context->GetAttr("ignore_name_scope", &ignore_name_scope_));
+    OP_REQUIRES_OK(context, context->GetAttr("process_set_id", &process_set_id_));
+  }
+
+  void ComputeAsync(OpKernelContext* context, DoneCallback done) override {
+    OP_REQUIRES_OK_ASYNC(context, ConvertStatus(common::CheckInitialized()),
+                         done);
+
+    auto node_name = name();
+    if (ignore_name_scope_) {
+      auto pos = node_name.find_last_of('/');
+      if (pos != std::string::npos) {
+        node_name = node_name.substr(pos + 1);
+      }
+    }
+    auto device = GetDeviceID(context);
+    auto tensor = context->input(0);
+    auto splits = context->input(1);
+    common::ReadyEventList ready_event_list;
+#if HAVE_GPU
+    ready_event_list.AddReadyEvent(std::shared_ptr<common::ReadyEvent>(RecordReadyEvent(context)));
+#endif
+    auto hvd_context = std::make_shared<TFOpContext>(context);
+    auto hvd_tensor = std::make_shared<TFTensor>(tensor);
+    auto splits_tensor = std::make_shared<TFTensor>(splits);
+    auto enqueue_result = EnqueueTensorAlltoall(
+        hvd_context, hvd_tensor, splits_tensor, ready_event_list, node_name, device,
+        [context, done](const common::Status& status) {
+#if HAVE_GPU
+          auto hvd_event = status.event;
+          if (hvd_event.event) {
+            auto device_context = context->op_device_context();
+            if (device_context != nullptr) {
+                auto stream = stream_executor::gpu::AsGpuStreamValue(device_context->stream());
+                HVD_GPU_CHECK(gpuStreamWaitEvent(stream, *(hvd_event.event), 0));
+            }
+          }
+#endif
+          context->SetStatus(ConvertStatus(status));
+          done();
+        },
+        process_set_id_);
+    OP_REQUIRES_OK_ASYNC(context, ConvertStatus(enqueue_result), done);
+  }
+private:
+  bool ignore_name_scope_;
+  int process_set_id_;
+}; // namespace tensorflow
+
+REGISTER_KERNEL_BUILDER(Name("HorovodAlltoall").Device(DEVICE_CPU),
+                        HorovodAlltoallOp);
+#if HOROVOD_GPU_ALLTOALL
+REGISTER_KERNEL_BUILDER(Name("HorovodAlltoall")
+                            .Device(DEVICE_GPU)
+                            .HostMemory("splits")
+                            .HostMemory("received_splits"),
+                        HorovodAlltoallOp);
+#endif
+
+REGISTER_OP("HorovodAlltoall")
+    .Attr(
+        "T: {uint8, int8, uint16, int16, int32, int64, float16, float32, float64, bool}")
+    .Attr("ignore_name_scope: bool = False")
+    .Attr("process_set_id: int = 0")
+    .Input("tensor: T")
+    .Input("splits: int32")
+    .Output("output: T")
+    .Output("received_splits: int32")
+    .SetShapeFn([](shape_inference::InferenceContext* c) {
+      shape_inference::ShapeHandle output;
+      TF_RETURN_IF_ERROR(
+          c->ReplaceDim(c->input(0), 0, c->UnknownDim(), &output));
+      c->set_output(0, output);
+      c->set_output(1, c->input(1));
+      return Status::OK();
+    })
+    .Doc(R"doc(
+Perform an MPI Alltoall on a tensor.
+
+Arguments
+    tensor:     A tensor to be distributed with all to all
+    splits:     A list of integers in rank order describing how many elements
+                in `tensor` to send to each worker.
+
+Output
+    output:           The collected tensor data from all workers.
+    received_splits:  A list of integers in rank order describing how many
+                      elements in `output` have been received from each worker.
 )doc");
 
 } // namespace tensorflow
