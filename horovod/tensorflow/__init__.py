# Copyright 2016 The TensorFlow Authors. All Rights Reserved.
# Modifications copyright (C) 2019 Uber Technologies, Inc.
# Modifications copyright Microsoft
#
# Licensed under the Apache License, Version 2.0 (the "License");
# you may not use this file except in compliance with the License.
# You may obtain a copy of the License at
#
#     http://www.apache.org/licenses/LICENSE-2.0
#
# Unless required by applicable law or agreed to in writing, software
# distributed under the License is distributed on an "AS IS" BASIS,
# WITHOUT WARRANTIES OR CONDITIONS OF ANY KIND, either express or implied.
# See the License for the specific language governing permissions and
# limitations under the License.
# ==============================================================================
# pylint: disable=g-short-docstring-punctuation

import os
import warnings

from horovod.common.util import check_extension, gpu_available, split_list

check_extension('horovod.tensorflow', 'HOROVOD_WITH_TENSORFLOW', __file__, 'mpi_lib')

from horovod.tensorflow import elastic
from horovod.tensorflow.compression import Compression
<<<<<<< HEAD
from horovod.tensorflow.functions import allgather_object, broadcast_object, broadcast_object_fn, broadcast_variables
from horovod.tensorflow.mpi_ops import allgather, broadcast, broadcast_, _allreduce, _grouped_allreduce, alltoall
=======
from horovod.tensorflow.mpi_ops import allgather, broadcast, _allreduce, _reducescatter
>>>>>>> fd87f521
from horovod.tensorflow.mpi_ops import init, shutdown
from horovod.tensorflow.mpi_ops import is_initialized, start_timeline, stop_timeline
from horovod.tensorflow.mpi_ops import size, local_size, cross_size, rank, local_rank, cross_rank, is_homogeneous
from horovod.tensorflow.mpi_ops import rank_op, local_rank_op, size_op, local_size_op, process_set_included_op
from horovod.tensorflow.mpi_ops import mpi_threads_supported, mpi_enabled, mpi_built
from horovod.tensorflow.mpi_ops import gloo_enabled, gloo_built
from horovod.tensorflow.mpi_ops import nccl_built, ddl_built, ccl_built, cuda_built, rocm_built
from horovod.tensorflow.mpi_ops import ProcessSet, global_process_set, add_process_set, remove_process_set
from horovod.tensorflow.mpi_ops import Average, Sum, Adasum
from horovod.tensorflow.mpi_ops import handle_average_backwards_compatibility, check_num_rank_power_of_2
from horovod.tensorflow.util import _executing_eagerly, _make_subgraph, _cache, vars_to_refs, refs_to_vars
from horovod.tensorflow.mpi_ops import join
from horovod.tensorflow.sync_batch_norm import SyncBatchNormalization
from horovod.tensorflow.gradient_aggregation import LocalGradientAggregationHelper

import tensorflow as tf

# @DEKHTIARJonathan: Do not remove, this fixes issues:
# - https://github.com/tensorflow/tensorflow/issues/38516
# - https://github.com/tensorflow/tensorflow/issues/39894
if tf.__version__.startswith('2.2.'):
  from tensorflow.python.keras.mixed_precision.experimental import device_compatibility_check
  device_compatibility_check.log_device_compatibility_check = lambda policy_name, skip_local: None


def allreduce(tensor, average=None, device_dense='', device_sparse='',
              compression=Compression.none, op=None,
              prescale_factor=1.0, postscale_factor=1.0,
              name=None, process_set=global_process_set):
    """Perform an allreduce on a tf.Tensor or tf.IndexedSlices.

    This function performs a bandwidth-optimal ring allreduce on the input
    tensor. If the input is an tf.IndexedSlices, the function instead does an
    allgather on the values and the indices, effectively doing an allreduce on
    the represented tensor.

    Arguments:
        tensor: tf.Tensor, tf.Variable, or tf.IndexedSlices to reduce.
                The shape of the input must be identical across all ranks.
        average:
            .. warning:: .. deprecated:: 0.19.0

                Use `op` instead. Will be removed in v0.21.0.

        device_dense: Device to be used for dense tensors. Uses GPU by default
                      if Horovod was built with HOROVOD_GPU_OPERATIONS.
        device_sparse: Device to be used for sparse tensors. Uses GPU by default
                       if Horovod was built with HOROVOD_GPU_OPERATIONS.
        compression: Compression algorithm used to reduce the amount of data
                     sent and received by each worker node.  Defaults to not
                     using compression.
        op: The reduction operation to combine tensors across different ranks.
            Defaults to Average if None is given.
        prescale_factor: Multiplicative factor to scale tensor before allreduce.
        postscale_factor: Multiplicative factor to scale tensor after allreduce.
        process_set: Process set object to limit this operation to a subset of
            Horovod processes. Default is the global process set.
        name: A name of the allreduce operation

    Returns:
        A tensor of the same shape and type as `tensor`, summed across all
        processes.
    """
    op = handle_average_backwards_compatibility(op, average)

    if isinstance(tensor, tf.IndexedSlices):
        # TODO: Need to fix this to actuall call Adasum
        if op == Adasum:
            raise NotImplementedError('The Adasum reduction does not currently support sparse tensors. As a '
                                      'workaround please pass sparse_as_dense=True to DistributedOptimizer')
        with tf.device(device_sparse):
            # For IndexedSlices, do two allgathers instead of an allreduce.
            horovod_size = tf.cast(size_op(process_set_id=process_set.process_set_id)
                                   if int(os.environ.get("HOROVOD_ELASTIC", 0)) else process_set.size(),
                                   dtype=tensor.values.dtype)
            values = allgather(tensor.values, process_set=process_set)
            indices = allgather(tensor.indices, process_set=process_set)

            # To make this operation into an average, divide allgathered values by
            # the Horovod size.
            new_values = (values / horovod_size) if op == Average else values
        return tf.IndexedSlices(new_values, indices,
                                dense_shape=tensor.dense_shape)
    else:
        average_in_framework = False
        if rocm_built():
            # For ROCm, perform averaging at framework level
            average_in_framework = op == Average or op == Adasum
            op = Sum if op == Average else op

        with tf.device(device_dense):
            horovod_size = tf.cast(size_op(process_set_id=process_set.process_set_id)
                                   if int(os.environ.get("HOROVOD_ELASTIC", 0)) else process_set.size(),
                                   dtype=tensor.dtype)
            tensor_compressed, ctx = compression.compress(tensor)
            summed_tensor_compressed = _allreduce(tensor_compressed, op=op,
                                                  prescale_factor=prescale_factor,
                                                  postscale_factor=postscale_factor,
                                                  name=name, process_set=process_set)
            summed_tensor = compression.decompress(summed_tensor_compressed, ctx)
            if op == Adasum:
                if process_set != global_process_set:
                    raise NotImplementedError("Adasum does not support non-global process sets yet.")
                if 'CPU' not in tensor.device and gpu_available('tensorflow'):
                    if nccl_built():
                        if not is_homogeneous:
                            raise NotImplementedError(
                                'Running GPU Adasum on heterogeneous cluster is not supported yet.')
                        elif not check_num_rank_power_of_2(int(size() / local_size())):
                            raise NotImplementedError(
                                'Running GPU Adasum with non-power of 2 nodes is not supported yet.')
                        if rocm_built():
                            horovod_local_size = tf.cast(local_size_op() if int(os.environ.get("HOROVOD_ELASTIC", 0)) else local_size(),
                                                         dtype=tensor.dtype)
                            new_tensor = summed_tensor / horovod_local_size
                        else:
                            new_tensor = summed_tensor
                    else:
                        warnings.warn('Adasum reduction does not currently support GPU reduction using MPI. Tensors '
                                      'are copied to CPU memory instead. To use Adasum for GPU reduction, please '
                                      'compile Horovod with HOROVOD_GPU_OPERATIONS=NCCL.')
                        new_tensor = summed_tensor
                else:
                    if not check_num_rank_power_of_2(size()):
                        raise NotImplementedError('Running Adasum with non-power of 2 ranks is not supported yet.')
                    new_tensor = summed_tensor
            else:
                if rocm_built():
                    new_tensor = (summed_tensor / horovod_size) if average_in_framework else summed_tensor
                else:
                    new_tensor = summed_tensor
        return new_tensor

def grouped_allreduce(tensors, average=None, device_dense='', device_sparse='',
                      compression=Compression.none, op=None,
                      prescale_factor=1.0, postscale_factor=1.0,
                      process_set=global_process_set):
    if not tensors:
        return tensors

<<<<<<< HEAD
    op = handle_average_backwards_compatibility(op, average)
=======
def reducescatter(tensor, device_dense='', compression=Compression.none, op=Average):
    """Perform a reducescatter on a tf.Tensor.

    This function performs a bandwidth-optimal reduce and scatter on the input
    tensor.

    Arguments:
        tensor: tf.Tensor or tf.Variable to reduce.
                The shape of the input must be identical across all ranks.
        device_dense: Device to be used for dense tensors. Uses GPU by default
                      if Horovod was built with HOROVOD_GPU_REDUCESCATTER.
        compression: Compression algorithm used to reduce the amount of data
                     sent and received by each worker node.  Defaults to not
                     using compression.
        op: The reduction operation to combine tensors across different ranks.
            Defaults to Average.

    Returns:
        A tensor of the same rank and type as `tensor`, summed across all processes.
        The shape is identical to the input shape, except for the first dimension,
        which will be divided across the different Horovod processes.
    """
    # Averaging happens in framework code, so translate that to Sum for the actual call
    true_op = Sum if op == Average else op

    with tf.device(device_dense):
        horovod_size = tf.cast(size(), dtype=tensor.dtype)
        tensor_compressed, ctx = compression.compress(tensor)
        reduced_tensor_compressed = _reducescatter(tensor_compressed, op=true_op)
        reduced_tensor = compression.decompress(reduced_tensor_compressed, ctx)
        new_tensor = (reduced_tensor / horovod_size) if op == Average else reduced_tensor
    return new_tensor


@_cache
def _make_broadcast_group_fn():
    if _executing_eagerly():
        # Eager mode will parallelize independent control flow
        def broadcast_group(variables, root_rank):
            for var in variables:
                var.assign(broadcast(var, root_rank))
>>>>>>> fd87f521

    average_in_framework = False
    if rocm_built():
        # For ROCm, perform averaging at framework level
        average_in_framework = op == Average or op == Adasum
        op = Sum if op == Average else op

    if any(isinstance(t, tf.IndexedSlices) for t in tensors):
        # TODO: Need to fix this to actuall call Adasum
        if op == Adasum:
            raise NotImplementedError('The Adasum reduction does not currently support sparse tensors. As a '
                                      'workaround please pass sparse_as_dense=True to DistributedOptimizer')
        with tf.device(device_sparse):
            new_values = []
            for tensor in tensors:
                # For IndexedSlices, do two allgathers instead of an allreduce.
                horovod_size = tf.cast(size_op(process_set_id=process_set.process_set_id)
                                       if int(os.environ.get("HOROVOD_ELASTIC", 0)) else process_set.size(),
                                       dtype=tensor.values.dtype)
                values = allgather(tensor.values, process_set=process_set)
                indices = allgather(tensor.indices, process_set=process_set)

                # To make this operation into an average, divide allgathered values by
                # the Horovod size.
                new_values += (values / horovod_size) if op == Average else values
        return [tf.IndexedSlices(x, indices,
                                 dense_shape=t.dense_shape) for x,t in zip(new_values, tensors)]
    else:
        with tf.device(device_dense):
            tensors_compressed, ctxs = zip(*[compression.compress(tensor) for tensor in tensors])
            summed_tensors_compressed = _grouped_allreduce(tensors_compressed, op=op,
                                                           prescale_factor=prescale_factor,
                                                           postscale_factor=postscale_factor,
                                                           process_set=process_set)
            summed_tensors = [compression.decompress(t, ctx) for t, ctx in zip(summed_tensors_compressed, ctxs)]
            if op == Adasum:
                if process_set != global_process_set:
                    raise NotImplementedError("Adasum does not support non-global process sets yet.")
                if 'CPU' not in tensor.device and gpu_available('tensorflow'):
                    if nccl_built():
                        if not is_homogeneous:
                            raise NotImplementedError(
                                'Running GPU Adasum on heterogeneous cluster is not supported yet.')
                        elif not check_num_rank_power_of_2(int(size() / local_size())):
                            raise NotImplementedError(
                                'Running GPU Adasum with non-power of 2 nodes is not supported yet.')
                        if rocm_built():
                            new_tensors = []
                            for tensor in summed_tensors:
                              horovod_local_size = tf.cast(local_size_op() if int(os.environ.get("HOROVOD_ELASTIC", 0)) else local_size(),
                                                           dtype=tensor.dtype)
                              new_tensors += tensor / horovod_local_size
                        else:
                            new_tensors = summed_tensors
                    else:
                        warnings.warn('Adasum reduction does not currently support GPU reduction using MPI. Tensors '
                                      'are copied to CPU memory instead. To use Adasum for GPU reduction, please '
                                      'compile Horovod with HOROVOD_GPU_OPERATIONS=NCCL.')
                        new_tensors = summed_tensors
                else:
                    if not check_num_rank_power_of_2(size()):
                        raise NotImplementedError('Running Adasum with non-power of 2 ranks is not supported yet.')
                    new_tensors = summed_tensors
            else:
                if rocm_built():
                    new_tensors = []
                    for tensor in summed_tensors:
                        horovod_size = tf.cast(size_op(process_set_id=process_set.process_set_id)
                                               if int(os.environ.get("HOROVOD_ELASTIC", 0)) else process_set.size(),
                                               dtype=tensor.dtype)
                        new_tensors += (tensor / horovod_size) if average_in_framework else tensor
                else:
                    new_tensors = summed_tensors
        return new_tensors

def _allreduce_cond(tensor, *args, process_set=global_process_set, **kwargs):
    def allreduce_fn():
        return allreduce(tensor, *args, process_set=process_set, **kwargs)

    def id_fn():
        return tensor

    return tf.cond(tf.logical_and(
        tf.equal(process_set_included_op(process_set.process_set_id), 1),
        tf.greater(size_op(process_set.process_set_id), 1))
                   if int(os.environ.get("HOROVOD_ELASTIC", 0)) else (
        tf.convert_to_tensor(process_set.included() and process_set.size() > 1)),
                   allreduce_fn, id_fn)

def _grouped_allreduce_cond(tensors, *args, process_set=global_process_set, **kwargs):
    def allreduce_fn():
        return grouped_allreduce(tensors, *args, process_set=process_set, **kwargs)

    def id_fn():
        return tensors

    return tf.cond(tf.logical_and(
        tf.equal(process_set_included_op(process_set.process_set_id), 1),
        tf.greater(size_op(process_set.process_set_id), 1))
                   if int(os.environ.get("HOROVOD_ELASTIC", 0)) else (
        tf.convert_to_tensor(process_set.included() and process_set.size() > 1)),
                   allreduce_fn, id_fn)


try:
    _global_variables = tf.compat.v1.global_variables
except AttributeError:
    try:
        _global_variables = tf.global_variables
    except AttributeError:
        _global_variables = None

if _global_variables is not None:
    def broadcast_global_variables(root_rank):
        """Broadcasts all global variables from root rank to all other processes.

        **NOTE:** deprecated in TensorFlow 2.0.

        Arguments:
            root_rank: rank of the process from which global variables will be broadcasted
                       to all other processes.
        """
        if _executing_eagerly():
            raise RuntimeError(
                "hvd.broadcast_global_variables() does not support eager execution. "
                "Please use `hvd.broadcast_variables(<model/optimizer variables>)` instead."
            )

        return broadcast_variables(_global_variables(), root_rank)

try:
    _get_default_graph = tf.compat.v1.get_default_graph
except AttributeError:
    try:
        _get_default_graph = tf.get_default_graph
    except AttributeError:
        _get_default_graph = None

try:
    _SessionRunHook = tf.estimator.SessionRunHook
except AttributeError:
    try:
        _SessionRunHook = tf.train.SessionRunHook
    except AttributeError:
        _SessionRunHook = None

if _SessionRunHook is not None and _get_default_graph is not None:
    class BroadcastGlobalVariablesHook(_SessionRunHook):
        """
        SessionRunHook that will broadcast all global variables from root rank
        to all other processes during initialization.

        This is necessary to ensure consistent initialization of all workers when
        training is started with random weights or restored from a checkpoint.

        **NOTE:** deprecated in TensorFlow 2.0.
        """

        def __init__(self, root_rank, device=''):
            """Construct a new BroadcastGlobalVariablesHook that will broadcast all
            global variables from root rank to all other processes during initialization.

            Args:
              root_rank:
                Rank that will send data, other ranks will receive data.
              device:
                Device to be used for broadcasting. Uses GPU by default
                if Horovod was built with HOROVOD_GPU_OPERATIONS.
            """
            super(BroadcastGlobalVariablesHook, self).__init__()
            self.root_rank = root_rank
            self.bcast_op = None
            self.device = device

        def begin(self):
            if not self.bcast_op or self.bcast_op.graph != _get_default_graph():
                with tf.device(self.device):
                    self.bcast_op = broadcast_global_variables(self.root_rank)

        def after_create_session(self, session, coord):
            session.run(self.bcast_op)


@_cache
def _make_cached_allreduce_grads_fn(name, device_dense, device_sparse,
                                    compression, sparse_as_dense, op,
                                    gradient_predivide_factor, groups,
                                    process_set):
    groups = refs_to_vars(groups) if isinstance(groups, tuple) else groups
    if op == Average:
        # Split average operation across pre/postscale factors
        # C++ backend will apply additional 1 / size() factor to postscale_factor for op == Average.
        prescale_factor = 1.0 / gradient_predivide_factor
        postscale_factor = gradient_predivide_factor
    else:
        prescale_factor = 1.0
        postscale_factor = 1.0

    def allreduce_grads(grads, vars=None):
        with tf.name_scope(name + "_Allreduce"):
            if sparse_as_dense:
                grads = [tf.convert_to_tensor(grad)
                         if grad is not None and isinstance(grad, tf.IndexedSlices)
                         else grad for grad in grads]

            if groups is not None:
                if isinstance(groups, list):
                    var_name2grad = {}
                    for i in range(len(vars)):
                        var = vars[i]
                        grad = grads[i]
                        if grad is not None:
                            var_name2grad[var.name] = (i, grad)
                    grads_split = []
                    for group in groups:
                        grad_group = []
                        for var in group:
                            if var.name in var_name2grad:
                                grad_group.append(var_name2grad[var.name])
                                del var_name2grad[var.name]
                        grads_split.append(grad_group)
                    for _, grad in var_name2grad.items():
                        grads_split.append([grad])
                elif groups > 0:
                    grads_clean = [(i, grad) for i, grad in enumerate(grads) if grad is not None]
                    grads_split = split_list(grads_clean, groups)

                reduce_ops = [None] * len(vars)
                for group in grads_split:
                    index_group, grad_group = [list(t) for t in zip(*group)]
                    reduce_ops_group = _grouped_allreduce_cond(grad_group,
                                                               device_dense=device_dense,
                                                               device_sparse=device_sparse,
                                                               compression=compression,
                                                               op=op,
                                                               prescale_factor=prescale_factor,
                                                               postscale_factor=postscale_factor,
                                                               process_set=process_set)
                    for i in range(len(index_group)):
                        reduce_ops[index_group[i]] = reduce_ops_group[i]
                return reduce_ops

            return [_allreduce_cond(grad,
                                    device_dense=device_dense,
                                    device_sparse=device_sparse,
                                    compression=compression,
                                    op=op,
                                    prescale_factor=prescale_factor,
                                    postscale_factor=postscale_factor,
                                    process_set=process_set)
                    if grad is not None else grad
                    for grad in grads]

    if _executing_eagerly():
        return _make_subgraph(allreduce_grads)
    else:
        return allreduce_grads


def _make_allreduce_grads_fn(name, device_dense, device_sparse,
                             compression, sparse_as_dense, op,
                             gradient_predivide_factor, groups,
                             process_set):
    groups = vars_to_refs(groups) if isinstance(groups, list) else groups
    return _make_cached_allreduce_grads_fn(name, device_dense, device_sparse,
                                           compression, sparse_as_dense, op,
                                           gradient_predivide_factor, groups,
                                           process_set)


try:
    # TensorFlow 2.x
    _LegacyOptimizer = tf.compat.v1.train.Optimizer
except AttributeError:
    try:
        # TensorFlow 1.x
        _LegacyOptimizer = tf.train.Optimizer
    except AttributeError:
        # Future TensorFlow versions
        _LegacyOptimizer = None

if _LegacyOptimizer is not None:
    class _DistributedOptimizer(_LegacyOptimizer):
        """An optimizer that wraps another tf.Optimizer, using an allreduce to
        combine gradient values before applying gradients to model weights."""

        def __init__(self, optimizer, name=None, use_locking=False, device_dense='',
                    device_sparse='', compression=Compression.none,
                    sparse_as_dense=False, op=Average, gradient_predivide_factor=1.0,
                    backward_passes_per_step=1, average_aggregated_gradients=False,
                    groups=None, process_set=global_process_set):
            if name is None:
                name = "Distributed{}".format(type(optimizer).__name__)
            super(_DistributedOptimizer, self).__init__(name=name, use_locking=use_locking)

            self._optimizer = optimizer
            self._allreduce_grads = _make_allreduce_grads_fn(
                name, device_dense, device_sparse, compression, sparse_as_dense, op,
                gradient_predivide_factor, groups, process_set=process_set)

            self._agg_helper = None
            if backward_passes_per_step > 1:
                if _executing_eagerly():
                    raise ValueError(
                        "backward_passes_per_step > 1 is not yet supported "
                        "for _LegacyOptimizer with eager execution."
                    )

                self._agg_helper = LocalGradientAggregationHelper(
                    backward_passes_per_step=backward_passes_per_step,
                    allreduce_func=self._allreduce_grads,
                    sparse_as_dense=sparse_as_dense,
                    average_aggregated_gradients=average_aggregated_gradients,
                    rank=rank(),
                    optimizer_type=LocalGradientAggregationHelper._OPTIMIZER_TYPE_LEGACY,
                )

        def compute_gradients(self, *args, **kwargs):
            """Compute gradients of all trainable variables.

            See Optimizer.compute_gradients() for more info.

            In DistributedOptimizer, compute_gradients() is overriden to also
            allreduce the gradients before returning them.
            """
            gradients = self._optimizer.compute_gradients(*args, **kwargs)
            grads, vars = zip(*gradients)
            if self._agg_helper:
                avg_grads = self._agg_helper.compute_gradients(grads, vars)
            else:
                avg_grads = self._allreduce_grads(grads, vars)
            return list(zip(avg_grads, vars))

        def apply_gradients(self, grads_and_vars, global_step=None, name=None):
            """Calls this same method on the underlying optimizer."""
            if self._agg_helper:
                return self._agg_helper.apply_gradients(
                    lambda: self._optimizer.apply_gradients(
                        grads_and_vars, global_step=global_step, name=name),
                    self._optimizer,
                    grads_and_vars,
                    global_step=global_step,
                    name=name,
                )
            return self._optimizer.apply_gradients(
                grads_and_vars, global_step=global_step, name=name)

        def get_slot(self, *args, **kwargs):
            """Calls this same method on the underlying optimizer."""
            return self._optimizer.get_slot(*args, **kwargs)

        def get_slot_names(self, *args, **kwargs):
            """Calls this same method on the underlying optimizer."""
            return self._optimizer.get_slot_names(*args, **kwargs)

        def variables(self, *args, **kwargs):
            """Calls this same method on the underlying optimizer."""
            return self._optimizer.variables(*args, **kwargs)

    class _DistributedAdasumOptimizer(_LegacyOptimizer):
        """An optimizer that wraps another tf.Optimizer, using an allreduce to
        combine model deltas after applying gradients to model weights."""

        def __init__(self, optimizer, name=None, use_locking=False, device_dense='',
                    device_sparse='', compression=Compression.none, backward_passes_per_step=1):
            if name is None:
                name = "DistributedDelta{}".format(type(optimizer).__name__)
            super(_DistributedAdasumOptimizer, self).__init__(name=name, use_locking=use_locking)

            self._optimizer = optimizer
            self._name = name
            self._device_dense = device_dense
            self._device_sparse = device_sparse
            self._compression = compression
            self._backward_passes_per_step = backward_passes_per_step

        def _prepare(self):
            self._step_count = tf.get_variable(
                name="step_count", shape=[], dtype=tf.int64, trainable=False,
                initializer=tf.zeros_initializer)
            self._is_first_step = tf.cast(tf.math.equal(self._step_count, 0), dtype=tf.bool)
            self._is_comm_step  = tf.cast(tf.math.equal(self._step_count % self._backward_passes_per_step, self._backward_passes_per_step - 1), dtype=tf.bool)

        def _apply_shared(self, var, get_update_op):
            start_slot = self._get_or_make_slot(var, "delta_start")

            # initialize start on the first step
            assign_op = tf.cond(self._is_first_step,
                lambda: start_slot.assign(var, use_locking=self.use_locking).op,
                tf.no_op)

            with tf.control_dependencies([assign_op]):
                update_op = get_update_op()
                with tf.control_dependencies([update_op]):
                    def update():
                        # delta = var - start
                        local_delta = var.assign_sub(start_slot, use_locking=self.use_locking) # reuse var's memory
                        # delta = allreduce (delta)
                        global_delta = allreduce(local_delta,
                                                 device_dense=self._device_dense,
                                                 device_sparse=self._device_sparse,
                                                 compression=self._compression,
                                                 op=Adasum)
                        # start = start + delta
                        new_start = start_slot.assign_add(global_delta, use_locking=self.use_locking)
                        # var = start
                        return var.assign(new_start, use_locking=self.use_locking).op

                    # if its a communication step, then apply logic above
                    # if its not a communication step then just have the underlying
                    # optimizer update the model parameters according to its logic
                    return tf.cond(self._is_comm_step, update, tf.no_op)

        def _apply_dense(self, grad, var):
            return self._apply_shared(var, lambda: self._optimizer._apply_dense(grad, var))

        def _resource_apply_dense(self, grad, handle):
            return self._apply_shared(handle, lambda: self._optimizer._resource_apply_dense(grad, handle))

        def _apply_sparse(self, grad, var):
            return self._apply_shared(var, lambda: self._optimizer._apply_sparse(grad, var))

        def _resource_apply_sparse(self, grad, handle, indices):
            return self._apply_shared(handle, lambda: self._optimizer._resource_apply_sparse(grad, handle, indices))

        def _finish(self, update_ops, name_scope):
            with tf.control_dependencies(update_ops):
                return tf.assign_add(self._step_count, 1)

        def compute_gradients(self, *args, **kwargs):
            """Compute gradients of all trainable variables.
            See Optimizer.compute_gradients() for more info.
            """
            return self._optimizer.compute_gradients(*args, **kwargs)

        def apply_gradients(self, *args, **kwargs):
            """Calls this same method on the underlying optimizer."""
            return self._optimizer.apply_gradients(*args, **kwargs)

        def get_slot(self, var, name):
            """Calls this same method on the underlying optimizer."""
            tmp = super(_DistributedAdasumOptimizer, self).get_slot(var, name)
            if tmp is not None:
                return tmp
            return self._optimizer.get_slot(var, name)

        def get_slot_names(self):
            """Appends local slot names to those of the underlying optimizer."""
            return super(_DistributedAdasumOptimizer, self).get_slot_names() +\
                self._optimizer.get_slot_names()

        def variables(self, *args, **kwargs):
            """Calls this same method on the underlying optimizer."""
            return self._optimizer.variables(*args, **kwargs)


def DistributedOptimizer(optimizer, name=None, use_locking=False, device_dense='',
                         device_sparse='', compression=Compression.none,
                         sparse_as_dense=False, backward_passes_per_step=1,
                         op=Average, gradient_predivide_factor=1.0,
                         average_aggregated_gradients=False,
                         num_groups=0, groups=None, process_set=global_process_set):
    """Construct a new DistributedOptimizer, which uses another optimizer
    under the hood for computing single-process gradient values and
    applying gradient updates after the gradient values have been combined
    across all the Horovod ranks.

    Args:
      optimizer:
        Optimizer to use for computing gradients and applying updates.
      name:
        Optional name prefix for the operations created when applying
        gradients. Defaults to "Distributed" followed by the provided
        optimizer type.
      use_locking:
        Whether to use locking when updating variables.
        See Optimizer.__init__ for more info.
      device_dense:
        Device to be used for dense tensors. Uses GPU by default
        if Horovod was built with HOROVOD_GPU_OPERATIONS.
      device_sparse:
        Device to be used for sparse tensors. Uses GPU by default
        if Horovod was built with HOROVOD_GPU_OPERATIONS.
      compression:
        Compression algorithm used during allreduce to reduce the amount
        of data sent during each parameter update step.  Defaults to
        not using compression.
      sparse_as_dense:
        Treat all sparse gradients as dense tensors.  This can help improve
        performance and memory utilization if the original sparse gradient
        has high density.  Defaults to false.
      backward_passes_per_step:
        Number of backward passes to perform before calling hvd.allreduce.
        This allows accumulating updates over multiple mini-batches before
        reducing and applying them.
      op:
        The reduction operation to use when combining gradients across
        different ranks.
      gradient_predivide_factor:
        If op == Average, gradient_predivide_factor splits the averaging
        before and after the sum. Gradients are scaled by
        1.0 / gradient_predivide_factor before the sum and
        gradient_predivide_factor / size after the sum.
      average_aggregated_gradients:
        Whether to average the aggregated gradients that have been accumulated
        over multiple mini-batches. If true divides gradients updates by
        backward_passes_per_step. Only applicable for backward_passes_per_step > 1.
      num_groups:
        Number of groups to assign gradient allreduce ops to for explicit
        grouping. Defaults to no explicit groups.
      groups:
        The parameter to group the gradient allreduce ops. Accept values is a
        non-negative integer or a list of list of tf.Variable.
        If groups is a non-negative integer, it is the number of groups to assign
        gradient allreduce ops to for explicit grouping.
        If groups is a list of list of tf.Variable. Variables in the same
        inner list will be assigned to the same group, while parameter that does
        not appear in any list will form a group itself.
        Defaults as None, which is no explicit groups.
      process_set: Gradients will only be reduced over Horovod processes belonging
        to this process set. Defaults to the global process set.
    """
    if gradient_predivide_factor != 1.0:
        if rocm_built():
            raise ValueError('gradient_predivide_factor not supported yet with ROCm')
        if op != Average:
            raise ValueError('gradient_predivide_factor not supported with op != Average')

    if op == Adasum and average_aggregated_gradients:
        raise ValueError('Adasum does not support average_aggregated_gradients == True')

    if num_groups != 0:
        warnings.warn('Parameter `num_groups` has been replaced by `groups` '
                      'and will be removed in v0.23.0.', DeprecationWarning)
        if groups is None:
            groups = num_groups

    if groups is not None:
        if not (isinstance(groups, list) or groups > 0):
            raise ValueError('groups should be a non-negative integer or '
                            'a list of list of tf.Variable.')

    if isinstance(optimizer, _LegacyOptimizer):
        if op == Adasum:
            if process_set.process_set_id != 0:
                raise NotImplementedError("Adasum does not support process sets yet")
            return _DistributedAdasumOptimizer(optimizer, name, use_locking, device_dense,
                                            device_sparse, compression, backward_passes_per_step)

        return _DistributedOptimizer(
            optimizer=optimizer,
            name=name,
            use_locking=use_locking,
            device_dense=device_dense,
            device_sparse=device_sparse,
            compression=compression,
            sparse_as_dense=sparse_as_dense,
            op=op,
            gradient_predivide_factor=gradient_predivide_factor,
            backward_passes_per_step=backward_passes_per_step,
            average_aggregated_gradients=average_aggregated_gradients,
            groups=groups,
            process_set=process_set,
        )
    elif isinstance(optimizer, tf.keras.optimizers.Optimizer):
        if op == Adasum:
            raise ValueError('op == Adasum is not supported yet with Keras')

        import horovod.tensorflow.keras as hvd_k
        return hvd_k.DistributedOptimizer(
            optimizer=optimizer,
            name=name,
            device_dense=device_dense,
            device_sparse=device_sparse,
            compression=compression,
            sparse_as_dense=sparse_as_dense,
            gradient_predivide_factor=gradient_predivide_factor,
            backward_passes_per_step=backward_passes_per_step,
            average_aggregated_gradients=average_aggregated_gradients,
            process_set=process_set,
        )
    else:
        raise ValueError('Provided optimizer doesn\'t inherit from either legacy '
                         'TensorFlow or Keras optimizer: %s' % optimizer)


if hasattr(tf, 'GradientTape'):
    class _DistributedGradientTape(tf.GradientTape):
        def __init__(self, tape, device_dense, device_sparse, compression, sparse_as_dense, op,
                     gradient_predivide_factor, groups, persistent=False,
                     watch_accessed_variables=True, process_set=global_process_set):
            if hasattr(tape, '_watch_accessed_variables'):
                super(self.__class__, self).__init__(persistent, watch_accessed_variables)
            else:
                super(self.__class__, self).__init__(persistent)

            self._tape = tape
            self._allreduce_grads = _make_allreduce_grads_fn(
                'DistributedGradientTape', device_dense, device_sparse, compression,
                sparse_as_dense, op, gradient_predivide_factor, groups, process_set)

        def gradient(self, target, sources, output_gradients=None):
            gradients = super(self.__class__, self).gradient(target, sources, output_gradients)
            return self._allreduce_grads(gradients, sources)


    def DistributedGradientTape(gradtape, device_dense='', device_sparse='',
                                compression=Compression.none, sparse_as_dense=False,
                                op=Average, gradient_predivide_factor=1.0,
                                num_groups=0, groups=None, process_set=global_process_set):
        """A tape that wraps another tf.GradientTape, using an allreduce to
        combine gradient values before applying gradients to model weights.

        Args:
          gradtape:
            GradientTape to use for computing gradients and applying updates.
          device_dense:
            Device to be used for dense tensors. Uses GPU by default
            if Horovod was built with HOROVOD_GPU_OPERATIONS.
          device_sparse:
            Device to be used for sparse tensors. Uses GPU by default
            if Horovod was built with HOROVOD_GPU_OPERATIONS.
          compression:
            Compression algorithm used during allreduce to reduce the amount
            of data sent during each parameter update step.  Defaults to
            not using compression.
          sparse_as_dense:
            Treat all sparse gradients as dense tensors.  This can help improve
            performance and memory utilization if the original sparse gradient
            has high density.  Defaults to false.
          op:
            The reduction operation to use when combining gradients across
            different ranks.
          gradient_predivide_factor:
            If op == Average, gradient_predivide_factor splits the averaging
            before and after the sum. Gradients are scaled by
            1.0 / gradient_predivide_factor before the sum and
            gradient_predivide_factor / size after the sum.
          num_groups:
            Number of groups to assign gradient allreduce ops to for explicit
            grouping. Defaults to no explicit groups.
          groups:
            The parameter to group the gradient allreduce ops. Accept values is a
            non-negative integer or a list of list of tf.Variable.
            If groups is a non-negative integer, it is the number of groups to assign
            gradient allreduce ops to for explicit grouping.
            If groups is a list of list of tf.Variable. Variables in the same
            inner list will be assigned to the same group, while parameter that does
            not appear in any list will form a group itself.
            Defaults as None, which is no explicit groups.
          process_set: Gradients will only be reduced over Horovod processes belonging
            to this process set. Defaults to the global process set.
        """
        if gradient_predivide_factor != 1.0:
            if rocm_built():
                raise ValueError('gradient_predivide_factor not supported yet with ROCm')
            if op != Average:
                raise ValueError('gradient_predivide_factor not supported with op != Average')

        if num_groups != 0:
            warnings.warn('Parameter `num_groups` has been replaced by `groups` '
                          'and will be removed in v0.23.0.', DeprecationWarning)
            if groups is None:
                groups = num_groups

        if groups is not None:
            if not (isinstance(groups, list) or groups > 0):
                raise ValueError('groups should be a non-negative integer or '
                                'a list of list of tf.Variable.')

        cls = type(gradtape.__class__.__name__, (gradtape.__class__,),
                   dict(_DistributedGradientTape.__dict__))
        if hasattr(gradtape, '_watch_accessed_variables'):
            return cls(gradtape._tape, device_dense, device_sparse, compression,
                       sparse_as_dense, op, gradient_predivide_factor, groups,
                       gradtape._persistent, gradtape._watch_accessed_variables,
                       process_set=process_set)
        else:
            return cls(gradtape._tape, device_dense, device_sparse, compression,
                       sparse_as_dense, op, gradient_predivide_factor, groups,
                       gradtape._persistent, process_set=process_set)<|MERGE_RESOLUTION|>--- conflicted
+++ resolved
@@ -25,12 +25,8 @@
 
 from horovod.tensorflow import elastic
 from horovod.tensorflow.compression import Compression
-<<<<<<< HEAD
 from horovod.tensorflow.functions import allgather_object, broadcast_object, broadcast_object_fn, broadcast_variables
-from horovod.tensorflow.mpi_ops import allgather, broadcast, broadcast_, _allreduce, _grouped_allreduce, alltoall
-=======
-from horovod.tensorflow.mpi_ops import allgather, broadcast, _allreduce, _reducescatter
->>>>>>> fd87f521
+from horovod.tensorflow.mpi_ops import allgather, broadcast, broadcast_, _allreduce, _grouped_allreduce, alltoall, _reducescatter
 from horovod.tensorflow.mpi_ops import init, shutdown
 from horovod.tensorflow.mpi_ops import is_initialized, start_timeline, stop_timeline
 from horovod.tensorflow.mpi_ops import size, local_size, cross_size, rank, local_rank, cross_rank, is_homogeneous
@@ -164,16 +160,7 @@
                     new_tensor = summed_tensor
         return new_tensor
 
-def grouped_allreduce(tensors, average=None, device_dense='', device_sparse='',
-                      compression=Compression.none, op=None,
-                      prescale_factor=1.0, postscale_factor=1.0,
-                      process_set=global_process_set):
-    if not tensors:
-        return tensors
-
-<<<<<<< HEAD
-    op = handle_average_backwards_compatibility(op, average)
-=======
+
 def reducescatter(tensor, device_dense='', compression=Compression.none, op=Average):
     """Perform a reducescatter on a tf.Tensor.
 
@@ -207,15 +194,14 @@
         new_tensor = (reduced_tensor / horovod_size) if op == Average else reduced_tensor
     return new_tensor
 
-
-@_cache
-def _make_broadcast_group_fn():
-    if _executing_eagerly():
-        # Eager mode will parallelize independent control flow
-        def broadcast_group(variables, root_rank):
-            for var in variables:
-                var.assign(broadcast(var, root_rank))
->>>>>>> fd87f521
+def grouped_allreduce(tensors, average=None, device_dense='', device_sparse='',
+                      compression=Compression.none, op=None,
+                      prescale_factor=1.0, postscale_factor=1.0,
+                      process_set=global_process_set):
+    if not tensors:
+        return tensors
+
+    op = handle_average_backwards_compatibility(op, average)
 
     average_in_framework = False
     if rocm_built():
