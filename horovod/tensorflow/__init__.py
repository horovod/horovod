--- conflicted
+++ resolved
@@ -70,7 +70,7 @@
         with tf.device(device_sparse):
             # For IndexedSlices, do two allgathers instead of an allreduce.
             horovod_size = tf.cast(size(), tensor.values.dtype)
-            # TODO: Need to fix this to actuall call AdaSum
+            # TODO: Need to fix this to actuall call Adasum
             values = allgather(tensor.values)
             indices = allgather(tensor.indices)
 
@@ -253,11 +253,7 @@
             adasum_enable = False
             if 'HOROVOD_ADASUM' in os.environ:
                 adasum_enable = os.environ['HOROVOD_ADASUM'] in adasum_algorithms
-<<<<<<< HEAD
-            allreduce_type = AllreduceType.Adasum if adasum_enable ==True else AllreduceType.SumAllreduce
-=======
             allreduce_type = AllreduceType.Adasum if adasum_enable else AllreduceType.SumAllreduce
->>>>>>> 4344ed29
             self._allreduce_grads = _make_allreduce_grads_fn(
                 name, device_dense, device_sparse, compression, sparse_as_dense, allreduce_type)
 
@@ -332,7 +328,7 @@
                                      device_sparse, compression, sparse_as_dense)
     elif isinstance(optimizer, tf.keras.optimizers.Optimizer):
         import horovod.tensorflow.keras as hvd_k
-        # TODO: Add AdaSum, this is a part of Keras
+        # TODO: Add Adasum, this is a part of Keras
         return hvd_k.DistributedOptimizer(optimizer, name, device_dense, device_sparse,
                                           compression, sparse_as_dense)
     else:
