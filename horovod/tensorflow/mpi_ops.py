--- conflicted
+++ resolved
@@ -298,7 +298,6 @@
     return grad_reduced
 
 
-<<<<<<< HEAD
 def broadcast_(variables, root_rank, name=None, process_set=global_process_set):
     """An op which broadcasts the input variables from the root rank to the same
     input variables on all other Horovod processes. The operation is performed
@@ -382,7 +381,21 @@
       op: Original operation.
       grad_wrt_output: `Tensor` gradient with respect to the output of the op.
       grad_wrt_received_splits: dead argument (integer output)
-=======
+
+    Returns:
+      The gradient with respect to the input of the op.
+    """
+    ignore_name_scope = op.get_attr('ignore_name_scope')
+    process_set_id = op.get_attr('process_set_id')
+    recvsplits = op.outputs[1]
+
+    grad_wrt_tensor, _ = alltoall(grad_wrt_output, splits=recvsplits, ignore_name_scope=ignore_name_scope,
+                                  process_set=_temp_process_set_object(process_set_id))
+    grad_wrt_splits = None # not differentiable (integer variable)
+
+    return [grad_wrt_tensor, grad_wrt_splits]
+
+
 def _reducescatter(tensor, name=None, op=Sum):
     """An op which sums an input tensor over all the Horovod processes, then
     scatters the result across all the Horovod processes.
@@ -408,21 +421,13 @@
     Args:
       op: An operation.
       grad: `Tensor` gradient with respect to the output of the op.
->>>>>>> fd87f521
 
     Returns:
       The gradient with respect to the input of the op.
     """
-<<<<<<< HEAD
-    ignore_name_scope = op.get_attr('ignore_name_scope')
-    process_set_id = op.get_attr('process_set_id')
-    recvsplits = op.outputs[1]
-
-    grad_wrt_tensor, _ = alltoall(grad_wrt_output, splits=recvsplits, ignore_name_scope=ignore_name_scope,
-                                  process_set=_temp_process_set_object(process_set_id))
-    grad_wrt_splits = None # not differentiable (integer variable)
-
-    return [grad_wrt_tensor, grad_wrt_splits]
+    grad *= size()
+    return allgather(grad)
+
 
 def join():
     """An op to indicate that the rank finished processing data.
@@ -519,8 +524,4 @@
     return MPI_LIB.horovod_rank(name=name)
 
 
-ops.NotDifferentiable('HorovodLocalRank')
-=======
-    grad *= size()
-    return allgather(grad)
->>>>>>> fd87f521
+ops.NotDifferentiable('HorovodLocalRank')